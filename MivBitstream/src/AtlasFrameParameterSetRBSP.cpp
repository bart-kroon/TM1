--- conflicted
+++ resolved
@@ -87,23 +87,9 @@
   bitstream.putFlag(afti_signalled_tile_id_flag);
 }
 
-<<<<<<< HEAD
-auto operator<<(std::ostream &stream, const AfpsVpccExtension & /* x */) -> std::ostream & {
-  return stream;
-}
-
-auto AfpsVpccExtension::decodeFrom(Common::InputBitstream & /* bitstream */) -> AfpsVpccExtension {
-  return {};
-}
-
-void AfpsVpccExtension::encodeTo(Common::OutputBitstream & /* stream */) const {}
-
 auto operator<<(std::ostream &stream, const AfpsMivExtension & /* x */) -> std::ostream & {
   return stream;
 }
-=======
-auto operator<<(ostream &stream, const AfpsMivExtension & /* x */) -> ostream & { return stream; }
->>>>>>> 13f27f50
 
 auto AfpsMivExtension::decodeFrom(Common::InputBitstream & /* bitstream */) -> AfpsMivExtension {
   return {};
@@ -117,13 +103,8 @@
   return *m_afme;
 }
 
-<<<<<<< HEAD
 auto AtlasFrameParameterSetRBSP::afpsExtensionData() const noexcept -> const std::vector<bool> & {
-  VERIFY_V3CBITSTREAM(afps_extension_6bits() != 0);
-=======
-auto AtlasFrameParameterSetRBSP::afpsExtensionData() const noexcept -> const vector<bool> & {
   VERIFY_V3CBITSTREAM(afps_extension_7bits() != 0);
->>>>>>> 13f27f50
   VERIFY_V3CBITSTREAM(m_afpsExtensionData.has_value());
   return *m_afpsExtensionData;
 }
@@ -151,23 +132,13 @@
 
 auto AtlasFrameParameterSetRBSP::afpsExtensionData(std::vector<bool> value) noexcept
     -> AtlasFrameParameterSetRBSP & {
-<<<<<<< HEAD
-  VERIFY_V3CBITSTREAM(afps_extension_6bits() != 0);
+  VERIFY_V3CBITSTREAM(afps_extension_7bits() != 0);
   m_afpsExtensionData = std::move(value);
   return *this;
 }
 
 auto operator<<(std::ostream &stream, const AtlasFrameParameterSetRBSP &x) -> std::ostream & {
-  stream << "afps_atlas_frame_parameter_set_id=" << int(x.afps_atlas_frame_parameter_set_id())
-=======
-  VERIFY_V3CBITSTREAM(afps_extension_7bits() != 0);
-  m_afpsExtensionData = move(value);
-  return *this;
-}
-
-auto operator<<(ostream &stream, const AtlasFrameParameterSetRBSP &x) -> ostream & {
   stream << "afps_atlas_frame_parameter_set_id=" << int{x.afps_atlas_frame_parameter_set_id()}
->>>>>>> 13f27f50
          << '\n';
   stream << "afps_atlas_sequence_parameter_set_id=" << int{x.afps_atlas_sequence_parameter_set_id()}
          << '\n';
@@ -175,31 +146,18 @@
   stream << "afps_output_flag_present_flag=" << std::boolalpha << x.afps_output_flag_present_flag()
          << '\n';
   stream << "afps_num_ref_idx_default_active_minus1="
-<<<<<<< HEAD
-         << int(x.afps_num_ref_idx_default_active_minus1()) << '\n';
-  stream << "afps_additional_lt_afoc_lsb_len=" << int(x.afps_additional_lt_afoc_lsb_len()) << '\n';
-  stream << "afps_lod_mode_enabled_flag=" << std::boolalpha << x.afps_lod_mode_enabled_flag()
-         << '\n';
-  stream << "afps_raw_3d_pos_bit_count_explicit_mode_flag=" << std::boolalpha
-         << x.afps_raw_3d_pos_bit_count_explicit_mode_flag() << '\n';
-  stream << "afps_extension_present_flag=" << std::boolalpha << x.afps_extension_present_flag()
-         << '\n';
-  if (x.afps_extension_present_flag()) {
-    stream << "afps_vpcc_extension_flag=" << std::boolalpha << x.afps_vpcc_extension_flag() << '\n';
-    stream << "afps_miv_extension_flag=" << std::boolalpha << x.afps_miv_extension_flag() << '\n';
-    stream << "afps_extension_6bits=" << int(x.afps_extension_6bits()) << '\n';
-=======
          << int{x.afps_num_ref_idx_default_active_minus1()} << '\n';
   stream << "afps_additional_lt_afoc_lsb_len=" << int{x.afps_additional_lt_afoc_lsb_len()} << '\n';
-  stream << "afps_lod_mode_enabled_flag=" << boolalpha << x.afps_lod_mode_enabled_flag() << '\n';
-  stream << "afps_raw_3d_offset_bit_count_explicit_mode_flag=" << boolalpha
+  stream << "afps_lod_mode_enabled_flag=" << std::boolalpha << x.afps_lod_mode_enabled_flag()
+         << '\n';
+  stream << "afps_raw_3d_offset_bit_count_explicit_mode_flag=" << std::boolalpha
          << x.afps_raw_3d_offset_bit_count_explicit_mode_flag() << '\n';
-  stream << "afps_extension_present_flag=" << boolalpha << x.afps_extension_present_flag() << '\n';
+  stream << "afps_extension_present_flag=" << std::boolalpha << x.afps_extension_present_flag()
+         << '\n';
   if (x.afps_extension_present_flag()) {
-    stream << "afps_miv_extension_present_flag=" << boolalpha << x.afps_miv_extension_present_flag()
-           << '\n';
+    stream << "afps_miv_extension_present_flag=" << std::boolalpha
+           << x.afps_miv_extension_present_flag() << '\n';
     stream << "afps_extension_7bits=" << int{x.afps_extension_7bits()} << '\n';
->>>>>>> 13f27f50
   }
   if (x.afps_miv_extension_present_flag()) {
     stream << x.afps_miv_extension();
@@ -278,13 +236,8 @@
   if (x.afps_miv_extension_present_flag()) {
     x.afps_miv_extension(AfpsMivExtension::decodeFrom(bitstream));
   }
-<<<<<<< HEAD
-  if (x.afps_extension_6bits() != 0) {
+  if (x.afps_extension_7bits() != 0) {
     auto afpsExtensionData = std::vector<bool>{};
-=======
-  if (x.afps_extension_7bits() != 0) {
-    auto afpsExtensionData = vector<bool>{};
->>>>>>> 13f27f50
     while (bitstream.moreRbspData()) {
       afpsExtensionData.push_back(bitstream.getFlag());
     }
