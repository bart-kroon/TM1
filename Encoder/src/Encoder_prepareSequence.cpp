/* The copyright in this software is being made available under the BSD
 * License, included below. This software may be subject to other third party
 * and contributor rights, including patent rights, and no such rights are
 * granted under this license.
 *
 * Copyright (c) 2010-2020, ISO/IEC
 * All rights reserved.
 *
 * Redistribution and use in source and binary forms, with or without
 * modification, are permitted provided that the following conditions are met:
 *
 *  * Redistributions of source code must retain the above copyright notice,
 *    this list of conditions and the following disclaimer.
 *  * Redistributions in binary form must reproduce the above copyright notice,
 *    this list of conditions and the following disclaimer in the documentation
 *    and/or other materials provided with the distribution.
 *  * Neither the name of the ISO/IEC nor the names of its contributors may
 *    be used to endorse or promote products derived from this software without
 *    specific prior written permission.
 *
 * THIS SOFTWARE IS PROVIDED BY THE COPYRIGHT HOLDERS AND CONTRIBUTORS "AS IS"
 * AND ANY EXPRESS OR IMPLIED WARRANTIES, INCLUDING, BUT NOT LIMITED TO, THE
 * IMPLIED WARRANTIES OF MERCHANTABILITY AND FITNESS FOR A PARTICULAR PURPOSE
 * ARE DISCLAIMED. IN NO EVENT SHALL THE COPYRIGHT HOLDER OR CONTRIBUTORS
 * BE LIABLE FOR ANY DIRECT, INDIRECT, INCIDENTAL, SPECIAL, EXEMPLARY, OR
 * CONSEQUENTIAL DAMAGES (INCLUDING, BUT NOT LIMITED TO, PROCUREMENT OF
 * SUBSTITUTE GOODS OR SERVICES; LOSS OF USE, DATA, OR PROFITS; OR BUSINESS
 * INTERRUPTION) HOWEVER CAUSED AND ON ANY THEORY OF LIABILITY, WHETHER IN
 * CONTRACT, STRICT LIABILITY, OR TORT (INCLUDING NEGLIGENCE OR OTHERWISE)
 * ARISING IN ANY WAY OUT OF THE USE OF THIS SOFTWARE, EVEN IF ADVISED OF
 * THE POSSIBILITY OF SUCH DAMAGE.
 */

#include <TMIV/Encoder/Encoder.h>

#include <cassert>
#include <iostream>

using namespace std;
using namespace TMIV::Common;
using namespace TMIV::MivBitstream;

namespace TMIV::Encoder {
<<<<<<< HEAD
auto Encoder::prepareSequence(IvSequenceParams sourceIvs) -> const IvSequenceParams & {
  if (sourceIvs.vme().vme_depth_low_quality_flag()) // m54152
    m_alignment = m_blockSize = 32;
  else
    m_alignment = m_blockSize = 16;
  const auto lumaSamplesPerAtlasSample = m_geometryScaleEnabledFlag ? 1.25 : 2.;
  m_maxBlockRate =
      m_maxLumaSampleRate / ((sourceIvs.vme().vme_num_groups_minus1()+1)* lumaSamplesPerAtlasSample * sqr(m_blockSize));
  m_maxBlocksPerAtlas = m_maxLumaPictureSize / sqr(m_blockSize);
=======
void Encoder::prepareSequence(EncoderParams sourceParams) {
>>>>>>> 17344f0e
  // Transform source to transport view sequence parameters
  m_transportParams = m_viewOptimizer->optimizeParams(move(sourceParams));

  // Calculate nominal atlas frame sizes
  const auto atlasFrameSizes = calculateNominalAtlasFrameSizes(m_transportParams);
  cout << "Nominal atlas frame sizes: { ";
  for (auto &size : atlasFrameSizes) {
    cout << ' ' << size;
  }
  cout << " }\n";

  // Create IVS with VPS with right number of atlases but copy other parts from input IVS
<<<<<<< HEAD
  m_ivs = IvSequenceParams{atlasFrameSizes, haveTexture(), haveOccupancy()};
  m_ivs.aaps.aaps_log2_max_afoc_present_flag(true).aaps_log2_max_atlas_frame_order_cnt_lsb_minus4(
      log2FocLsbMinus4());
  m_ivs.vme() = m_transportIvs.vme();
  m_ivs.viewParamsList = m_transportIvs.viewParamsList;
  m_ivs.viewingSpace = m_transportIvs.viewingSpace;
  m_ivs.frameRate = m_transportIvs.frameRate;
  setGiGeometry3dCoordinatesBitdepthMinus1();
=======
  m_params = EncoderParams{atlasFrameSizes, haveTexture()};
  m_params.aaps.aaps_log2_max_afoc_present_flag(true)
      .aaps_log2_max_atlas_frame_order_cnt_lsb_minus4(log2FocLsbMinus4());
  m_params.vme() = m_transportParams.vme();
  m_params.viewParamsList = m_transportParams.viewParamsList;
  m_params.viewingSpace = m_transportParams.viewingSpace;
  m_params.frameRate = m_transportParams.frameRate;
>>>>>>> 17344f0e

  setGiGeometry3dCoordinatesBitdepthMinus1();

  // Register pruning relation
  m_pruner->registerPruningRelation(m_params);

  // Turn on occupancy coding per view
  enableOccupancyPerView();

  // Set-up ASPS and AFPS
  prepareIvau();
<<<<<<< HEAD

  // Further transform sequence parameters: geometry downscaling and depth/occupancy coding
  m_ivs = m_geometryDownscaler.transformSequenceParams(
      m_depthOccupancy->transformSequenceParams(m_ivs));
  return m_ivs;
=======
>>>>>>> 17344f0e
}

// Calculate atlas frame sizes [MPEG/M52994 v2]
auto Encoder::calculateNominalAtlasFrameSizes(const EncoderParams &params) const -> SizeVector {
  if (m_maxBlockRate == 0) {
    // No constraints: one atlas per transport view
    auto result = SizeVector(params.viewParamsList.size());
    transform(cbegin(params.viewParamsList), cend(params.viewParamsList), begin(result),
              [](const ViewParams &x) { return x.ci.projectionPlaneSize(); });
    return result;
  }

  if (!m_overrideAtlasFrameSizes.empty()) {
    cout << "WARNING: When overriding nominal atlas frame sizes, constraints are not checked.\n";
    return m_overrideAtlasFrameSizes;
  }

  // Translate block rate into a maximum number of blocks
  const auto maxBlocks = int(m_maxBlockRate / params.frameRate);

  // Calculate the number of atlases
  auto numAtlases = (maxBlocks + m_maxBlocksPerAtlas - 1) / m_maxBlocksPerAtlas;
  if (numAtlases > m_maxAtlases) {
    cout << "The maxAtlases constraint is a limiting factor.\n";
    numAtlases = m_maxAtlases;
  }

  // Calculate the number of blocks per atlas
  auto maxBlocksPerAtlas = maxBlocks / numAtlases;
  if (maxBlocksPerAtlas > m_maxBlocksPerAtlas) {
    cout << "The maxLumaPictureSize constraint is a limiting factor.\n";
    maxBlocksPerAtlas = m_maxBlocksPerAtlas;
  }

  // Take the smallest reasonable width
  const auto viewGridSize = calculateViewGridSize(params);
  const auto atlasGridWidth = viewGridSize.x();
  const auto atlasGridHeight = maxBlocksPerAtlas / atlasGridWidth;

  // Warn if the aspect ratio is outside of HEVC limits (unlikely)
  if (atlasGridWidth * 8 < atlasGridHeight || atlasGridHeight * 8 < atlasGridWidth) {
    cout << "WARNING: Atlas aspect ratio is outside of HEVC general tier and level limits\n";
  }

  return SizeVector(numAtlases, {atlasGridWidth * m_blockSize, atlasGridHeight * m_blockSize});
}

auto Encoder::calculateViewGridSize(const EncoderParams &params) const -> Vec2i {
  int x{};
  int y{};

  for (const auto &viewParams : params.viewParamsList) {
    x = max(x, (viewParams.ci.ci_projection_plane_width_minus1() + m_blockSize) / m_blockSize);
    y = max(y, (viewParams.ci.ci_projection_plane_height_minus1() + m_blockSize) / m_blockSize);
  }

  return {x, y};
}

void Encoder::setGiGeometry3dCoordinatesBitdepthMinus1() {
  uint8_t numBitsMinus1 = 9; // Main 10
  for (auto &vp : m_params.viewParamsList) {
    const auto size = max(vp.ci.ci_projection_plane_width_minus1() + 1,
                          vp.ci.ci_projection_plane_height_minus1() + 1);
    numBitsMinus1 = max(numBitsMinus1, static_cast<uint8_t>(ceilLog2(size) - 1));
  }
  for (uint8_t atlasId = 0; atlasId <= m_params.vps.vps_atlas_count_minus1(); ++atlasId) {
    m_params.vps.geometry_information(atlasId).gi_geometry_3d_coordinates_bitdepth_minus1(
        numBitsMinus1);
  }
}

auto Encoder::haveTexture() const -> bool {
  assert(m_transportParams.vps.vps_atlas_count_minus1() == 0);
  const auto &ai = m_transportParams.vps.attribute_information(0);
  return ai.ai_attribute_count() >= 1 &&
         ai.ai_attribute_type_id(0) == AiAttributeTypeId::ATTR_TEXTURE;
}

auto Encoder::haveOccupancy() const -> bool { return m_ExplicitOccupancyCoding; }

void Encoder::enableOccupancyPerView() {
  for (size_t viewId = 0; viewId < m_params.viewParamsList.size(); ++viewId) {
    if (!m_params.viewParamsList[viewId].isBasicView ||
        m_params.vme().vme_max_entities_minus1() > 0) {
      m_params.viewParamsList[viewId].hasOccupancy = true;
    }
    if (m_ExplicitOccupancyCoding) {
      m_ivs.viewParamsList[viewId].dq.dq_depth_occ_map_threshold_default(0);
    }
  }
}

void Encoder::prepareIvau() {
  m_params.atlas.resize(m_params.vps.vps_atlas_count_minus1() + size_t(1));

  for (uint8_t i = 0; i <= m_params.vps.vps_atlas_count_minus1(); ++i) {
    auto &atlas = m_params.atlas[i];
    const auto &gi = m_params.vps.geometry_information(i);

    // Set ASPS parameters
    atlas.asps.asps_frame_width(m_params.vps.vps_frame_width(i))
        .asps_frame_height(m_params.vps.vps_frame_height(i))
        .asps_geometry_3d_bitdepth_minus1(gi.gi_geometry_3d_coordinates_bitdepth_minus1())
        .asps_geometry_2d_bitdepth_minus1(gi.gi_geometry_nominal_2d_bitdepth_minus1())
        .asps_log2_max_atlas_frame_order_cnt_lsb_minus4(log2FocLsbMinus4())
        .asps_use_eight_orientations_flag(true)
        .asps_extended_projection_enabled_flag(true)
        .asps_normal_axis_limits_quantization_enabled_flag(true)
        .asps_max_number_projections_minus1(uint16_t(m_params.viewParamsList.size() - 1))
        .asps_log2_patch_packing_block_size(ceilLog2(m_blockSize));

    // Signalling pdu_entity_id requires ASME to be present
    if (m_params.vps.vps_miv_extension_flag() && m_params.vme().vme_max_entities_minus1() > 0) {
      // There is nothing entity-related in ASME so a reference is obtained but discarded
      static_cast<void>(atlas.asme());
    }

    // Set ATH parameters
    atlas.ath.ath_ref_atlas_frame_list_sps_flag(true);
    atlas.ath.ath_pos_min_z_quantizer(gi.gi_geometry_3d_coordinates_bitdepth_minus1() + 2);
    atlas.ath.ath_patch_size_x_info_quantizer(atlas.asps.asps_log2_patch_packing_block_size());
    atlas.ath.ath_patch_size_y_info_quantizer(atlas.asps.asps_log2_patch_packing_block_size());
  }
}

auto Encoder::log2FocLsbMinus4() -> std::uint8_t {
  // Avoid confusion but test MSB/LSB logic in decoder
  return max(4U, ceilLog2(m_intraPeriod) + 1U) - 4U;
}
} // namespace TMIV::Encoder<|MERGE_RESOLUTION|>--- conflicted
+++ resolved
@@ -41,19 +41,16 @@
 using namespace TMIV::MivBitstream;
 
 namespace TMIV::Encoder {
-<<<<<<< HEAD
-auto Encoder::prepareSequence(IvSequenceParams sourceIvs) -> const IvSequenceParams & {
-  if (sourceIvs.vme().vme_depth_low_quality_flag()) // m54152
-    m_alignment = m_blockSize = 32;
-  else
-    m_alignment = m_blockSize = 16;
-  const auto lumaSamplesPerAtlasSample = m_geometryScaleEnabledFlag ? 1.25 : 2.;
-  m_maxBlockRate =
-      m_maxLumaSampleRate / ((sourceIvs.vme().vme_num_groups_minus1()+1)* lumaSamplesPerAtlasSample * sqr(m_blockSize));
-  m_maxBlocksPerAtlas = m_maxLumaPictureSize / sqr(m_blockSize);
-=======
 void Encoder::prepareSequence(EncoderParams sourceParams) {
->>>>>>> 17344f0e
+    if (sourceParams.vme().vme_depth_low_quality_flag())
+      m_alignment = m_blockSize = 32;
+    else
+      m_alignment = m_blockSize = 16;
+    const auto lumaSamplesPerAtlasSample = m_geometryScaleEnabledFlag ? 1.25 : 2.;
+    m_maxBlockRate = m_maxLumaSampleRate / ((sourceParams.vme().vme_num_groups_minus1() + 1) *
+                                            lumaSamplesPerAtlasSample * sqr(m_blockSize));
+    m_maxBlocksPerAtlas = m_maxLumaPictureSize / sqr(m_blockSize);
+
   // Transform source to transport view sequence parameters
   m_transportParams = m_viewOptimizer->optimizeParams(move(sourceParams));
 
@@ -66,24 +63,13 @@
   cout << " }\n";
 
   // Create IVS with VPS with right number of atlases but copy other parts from input IVS
-<<<<<<< HEAD
-  m_ivs = IvSequenceParams{atlasFrameSizes, haveTexture(), haveOccupancy()};
-  m_ivs.aaps.aaps_log2_max_afoc_present_flag(true).aaps_log2_max_atlas_frame_order_cnt_lsb_minus4(
-      log2FocLsbMinus4());
-  m_ivs.vme() = m_transportIvs.vme();
-  m_ivs.viewParamsList = m_transportIvs.viewParamsList;
-  m_ivs.viewingSpace = m_transportIvs.viewingSpace;
-  m_ivs.frameRate = m_transportIvs.frameRate;
-  setGiGeometry3dCoordinatesBitdepthMinus1();
-=======
-  m_params = EncoderParams{atlasFrameSizes, haveTexture()};
+  m_params = EncoderParams{atlasFrameSizes, haveTexture(), haveOccupancy()};
   m_params.aaps.aaps_log2_max_afoc_present_flag(true)
       .aaps_log2_max_atlas_frame_order_cnt_lsb_minus4(log2FocLsbMinus4());
   m_params.vme() = m_transportParams.vme();
   m_params.viewParamsList = m_transportParams.viewParamsList;
   m_params.viewingSpace = m_transportParams.viewingSpace;
   m_params.frameRate = m_transportParams.frameRate;
->>>>>>> 17344f0e
 
   setGiGeometry3dCoordinatesBitdepthMinus1();
 
@@ -95,14 +81,6 @@
 
   // Set-up ASPS and AFPS
   prepareIvau();
-<<<<<<< HEAD
-
-  // Further transform sequence parameters: geometry downscaling and depth/occupancy coding
-  m_ivs = m_geometryDownscaler.transformSequenceParams(
-      m_depthOccupancy->transformSequenceParams(m_ivs));
-  return m_ivs;
-=======
->>>>>>> 17344f0e
 }
 
 // Calculate atlas frame sizes [MPEG/M52994 v2]
@@ -191,7 +169,7 @@
       m_params.viewParamsList[viewId].hasOccupancy = true;
     }
     if (m_ExplicitOccupancyCoding) {
-      m_ivs.viewParamsList[viewId].dq.dq_depth_occ_map_threshold_default(0);
+      m_params.viewParamsList[viewId].dq.dq_depth_occ_map_threshold_default(0);
     }
   }
 }
