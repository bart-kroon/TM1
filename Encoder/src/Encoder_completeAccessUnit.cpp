--- conflicted
+++ resolved
@@ -99,25 +99,16 @@
     m_packer->updateAggregatedEntityMasks(m_aggregatedEntityMask);
   }
 
-<<<<<<< HEAD
-  m_ivau.patchParamsList =
-      m_packer->pack(m_ivau.atlasSizes(), aggregatedMask, m_isBasicView, m_blockSize, m_alignment);
-
-  m_ivau=m_depthOccupancy->transformAccessUnitParams(m_ivau);
+  m_params.patchParamsList =
+               m_packer->pack(m_params.atlasSizes(), aggregatedMask,
+                              m_transportParams.viewParamsList, m_blockSize, m_alignment);
+
+  const auto &paramsQuantized = m_geometryQuantizer->transformParams(m_params);
 
   constructVideoFrames();
 
-  return m_geometryDownscaler.transformAccessUnitParams(m_ivau);
-=======
-  m_params.patchParamsList =
-      m_packer->pack(m_params.atlasSizes(), aggregatedMask, m_transportParams.viewParamsList);
-
-  constructVideoFrames();
-
-  const auto &paramsQuantized = m_geometryQuantizer->transformParams(m_params);
   const auto &paramsScaled = m_geometryDownscaler.transformParams(paramsQuantized);
   return paramsScaled;
->>>>>>> 17344f0e
 }
 
 void Encoder::updateAggregationStatistics(const MaskList &aggregatedMask) {
@@ -135,18 +126,17 @@
   for (const auto &views : m_transportViews) {
     MVD16Frame atlasList;
 
-<<<<<<< HEAD
-    for (uint8_t i = 0; i <= m_ivs.vps.vps_atlas_count_minus1(); ++i) {
-      const auto frameWidth = m_ivs.vps.vps_frame_width(i);
-      const auto frameHeight = m_ivs.vps.vps_frame_height(i);
+    for (uint8_t i = 0; i <= m_params.vps.vps_atlas_count_minus1(); ++i) {
+      const auto frameWidth = m_params.vps.vps_frame_width(i);
+      const auto frameHeight = m_params.vps.vps_frame_height(i);
       TextureDepth16Frame frame;
-      if (m_ivs.vps.vps_occupancy_video_present_flag(uint8_t(i))) {
-        if (!m_ivs.vps.vps_miv_extension().vme_embedded_occupancy_flag() &&
-            m_ivs.vps.vps_miv_extension().vme_occupancy_scale_enabled_flag()) {
+      if (m_params.vps.vps_occupancy_video_present_flag(uint8_t(i))) {
+        if (!m_params.vps.vps_miv_extension().vme_embedded_occupancy_flag() &&
+            m_params.vps.vps_miv_extension().vme_occupancy_scale_enabled_flag()) {
           int codedOccupancyWidth =
-              frameWidth / (m_ivau.atlas[i].asme().asme_occupancy_scale_factor_x_minus1() + 1);
+              frameWidth / (m_params.atlas[i].asme().asme_occupancy_scale_factor_x_minus1() + 1);
           int codedOccupancyHeight =
-              frameHeight / (m_ivau.atlas[i].asme().asme_occupancy_scale_factor_y_minus1() + 1);
+              frameHeight / (m_params.atlas[i].asme().asme_occupancy_scale_factor_y_minus1() + 1);
           // make sure coded occupancy maps are divisible by 2 for HM coding functionality
           codedOccupancyWidth = codedOccupancyWidth + codedOccupancyWidth % 2;
           codedOccupancyHeight = codedOccupancyHeight + codedOccupancyHeight % 2;
@@ -158,16 +148,10 @@
         }
       } else
         frame = {TextureFrame(frameWidth, frameHeight), Depth16Frame(frameWidth, frameHeight)};
-=======
-    for (uint8_t i = 0; i <= m_params.vps.vps_atlas_count_minus1(); ++i) {
-      const auto frameWidth = m_params.vps.vps_frame_width(i);
-      const auto frameHeight = m_params.vps.vps_frame_height(i);
-      TextureDepth16Frame frame = {TextureFrame(frameWidth, frameHeight),
-                                   Depth16Frame(frameWidth, frameHeight)};
->>>>>>> 17344f0e
+
       frame.texture.fillNeutral();
       frame.depth.fillZero();
-      if (m_ivs.vps.vps_occupancy_video_present_flag(uint8_t(i)))
+      if (m_params.vps.vps_occupancy_video_present_flag(uint8_t(i)))
         frame.occupancy.fillZero();
       atlasList.push_back(move(frame));
     }
@@ -231,13 +215,13 @@
         for (int dx = dxAligned; dx < dxAligned + m_blockSize; dx++) {
           Vec2i pView = {xM + dx, yM + dy};
           Vec2i pAtlas = patchParams.viewToAtlas(pView);
-          if (!m_ivs.vme().vme_embedded_occupancy_flag() &&
-              m_ivs.vme().vme_occupancy_scale_enabled_flag()) {
-            yOcc = pAtlas.y() / (m_ivau.atlas[patchParams.vuhAtlasId]
+          if (!m_params.vme().vme_embedded_occupancy_flag() &&
+              m_params.vme().vme_occupancy_scale_enabled_flag()) {
+            yOcc = pAtlas.y() / (m_params.atlas[patchParams.vuhAtlasId]
                                      .asme()
                                      .asme_occupancy_scale_factor_y_minus1() +
                                  1);
-            xOcc = pAtlas.x() / (m_ivau.atlas[patchParams.vuhAtlasId]
+            xOcc = pAtlas.x() / (m_params.atlas[patchParams.vuhAtlasId]
                                      .asme()
                                      .asme_occupancy_scale_factor_x_minus1() +
                                  1);
@@ -254,7 +238,7 @@
 
           if (!isAggregatedMaskBlockNonEmpty) {
             depthAtlasMap.getPlane(0)(pAtlas.y(), pAtlas.x()) = 0;
-            if (m_ivs.vps.vps_occupancy_video_present_flag(patchParams.vuhAtlasId))
+            if (m_params.vps.vps_occupancy_video_present_flag(patchParams.vuhAtlasId))
               occupancyAtlasMap.getPlane(0)(yOcc, xOcc) = 0;
             continue;
           }
@@ -278,7 +262,7 @@
           }
           depthAtlasMap.getPlane(0)(pAtlas.y(), pAtlas.x()) = depth;
           if (depth > 0 && //outViewParams.hasOccupancy &&
-              m_ivs.vps.vps_occupancy_video_present_flag(patchParams.vuhAtlasId))
+              m_params.vps.vps_occupancy_video_present_flag(patchParams.vuhAtlasId))
             occupancyAtlasMap.getPlane(0)(yOcc, xOcc) = 1;
           ;
         }
