--- conflicted
+++ resolved
@@ -394,39 +394,6 @@
             const auto &patchParams = atlas.patchParamsList[patchId];
             const auto viewId = patchParams.atlasPatchProjectionId();
 
-<<<<<<< HEAD
-            if (!m_cameraVisibility[viewId]) {
-              return;
-            }
-
-            const auto sourceViewPos = patchParams.atlasToView({int(X), int(Y)});
-            const auto x = sourceViewPos.x();
-            const auto y = sourceViewPos.y();
-
-            // temporary use only view dimensions
-            if (y >= int(m_sourceDepth[viewId].height()) ||
-                x >= int(m_sourceDepth[viewId].width())) {
-              return;
-            }
-
-            const auto d = m_sourceDepth[viewId](y, x);
-
-            if (!sourceHelperList[viewId].isValidDepth(d)) {
-              return;
-            }
-
-            const auto P =
-                sourceHelperList[viewId].doUnprojection({float(x) + 0.5F, float(y) + 0.5F}, d);
-            const auto p = targetHelper.doProjection(P);
-
-            if (isValidDepth(p.second) && targetHelper.isInsideViewport(p.first)) {
-              m_sourceUnprojection[viewId](y, x) = P;
-              m_sourceReprojection[viewId](y, x) = p;
-              m_sourceRayDirection[viewId](y, x) =
-                  unit(P - targetHelper.getViewParams().ce.position());
-            }
-          });
-=======
                      if (!m_cameraVisibility[viewId]) {
                        return;
                      }
@@ -459,7 +426,6 @@
                            unit(P - targetHelper.getViewParams().ce.position());
                      }
                    });
->>>>>>> e2dbe934
     }
   }
 
