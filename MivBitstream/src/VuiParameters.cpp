/* The copyright in this software is being made available under the BSD
 * License, included below. This software may be subject to other third party
 * and contributor rights, including patent rights, and no such rights are
 * granted under this license.
 *
 * Copyright (c) 2010-2020, ISO/IEC
 * All rights reserved.
 *
 * Redistribution and use in source and binary forms, with or without
 * modification, are permitted provided that the following conditions are met:
 *
 *  * Redistributions of source code must retain the above copyright notice,
 *    this list of conditions and the following disclaimer.
 *  * Redistributions in binary form must reproduce the above copyright notice,
 *    this list of conditions and the following disclaimer in the documentation
 *    and/or other materials provided with the distribution.
 *  * Neither the name of the ISO/IEC nor the names of its contributors may
 *    be used to endorse or promote products derived from this software without
 *    specific prior written permission.
 *
 * THIS SOFTWARE IS PROVIDED BY THE COPYRIGHT HOLDERS AND CONTRIBUTORS "AS IS"
 * AND ANY EXPRESS OR IMPLIED WARRANTIES, INCLUDING, BUT NOT LIMITED TO, THE
 * IMPLIED WARRANTIES OF MERCHANTABILITY AND FITNESS FOR A PARTICULAR PURPOSE
 * ARE DISCLAIMED. IN NO EVENT SHALL THE COPYRIGHT HOLDER OR CONTRIBUTORS
 * BE LIABLE FOR ANY DIRECT, INDIRECT, INCIDENTAL, SPECIAL, EXEMPLARY, OR
 * CONSEQUENTIAL DAMAGES (INCLUDING, BUT NOT LIMITED TO, PROCUREMENT OF
 * SUBSTITUTE GOODS OR SERVICES; LOSS OF USE, DATA, OR PROFITS; OR BUSINESS
 * INTERRUPTION) HOWEVER CAUSED AND ON ANY THEORY OF LIABILITY, WHETHER IN
 * CONTRACT, STRICT LIABILITY, OR TORT (INCLUDING NEGLIGENCE OR OTHERWISE)
 * ARISING IN ANY WAY OUT OF THE USE OF THIS SOFTWARE, EVEN IF ADVISED OF
 * THE POSSIBILITY OF SUCH DAMAGE.
 */

#include <TMIV/MivBitstream/VuiParameters.h>

#include <TMIV/MivBitstream/AtlasSequenceParameterSetRBSP.h>
#include <TMIV/MivBitstream/verify.h>

namespace TMIV::MivBitstream {
<<<<<<< HEAD
auto operator<<(std::ostream &stream, const CoordinateSystemParameters &x) -> std::ostream & {
  stream << "cas_forward_axis=" << int(x.cas_forward_axis()) << '\n';
  stream << "cas_delta_left_axis_minus1=" << int(x.cas_delta_left_axis_minus1()) << '\n';
  stream << "cas_forward_sign=" << std::boolalpha << x.cas_forward_sign() << '\n';
  stream << "cas_left_sign=" << std::boolalpha << x.cas_left_sign() << '\n';
  stream << "cas_up_sign=" << std::boolalpha << x.cas_up_sign() << '\n';
=======
auto operator<<(ostream &stream, const CoordinateSystemParameters &x) -> ostream & {
  stream << "cas_forward_axis=" << int{x.cas_forward_axis()} << '\n';
  stream << "cas_delta_left_axis_minus1=" << int{x.cas_delta_left_axis_minus1()} << '\n';
  stream << "cas_forward_sign=" << boolalpha << x.cas_forward_sign() << '\n';
  stream << "cas_left_sign=" << boolalpha << x.cas_left_sign() << '\n';
  stream << "cas_up_sign=" << boolalpha << x.cas_up_sign() << '\n';
>>>>>>> 13f27f50
  return stream;
}

auto CoordinateSystemParameters::decodeFrom(Common::InputBitstream &bitstream)
    -> CoordinateSystemParameters {
  auto x = CoordinateSystemParameters{};

  x.cas_forward_axis(bitstream.readBits<uint8_t>(2))
      .cas_delta_left_axis_minus1(bitstream.readBits<uint8_t>(1))
      .cas_forward_sign(bitstream.getFlag())
      .cas_left_sign(bitstream.getFlag())
      .cas_up_sign(bitstream.getFlag());

  return x;
}

void CoordinateSystemParameters::encodeTo(Common::OutputBitstream &bitstream) const {
  bitstream.writeBits(cas_forward_axis(), 2);
  bitstream.writeBits(cas_delta_left_axis_minus1(), 1);
  bitstream.putFlag(cas_forward_sign());
  bitstream.putFlag(cas_left_sign());
  bitstream.putFlag(cas_up_sign());
}

auto VuiParameters::vui_num_units_in_tick() const noexcept -> std::uint32_t {
  VERIFY_V3CBITSTREAM(vui_timing_info_present_flag());
  VERIFY_V3CBITSTREAM(m_vui_num_units_in_tick.has_value());
  return *m_vui_num_units_in_tick;
}

auto VuiParameters::vui_time_scale() const noexcept -> std::uint32_t {
  VERIFY_V3CBITSTREAM(vui_timing_info_present_flag());
  VERIFY_V3CBITSTREAM(m_vui_time_scale.has_value());
  return *m_vui_time_scale;
}

auto VuiParameters::vui_poc_proportional_to_timing_flag() const noexcept -> bool {
  VERIFY_V3CBITSTREAM(vui_timing_info_present_flag());
  VERIFY_V3CBITSTREAM(m_vui_poc_proportional_to_timing_flag.has_value());
  return *m_vui_poc_proportional_to_timing_flag;
}

auto VuiParameters::vui_num_ticks_poc_diff_one_minus1() const noexcept -> std::uint32_t {
  VERIFY_V3CBITSTREAM(vui_poc_proportional_to_timing_flag());
  VERIFY_V3CBITSTREAM(m_vui_num_ticks_poc_diff_one_minus1.has_value());
  return *m_vui_num_ticks_poc_diff_one_minus1;
}

auto VuiParameters::vui_hrd_parameters_present_flag() const noexcept -> bool {
  VERIFY_V3CBITSTREAM(vui_timing_info_present_flag());
  VERIFY_V3CBITSTREAM(m_vui_hrd_parameters_present_flag.has_value());
  return *m_vui_hrd_parameters_present_flag;
}

auto VuiParameters::vui_tiles_fixed_structure_for_atlas_flag() const noexcept -> bool {
  VERIFY_V3CBITSTREAM(vui_bitstream_restriction_present_flag());
  VERIFY_V3CBITSTREAM(m_vui_tiles_fixed_structure_for_atlas_flag.has_value());
  return *m_vui_tiles_fixed_structure_for_atlas_flag;
}

auto VuiParameters::vui_tiles_fixed_structure_for_video_substreams_flag() const noexcept -> bool {
  VERIFY_V3CBITSTREAM(vui_bitstream_restriction_present_flag());
  VERIFY_V3CBITSTREAM(m_vui_tiles_fixed_structure_for_video_substreams_flag.has_value());
  return *m_vui_tiles_fixed_structure_for_video_substreams_flag;
}

auto VuiParameters::vui_constrained_tiles_across_v3c_components_idc() const noexcept
    -> std::uint8_t {
  VERIFY_V3CBITSTREAM(vui_bitstream_restriction_present_flag());
  VERIFY_V3CBITSTREAM(m_vui_constrained_tiles_across_v3c_components_idc.has_value());
  return *m_vui_constrained_tiles_across_v3c_components_idc;
}

auto VuiParameters::vui_max_num_tiles_per_atlas_minus1() const noexcept -> unsigned {
  VERIFY_V3CBITSTREAM(vui_bitstream_restriction_present_flag());
  VERIFY_V3CBITSTREAM(m_vui_max_num_tiles_per_atlas_minus1.has_value());
  return *m_vui_max_num_tiles_per_atlas_minus1;
}

auto VuiParameters::coordinate_system_parameters() const noexcept
    -> const CoordinateSystemParameters & {
  VERIFY_V3CBITSTREAM(vui_coordinate_system_parameters_present_flag());
  VERIFY_V3CBITSTREAM(m_coordinate_system_parameters.has_value());
  return *m_coordinate_system_parameters;
}

auto VuiParameters::vui_display_box_origin(int d) const noexcept -> std::uint32_t {
  VERIFY_V3CBITSTREAM(vui_display_box_info_present_flag());
  VERIFY_V3CBITSTREAM(m_vui_display_box_origin.has_value());
  return (*m_vui_display_box_origin)[d];
}

auto VuiParameters::vui_display_box_size(int d) const noexcept -> std::uint32_t {
  VERIFY_V3CBITSTREAM(vui_display_box_info_present_flag());
  VERIFY_V3CBITSTREAM(m_vui_display_box_size.has_value());
  return (*m_vui_display_box_size)[d];
}

auto VuiParameters::vui_anchor_point(int d) const noexcept -> std::uint32_t {
  VERIFY_V3CBITSTREAM(vui_anchor_point_present_flag());
  VERIFY_V3CBITSTREAM(m_vui_anchor_point.has_value());
  return (*m_vui_anchor_point)[d];
}

auto VuiParameters::vui_num_units_in_tick(std::uint32_t value) noexcept -> VuiParameters & {
  VERIFY_V3CBITSTREAM(vui_timing_info_present_flag());
  m_vui_num_units_in_tick = value;
  return *this;
}

auto VuiParameters::vui_time_scale(std::uint32_t value) noexcept -> VuiParameters & {
  VERIFY_V3CBITSTREAM(vui_timing_info_present_flag());
  m_vui_time_scale = value;
  return *this;
}

auto VuiParameters::vui_poc_proportional_to_timing_flag(bool value) noexcept -> VuiParameters & {
  VERIFY_V3CBITSTREAM(vui_timing_info_present_flag());
  m_vui_poc_proportional_to_timing_flag = value;
  return *this;
}

auto VuiParameters::vui_num_ticks_poc_diff_one_minus1(std::uint32_t value) noexcept
    -> VuiParameters & {
  VERIFY_V3CBITSTREAM(vui_poc_proportional_to_timing_flag());
  m_vui_num_ticks_poc_diff_one_minus1 = value;
  return *this;
}

auto VuiParameters::vui_hrd_parameters_present_flag(bool value) noexcept -> VuiParameters & {
  VERIFY_V3CBITSTREAM(vui_timing_info_present_flag());
  m_vui_hrd_parameters_present_flag = value;
  return *this;
}

auto VuiParameters::vui_tiles_fixed_structure_for_atlas_flag(bool value) noexcept
    -> VuiParameters & {
  VERIFY_V3CBITSTREAM(vui_bitstream_restriction_present_flag());
  m_vui_tiles_fixed_structure_for_atlas_flag = value;
  return *this;
}

auto VuiParameters::vui_tiles_fixed_structure_for_video_substreams_flag(bool value) noexcept
    -> VuiParameters & {
  VERIFY_V3CBITSTREAM(vui_bitstream_restriction_present_flag());
  m_vui_tiles_fixed_structure_for_video_substreams_flag = value;
  return *this;
}

auto VuiParameters::vui_constrained_tiles_across_v3c_components_idc(std::uint8_t value) noexcept
    -> VuiParameters & {
  VERIFY_V3CBITSTREAM(vui_bitstream_restriction_present_flag());
  m_vui_constrained_tiles_across_v3c_components_idc = value;
  return *this;
}

auto VuiParameters::vui_max_num_tiles_per_atlas_minus1(unsigned value) noexcept -> VuiParameters & {
  VERIFY_V3CBITSTREAM(vui_bitstream_restriction_present_flag());
  m_vui_max_num_tiles_per_atlas_minus1 = value;
  return *this;
}

auto VuiParameters::coordinate_system_parameters() noexcept -> CoordinateSystemParameters & {
  VERIFY_V3CBITSTREAM(vui_coordinate_system_parameters_present_flag());
  if (!m_coordinate_system_parameters) {
    m_coordinate_system_parameters = CoordinateSystemParameters{};
  }
  return *m_coordinate_system_parameters;
}

auto VuiParameters::vui_display_box_origin(int d, std::uint32_t value) noexcept -> VuiParameters & {
  VERIFY_V3CBITSTREAM(vui_display_box_info_present_flag());
  if (!m_vui_display_box_origin) {
    m_vui_display_box_origin = std::array<uint32_t, 3>{};
  }
  (*m_vui_display_box_origin)[d] = value;
  return *this;
}

auto VuiParameters::vui_display_box_size(int d, std::uint32_t value) noexcept -> VuiParameters & {
  VERIFY_V3CBITSTREAM(vui_display_box_info_present_flag());
  if (!m_vui_display_box_size) {
    m_vui_display_box_size = std::array<uint32_t, 3>{};
  }
  (*m_vui_display_box_size)[d] = value;
  return *this;
}

auto VuiParameters::vui_anchor_point(int d, std::uint32_t value) noexcept -> VuiParameters & {
  VERIFY_V3CBITSTREAM(vui_anchor_point_present_flag());
  if (!m_vui_anchor_point) {
    m_vui_anchor_point = std::array<uint32_t, 3>{};
  }
  (*m_vui_anchor_point)[d] = value;
  return *this;
}

auto operator<<(std::ostream &stream, const VuiParameters &x) -> std::ostream & {
  stream << "vui_timing_info_present_flag=" << std::boolalpha << x.vui_timing_info_present_flag()
         << '\n';
  if (x.vui_timing_info_present_flag()) {
    stream << "vui_num_units_in_tick=" << x.vui_num_units_in_tick() << '\n';
    stream << "vui_time_scale=" << x.vui_time_scale() << '\n';
    stream << "vui_poc_proportional_to_timing_flag=" << std::boolalpha
           << x.vui_poc_proportional_to_timing_flag() << '\n';
    if (x.vui_poc_proportional_to_timing_flag()) {
      stream << "vui_num_ticks_poc_diff_one_minus1=" << x.vui_num_ticks_poc_diff_one_minus1()
             << '\n';
    }
    stream << "vui_hrd_parameters_present_flag=" << std::boolalpha
           << x.vui_hrd_parameters_present_flag() << '\n';
    LIMITATION(!x.vui_hrd_parameters_present_flag());
  }

  stream << "vui_bitstream_restriction_present_flag=" << std::boolalpha
         << x.vui_bitstream_restriction_present_flag() << '\n';
  if (x.vui_bitstream_restriction_present_flag()) {
    stream << "vui_tiles_fixed_structure_for_atlas_flag=" << std::boolalpha
           << x.vui_tiles_fixed_structure_for_atlas_flag() << '\n';
    stream << "vui_tiles_fixed_structure_for_video_substreams_flag=" << std::boolalpha
           << x.vui_tiles_fixed_structure_for_video_substreams_flag() << '\n';
    stream << "vui_constrained_tiles_across_v3c_components_idc="
           << int{x.vui_constrained_tiles_across_v3c_components_idc()} << '\n';
    stream << "vui_max_num_tiles_per_atlas_minus1=" << x.vui_max_num_tiles_per_atlas_minus1()
           << '\n';
  }

  stream << "vui_coordinate_system_parameters_present_flag=" << std::boolalpha
         << x.vui_coordinate_system_parameters_present_flag() << '\n';
  if (x.vui_coordinate_system_parameters_present_flag()) {
    stream << x.coordinate_system_parameters();
  }

  stream << "vui_unit_in_metres_flag=" << std::boolalpha << x.vui_unit_in_metres_flag() << '\n';

  stream << "vui_display_box_info_present_flag=" << std::boolalpha
         << x.vui_display_box_info_present_flag() << '\n';
  if (x.vui_display_box_info_present_flag()) {
    for (int d = 0; d < 3; ++d) {
      stream << "vui_display_box_origin[ " << d << " ]=" << x.vui_display_box_origin(d) << '\n';
      stream << "vui_display_box_size[ " << d << " ]=" << x.vui_display_box_size(d) << '\n';
    }
  }

  stream << "vui_anchor_point_present_flag=" << std::boolalpha << x.vui_anchor_point_present_flag()
         << '\n';
  if (x.vui_anchor_point_present_flag()) {
    for (int d = 0; d < 3; ++d) {
      stream << "vui_anchor_point[ " << d << " ]=" << x.vui_anchor_point(d) << '\n';
    }
  }
  return stream;
}

auto VuiParameters::operator==(const VuiParameters &other) const noexcept -> bool {
  if (vui_timing_info_present_flag() != other.vui_timing_info_present_flag() ||
      vui_bitstream_restriction_present_flag() != other.vui_bitstream_restriction_present_flag() ||
      vui_coordinate_system_parameters_present_flag() !=
          other.vui_coordinate_system_parameters_present_flag() ||
      vui_unit_in_metres_flag() != other.vui_unit_in_metres_flag() ||
      vui_display_box_info_present_flag() != other.vui_display_box_info_present_flag() ||
      vui_anchor_point_present_flag() != other.vui_anchor_point_present_flag()) {
    return false;
  }

  LIMITATION(!vui_timing_info_present_flag() || !vui_hrd_parameters_present_flag());

  if (vui_timing_info_present_flag() &&
      (vui_num_units_in_tick() != other.vui_num_units_in_tick() ||
       vui_time_scale() != other.vui_time_scale() ||
       vui_poc_proportional_to_timing_flag() != other.vui_poc_proportional_to_timing_flag() ||
       vui_hrd_parameters_present_flag() != other.vui_hrd_parameters_present_flag())) {
    return false;
  }

  if (vui_timing_info_present_flag() && vui_poc_proportional_to_timing_flag() &&
      vui_num_ticks_poc_diff_one_minus1() != other.vui_num_ticks_poc_diff_one_minus1()) {
    return false;
  }

  if (vui_bitstream_restriction_present_flag() &&
      (vui_tiles_fixed_structure_for_atlas_flag() !=
           other.vui_tiles_fixed_structure_for_atlas_flag() ||
       vui_tiles_fixed_structure_for_video_substreams_flag() !=
           other.vui_tiles_fixed_structure_for_video_substreams_flag() ||
       vui_constrained_tiles_across_v3c_components_idc() !=
           other.vui_constrained_tiles_across_v3c_components_idc() ||
       vui_max_num_tiles_per_atlas_minus1() != other.vui_max_num_tiles_per_atlas_minus1())) {
    return false;
  }

  if (vui_coordinate_system_parameters_present_flag() &&
      coordinate_system_parameters() != other.coordinate_system_parameters()) {
    return false;
  }

  if (vui_display_box_info_present_flag()) {
    for (int d = 0; d < 3; ++d) {
      if ((vui_display_box_origin(d) != other.vui_display_box_origin(d) ||
           vui_display_box_size(d) != other.vui_display_box_size(d))) {
        return false;
      }
    }
  }

  if (vui_anchor_point_present_flag()) {
    for (int d = 0; d < 3; ++d) {
      if (vui_anchor_point(d) != other.vui_anchor_point(d)) {
        return false;
      }
    }
  }
  return true;
}

auto VuiParameters::operator!=(const VuiParameters &other) const noexcept -> bool {
  return !operator==(other);
}

auto VuiParameters::decodeFrom(Common::InputBitstream &bitstream,
                               const AtlasSequenceParameterSetRBSP *asps) -> VuiParameters {
  auto x = VuiParameters{};

  x.vui_timing_info_present_flag(bitstream.getFlag());
  if (x.vui_timing_info_present_flag()) {
    x.vui_num_units_in_tick(bitstream.getUint32());
    x.vui_time_scale(bitstream.getUint32());
    x.vui_poc_proportional_to_timing_flag(bitstream.getFlag());
    if (x.vui_poc_proportional_to_timing_flag()) {
      x.vui_num_ticks_poc_diff_one_minus1(bitstream.getUExpGolomb<uint32_t>());
    }
    x.vui_hrd_parameters_present_flag(bitstream.getFlag());
    LIMITATION(!x.vui_hrd_parameters_present_flag());
  }

  x.vui_bitstream_restriction_present_flag(bitstream.getFlag());
  if (x.vui_bitstream_restriction_present_flag()) {
    x.vui_tiles_fixed_structure_for_atlas_flag(bitstream.getFlag());
    x.vui_tiles_fixed_structure_for_video_substreams_flag(bitstream.getFlag());
    x.vui_constrained_tiles_across_v3c_components_idc(bitstream.getUExpGolomb<uint8_t>());
    x.vui_max_num_tiles_per_atlas_minus1(bitstream.getUExpGolomb<unsigned>());
  }

  x.vui_coordinate_system_parameters_present_flag(bitstream.getFlag());
  if (x.vui_coordinate_system_parameters_present_flag()) {
    x.coordinate_system_parameters() = CoordinateSystemParameters::decodeFrom(bitstream);
  }

  x.vui_unit_in_metres_flag(bitstream.getFlag());

  x.vui_display_box_info_present_flag(bitstream.getFlag());
  if (x.vui_display_box_info_present_flag()) {
    VERIFY_MIVBITSTREAM(asps != nullptr);
    for (int d = 0; d < 3; ++d) {
      x.vui_display_box_origin(
          d, bitstream.readBits<uint32_t>(asps->asps_geometry_3d_bit_depth_minus1() + 1));
      x.vui_display_box_size(
          d, bitstream.readBits<uint32_t>(asps->asps_geometry_3d_bit_depth_minus1() + 1));
    }
  }

  x.vui_anchor_point_present_flag(bitstream.getFlag());
  if (x.vui_anchor_point_present_flag()) {
    for (int d = 0; d < 3; ++d) {
      x.vui_anchor_point(
          d, bitstream.readBits<uint32_t>(asps->asps_geometry_3d_bit_depth_minus1() + 1));
    }
  }

  return x;
}

void VuiParameters::encodeTo(Common::OutputBitstream &bitstream,
                             const AtlasSequenceParameterSetRBSP *asps) const {
  bitstream.putFlag(vui_timing_info_present_flag());
  if (vui_timing_info_present_flag()) {
    bitstream.putUint32(vui_num_units_in_tick());
    bitstream.putUint32(vui_time_scale());
    bitstream.putFlag(vui_poc_proportional_to_timing_flag());
    if (vui_poc_proportional_to_timing_flag()) {
      bitstream.putUExpGolomb(vui_num_ticks_poc_diff_one_minus1());
    }
    bitstream.putFlag(vui_hrd_parameters_present_flag());
    LIMITATION(!vui_hrd_parameters_present_flag());
  }

  bitstream.putFlag(vui_bitstream_restriction_present_flag());
  if (vui_bitstream_restriction_present_flag()) {
    bitstream.putFlag(vui_tiles_fixed_structure_for_atlas_flag());
    bitstream.putFlag(vui_tiles_fixed_structure_for_video_substreams_flag());
    bitstream.putUExpGolomb(vui_constrained_tiles_across_v3c_components_idc());
    bitstream.putUExpGolomb(vui_max_num_tiles_per_atlas_minus1());
  }

  bitstream.putFlag(vui_coordinate_system_parameters_present_flag());
  if (vui_coordinate_system_parameters_present_flag()) {
    coordinate_system_parameters().encodeTo(bitstream);
  }

  bitstream.putFlag(vui_unit_in_metres_flag());

  bitstream.putFlag(vui_display_box_info_present_flag());
  if (vui_display_box_info_present_flag()) {
    VERIFY_MIVBITSTREAM(asps != nullptr); // ASPS parsing dependency
    for (int d = 0; d < 3; ++d) {
      bitstream.writeBits(vui_display_box_origin(d), asps->asps_geometry_3d_bit_depth_minus1() + 1);
      bitstream.writeBits(vui_display_box_size(d), asps->asps_geometry_3d_bit_depth_minus1() + 1);
    }
  }

  bitstream.putFlag(vui_anchor_point_present_flag());
  if (vui_anchor_point_present_flag()) {
    VERIFY_MIVBITSTREAM(asps != nullptr); // ASPS parsing dependency
    for (int d = 0; d < 3; ++d) {
      bitstream.writeBits(vui_anchor_point(d), asps->asps_geometry_3d_bit_depth_minus1() + 1);
    }
  }
}
} // namespace TMIV::MivBitstream<|MERGE_RESOLUTION|>--- conflicted
+++ resolved
@@ -37,21 +37,12 @@
 #include <TMIV/MivBitstream/verify.h>
 
 namespace TMIV::MivBitstream {
-<<<<<<< HEAD
 auto operator<<(std::ostream &stream, const CoordinateSystemParameters &x) -> std::ostream & {
-  stream << "cas_forward_axis=" << int(x.cas_forward_axis()) << '\n';
-  stream << "cas_delta_left_axis_minus1=" << int(x.cas_delta_left_axis_minus1()) << '\n';
+  stream << "cas_forward_axis=" << int{x.cas_forward_axis()} << '\n';
+  stream << "cas_delta_left_axis_minus1=" << int{x.cas_delta_left_axis_minus1()} << '\n';
   stream << "cas_forward_sign=" << std::boolalpha << x.cas_forward_sign() << '\n';
   stream << "cas_left_sign=" << std::boolalpha << x.cas_left_sign() << '\n';
   stream << "cas_up_sign=" << std::boolalpha << x.cas_up_sign() << '\n';
-=======
-auto operator<<(ostream &stream, const CoordinateSystemParameters &x) -> ostream & {
-  stream << "cas_forward_axis=" << int{x.cas_forward_axis()} << '\n';
-  stream << "cas_delta_left_axis_minus1=" << int{x.cas_delta_left_axis_minus1()} << '\n';
-  stream << "cas_forward_sign=" << boolalpha << x.cas_forward_sign() << '\n';
-  stream << "cas_left_sign=" << boolalpha << x.cas_left_sign() << '\n';
-  stream << "cas_up_sign=" << boolalpha << x.cas_up_sign() << '\n';
->>>>>>> 13f27f50
   return stream;
 }
 
