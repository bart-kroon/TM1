/* The copyright in this software is being made available under the BSD
 * License, included below. This software may be subject to other third party
 * and contributor rights, including patent rights, and no such rights are
 * granted under this license.
 *
 * Copyright (c) 2010-2020, ISO/IEC
 * All rights reserved.
 *
 * Redistribution and use in source and binary forms, with or without
 * modification, are permitted provided that the following conditions are met:
 *
 *  * Redistributions of source code must retain the above copyright notice,
 *    this list of conditions and the following disclaimer.
 *  * Redistributions in binary form must reproduce the above copyright notice,
 *    this list of conditions and the following disclaimer in the documentation
 *    and/or other materials provided with the distribution.
 *  * Neither the name of the ISO/IEC nor the names of its contributors may
 *    be used to endorse or promote products derived from this software without
 *    specific prior written permission.
 *
 * THIS SOFTWARE IS PROVIDED BY THE COPYRIGHT HOLDERS AND CONTRIBUTORS "AS IS"
 * AND ANY EXPRESS OR IMPLIED WARRANTIES, INCLUDING, BUT NOT LIMITED TO, THE
 * IMPLIED WARRANTIES OF MERCHANTABILITY AND FITNESS FOR A PARTICULAR PURPOSE
 * ARE DISCLAIMED. IN NO EVENT SHALL THE COPYRIGHT HOLDER OR CONTRIBUTORS
 * BE LIABLE FOR ANY DIRECT, INDIRECT, INCIDENTAL, SPECIAL, EXEMPLARY, OR
 * CONSEQUENTIAL DAMAGES (INCLUDING, BUT NOT LIMITED TO, PROCUREMENT OF
 * SUBSTITUTE GOODS OR SERVICES; LOSS OF USE, DATA, OR PROFITS; OR BUSINESS
 * INTERRUPTION) HOWEVER CAUSED AND ON ANY THEORY OF LIABILITY, WHETHER IN
 * CONTRACT, STRICT LIABILITY, OR TORT (INCLUDING NEGLIGENCE OR OTHERWISE)
 * ARISING IN ANY WAY OUT OF THE USE OF THIS SOFTWARE, EVEN IF ADVISED OF
 * THE POSSIBILITY OF SUCH DAMAGE.
 */

#include "PrunedMesh.h"

#include <TMIV/MivBitstream/DepthOccupancyTransform.h>
#include <TMIV/Renderer/reprojectPoints.h>

#include <cassert>

namespace TMIV::Pruner {
auto unprojectPrunedView(const Common::TextureDepth16Frame &view,
                         const MivBitstream::ViewParams &viewParams,
                         const Common::Mat<uint8_t> &mask)
    -> std::tuple<Renderer::SceneVertexDescriptorList, Renderer::TriangleDescriptorList,
                  std::vector<Common::Vec3f>> {
  return viewParams.ci.dispatch([&](auto camType) {
    std::tuple<Renderer::SceneVertexDescriptorList, Renderer::TriangleDescriptorList,
               std::vector<Common::Vec3f>>
        mesh;
    auto &vertices = std::get<0>(mesh);
    auto &triangles = std::get<1>(mesh);
    auto &attributes = std::get<2>(mesh);

    Renderer::Engine<camType> engine{viewParams.ci};
    const auto size = viewParams.ci.projectionPlaneSize();
    const auto numPixels = size.x() * size.y();

    const auto &Y = view.texture.getPlane(0);
    const auto &U = view.texture.getPlane(1);
    const auto &V = view.texture.getPlane(2);
    const auto &D = view.depth.getPlane(0);

    assert(vertices.empty());
    vertices.reserve(numPixels);
    assert(attributes.empty());
    attributes.reserve(numPixels);

    std::vector<int> key;
    key.reserve(vertices.size());

    const auto depthTransform = MivBitstream::DepthTransform<16>{viewParams.dq};

    for (int y = 0; y < size.y(); ++y) {
      for (int x = 0; x < size.x(); ++x) {
        key.push_back(static_cast<int>(vertices.size()));
        const auto D_yx = D(y, x);

        if (mask(y, x) > 0) {
          const auto uv = Common::Vec2f{static_cast<float>(x) + 0.5F, static_cast<float>(y) + 0.5F};
          const auto d = depthTransform.expandDepth(D_yx);
<<<<<<< HEAD
          vertices.push_back({engine.unprojectVertex(uv, d), NAN});
          attributes.emplace_back(Vec3f{expandValue<10U>(Y(y, x)),
                                        expandValue<10U>(U(y / 2, x / 2)),
                                        expandValue<10U>(V(y / 2, x / 2))});
=======
          vertices.push_back({engine.unprojectVertex(uv, d), Common::NaN});
          attributes.emplace_back(Common::Vec3f{Common::expandValue<10U>(Y(y, x)),
                                                Common::expandValue<10U>(U(y / 2, x / 2)),
                                                Common::expandValue<10U>(V(y / 2, x / 2))});
>>>>>>> 3f50816e
        }
      }
    }

    if (vertices.capacity() > 2 * vertices.size()) {
      vertices.shrink_to_fit();
      attributes.shrink_to_fit();
    }

    assert(triangles.empty());
    const auto maxTriangles = 2 * vertices.size();
    triangles.reserve(maxTriangles);

    const auto considerTriangle = [&](Common::Vec2i a, Common::Vec2i b, Common::Vec2i c) {
      if (mask(a.y(), a.x()) == 0 || mask(b.y(), b.x()) == 0 || mask(c.y(), c.x()) == 0) {
        return;
      }

      const auto ia = key[a.y() * size.x() + a.x()];
      const auto ib = key[b.y() * size.x() + b.x()];
      const auto ic = key[c.y() * size.x() + c.x()];
      triangles.push_back({{ia, ib, ic}, 0.5F});
    };

    for (int y = 1; y < size.y(); ++y) {
      for (int x = 1; x < size.x(); ++x) {
        considerTriangle({x - 1, y - 1}, {x, y - 1}, {x, y});
        considerTriangle({x - 1, y - 1}, {x, y}, {x - 1, y});
      }
    }

    return mesh;
  });
}

auto project(const Renderer::SceneVertexDescriptorList &vertices,
             const MivBitstream::ViewParams &source, const MivBitstream::ViewParams &target)
    -> Renderer::ImageVertexDescriptorList {
  return target.ci.dispatch([&](auto camType) {
    Renderer::ImageVertexDescriptorList result;
    Renderer::Engine<camType.value> engine{target.ci};
    const auto R_t = Renderer::AffineTransform{source.ce, target.ce};
    result.reserve(result.size());
    std::transform(std::begin(vertices), std::end(vertices), back_inserter(result),
                   [&](Renderer::SceneVertexDescriptor v) {
                     const auto p = R_t(v.position);
                     return engine.projectVertex({p, Common::angle(p, p - R_t.translation())});
                   });
    return result;
  });
}

void weightedSphere(const MivBitstream::CameraIntrinsics &ci,
                    const Renderer::ImageVertexDescriptorList &vertices,
                    Renderer::TriangleDescriptorList &triangles) {
  if (ci.ci_cam_type() == MivBitstream::CiCamType::equirectangular) {
    Renderer::Engine<MivBitstream::CiCamType::equirectangular> engine{ci};
    for (auto &triangle : triangles) {
      auto v = 0.F;
      for (auto index : triangle.indices) {
        v += vertices[index].position.y() / 3.F;
      }
      const auto theta = engine.theta0 + engine.dtheta_dv * v;
      triangle.area = 0.5F / std::cos(theta);
    }
  }
}
} // namespace TMIV::Pruner<|MERGE_RESOLUTION|>--- conflicted
+++ resolved
@@ -79,17 +79,10 @@
         if (mask(y, x) > 0) {
           const auto uv = Common::Vec2f{static_cast<float>(x) + 0.5F, static_cast<float>(y) + 0.5F};
           const auto d = depthTransform.expandDepth(D_yx);
-<<<<<<< HEAD
           vertices.push_back({engine.unprojectVertex(uv, d), NAN});
-          attributes.emplace_back(Vec3f{expandValue<10U>(Y(y, x)),
-                                        expandValue<10U>(U(y / 2, x / 2)),
-                                        expandValue<10U>(V(y / 2, x / 2))});
-=======
-          vertices.push_back({engine.unprojectVertex(uv, d), Common::NaN});
           attributes.emplace_back(Common::Vec3f{Common::expandValue<10U>(Y(y, x)),
                                                 Common::expandValue<10U>(U(y / 2, x / 2)),
                                                 Common::expandValue<10U>(V(y / 2, x / 2))});
->>>>>>> 3f50816e
         }
       }
     }
