--- conflicted
+++ resolved
@@ -62,13 +62,9 @@
   cout << " }\n";
 
   // Create IVS with VPS with right number of atlases but copy other parts from input IVS
-<<<<<<< HEAD
   m_ivs = IvSequenceParams{atlasFrameSizes, haveTexture(), haveOccupancy()};
-=======
-  m_ivs = IvSequenceParams{atlasFrameSizes, haveTexture()};
   m_ivs.aaps.aaps_log2_max_afoc_present_flag(true).aaps_log2_max_atlas_frame_order_cnt_lsb_minus4(
       log2FocLsbMinus4());
->>>>>>> dc93fb7f
   m_ivs.vme() = m_transportIvs.vme();
   m_ivs.viewParamsList = m_transportIvs.viewParamsList;
   m_ivs.viewingSpace = m_transportIvs.viewingSpace;
