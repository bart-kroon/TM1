/* The copyright in this software is being made available under the BSD
 * License, included below. This software may be subject to other third party
 * and contributor rights, including patent rights, and no such rights are
 * granted under this license.
 *
 * Copyright (c) 2010-2020, ISO/IEC
 * All rights reserved.
 *
 * Redistribution and use in source and binary forms, with or without
 * modification, are permitted provided that the following conditions are met:
 *
 *  * Redistributions of source code must retain the above copyright notice,
 *    this list of conditions and the following disclaimer.
 *  * Redistributions in binary form must reproduce the above copyright notice,
 *    this list of conditions and the following disclaimer in the documentation
 *    and/or other materials provided with the distribution.
 *  * Neither the name of the ISO/IEC nor the names of its contributors may
 *    be used to endorse or promote products derived from this software without
 *    specific prior written permission.
 *
 * THIS SOFTWARE IS PROVIDED BY THE COPYRIGHT HOLDERS AND CONTRIBUTORS "AS IS"
 * AND ANY EXPRESS OR IMPLIED WARRANTIES, INCLUDING, BUT NOT LIMITED TO, THE
 * IMPLIED WARRANTIES OF MERCHANTABILITY AND FITNESS FOR A PARTICULAR PURPOSE
 * ARE DISCLAIMED. IN NO EVENT SHALL THE COPYRIGHT HOLDER OR CONTRIBUTORS
 * BE LIABLE FOR ANY DIRECT, INDIRECT, INCIDENTAL, SPECIAL, EXEMPLARY, OR
 * CONSEQUENTIAL DAMAGES (INCLUDING, BUT NOT LIMITED TO, PROCUREMENT OF
 * SUBSTITUTE GOODS OR SERVICES; LOSS OF USE, DATA, OR PROFITS; OR BUSINESS
 * INTERRUPTION) HOWEVER CAUSED AND ON ANY THEORY OF LIABILITY, WHETHER IN
 * CONTRACT, STRICT LIABILITY, OR TORT (INCLUDING NEGLIGENCE OR OTHERWISE)
 * ARISING IN ANY WAY OUT OF THE USE OF THIS SOFTWARE, EVEN IF ADVISED OF
 * THE POSSIBILITY OF SUCH DAMAGE.
 */

#include <TMIV/GeometryQuantizer/GeometryQuantizer.h>

#include <TMIV/MivBitstream/DepthOccupancyTransform.h>

#include <iostream>
#include <stdexcept>

using namespace std;
using namespace TMIV::Common;
using namespace TMIV::MivBitstream;

namespace TMIV::GeometryQuantizer {
GeometryQuantizer::GeometryQuantizer(uint16_t depthOccThresholdIfSet)
    : m_depthOccThresholdIfSet{depthOccThresholdIfSet} {
  if (depthOccThresholdIfSet < 1) {
    throw runtime_error("The depthOccThresholdIfSet parameter is only used when the encoder "
                        "needs to use occupancy. The value 0 is not allowed.");
  }
  if (depthOccThresholdIfSet >= 500) {
    throw runtime_error("The GeometryQuantizer component takes a margin equal to the threshold, so "
                        "setting the threshold this high will make it impossible to encode depth.");
  }
}

GeometryQuantizer::GeometryQuantizer(const Json & /*unused*/, const Json &nodeConfig)
    : GeometryQuantizer{uint16_t(nodeConfig.require("depthOccThresholdIfSet").asInt())} {}

auto GeometryQuantizer::transformParams(MivBitstream::EncoderParams params)
    -> const MivBitstream::EncoderParams & {
  m_inParams = move(params);
  m_outParams = m_inParams;

  for (auto &x : m_outParams.viewParamsList) {
    if (x.hasOccupancy) {
      x.dq.dq_depth_occ_map_threshold_default(m_depthOccThresholdIfSet); // =T
      const auto nearLevel = 1023.F;
      const auto farLevel = float(2 * m_depthOccThresholdIfSet);
      // Mapping is [2T, 1023] --> [old far, near]. What is level 0? (the new far)
      x.dq.dq_norm_disp_low(x.dq.dq_norm_disp_low() +
                            (0.F - farLevel) / (nearLevel - farLevel) *
                                (x.dq.dq_norm_disp_high() - x.dq.dq_norm_disp_low()));
    }
  }

  return m_outParams;
}

auto GeometryQuantizer::transformAtlases(const Common::MVD16Frame &inAtlases)
    -> Common::MVD10Frame {
  auto outAtlases = MVD10Frame{};
  outAtlases.reserve(inAtlases.size());

  for (const auto &inAtlas : inAtlases) {
    outAtlases.emplace_back(inAtlas.texture,
                            Depth10Frame{inAtlas.depth.getWidth(), inAtlas.depth.getHeight()});
  }

<<<<<<< HEAD
  for (const auto &patch : m_accessUnitParams.patchParamsList) {
    const auto &inViewParams = m_inSequenceParams.viewParamsList[patch.pduViewIdx()];
    const auto &outViewParams = m_outSequenceParams.viewParamsList[patch.pduViewIdx()];
=======
  for (const auto &patch : m_outParams.patchParamsList) {
    const auto &inViewParams = m_inParams.viewParamsList[patch.pduViewId()];
    const auto &outViewParams = m_outParams.viewParamsList[patch.pduViewId()];
>>>>>>> e9fcb792
    const auto inOccupancyTransform = OccupancyTransform{inViewParams};
#ifndef NDEBUG
    const auto outOccupancyTransform = OccupancyTransform{outViewParams, patch};
#endif
    const auto inDepthTransform = DepthTransform<16>{inViewParams.dq};
    const auto outDepthTransform = DepthTransform<10>{outViewParams.dq, patch};

    for (auto i = 0; i < patch.pdu2dSize().y(); ++i) {
      for (auto j = 0; j < patch.pdu2dSize().x(); ++j) {
        const auto n = i + patch.pdu2dPos().y();
        const auto m = j + patch.pdu2dPos().x();

        const auto &plane = inAtlases[patch.vuhAtlasId].depth.getPlane(0);

        if (n < 0 || n >= int(plane.height()) || m < 0 || m >= int(plane.width())) {
          abort();
        }

        const auto inLevel = plane(n, m);

        if (inOccupancyTransform.occupant(inLevel)) {
          const auto normDisp = inDepthTransform.expandNormDisp(inLevel);
          const auto outLevel = outDepthTransform.quantizeNormDisp(normDisp, 0);
          assert(outOccupancyTransform.occupant(outLevel));

          outAtlases[patch.vuhAtlasId].depth.getPlane(0)(n, m) = outLevel;
        }
      }
    }
  }

  return outAtlases;
}
} // namespace TMIV::GeometryQuantizer<|MERGE_RESOLUTION|>--- conflicted
+++ resolved
@@ -88,15 +88,9 @@
                             Depth10Frame{inAtlas.depth.getWidth(), inAtlas.depth.getHeight()});
   }
 
-<<<<<<< HEAD
-  for (const auto &patch : m_accessUnitParams.patchParamsList) {
-    const auto &inViewParams = m_inSequenceParams.viewParamsList[patch.pduViewIdx()];
-    const auto &outViewParams = m_outSequenceParams.viewParamsList[patch.pduViewIdx()];
-=======
   for (const auto &patch : m_outParams.patchParamsList) {
-    const auto &inViewParams = m_inParams.viewParamsList[patch.pduViewId()];
-    const auto &outViewParams = m_outParams.viewParamsList[patch.pduViewId()];
->>>>>>> e9fcb792
+    const auto &inViewParams = m_inParams.viewParamsList[patch.pduViewIdx()];
+    const auto &outViewParams = m_outParams.viewParamsList[patch.pduViewIdx()];
     const auto inOccupancyTransform = OccupancyTransform{inViewParams};
 #ifndef NDEBUG
     const auto outOccupancyTransform = OccupancyTransform{outViewParams, patch};
