/* The copyright in this software is being made available under the BSD
 * License, included below. This software may be subject to other third party
 * and contributor rights, including patent rights, and no such rights are
 * granted under this license.
 *
 * Copyright (c) 2010-2020, ISO/IEC
 * All rights reserved.
 *
 * Redistribution and use in source and binary forms, with or without
 * modification, are permitted provided that the following conditions are met:
 *
 *  * Redistributions of source code must retain the above copyright notice,
 *    this list of conditions and the following disclaimer.
 *  * Redistributions in binary form must reproduce the above copyright notice,
 *    this list of conditions and the following disclaimer in the documentation
 *    and/or other materials provided with the distribution.
 *  * Neither the name of the ISO/IEC nor the names of its contributors may
 *    be used to endorse or promote products derived from this software without
 *    specific prior written permission.
 *
 * THIS SOFTWARE IS PROVIDED BY THE COPYRIGHT HOLDERS AND CONTRIBUTORS "AS IS"
 * AND ANY EXPRESS OR IMPLIED WARRANTIES, INCLUDING, BUT NOT LIMITED TO, THE
 * IMPLIED WARRANTIES OF MERCHANTABILITY AND FITNESS FOR A PARTICULAR PURPOSE
 * ARE DISCLAIMED. IN NO EVENT SHALL THE COPYRIGHT HOLDER OR CONTRIBUTORS
 * BE LIABLE FOR ANY DIRECT, INDIRECT, INCIDENTAL, SPECIAL, EXEMPLARY, OR
 * CONSEQUENTIAL DAMAGES (INCLUDING, BUT NOT LIMITED TO, PROCUREMENT OF
 * SUBSTITUTE GOODS OR SERVICES; LOSS OF USE, DATA, OR PROFITS; OR BUSINESS
 * INTERRUPTION) HOWEVER CAUSED AND ON ANY THEORY OF LIABILITY, WHETHER IN
 * CONTRACT, STRICT LIABILITY, OR TORT (INCLUDING NEGLIGENCE OR OTHERWISE)
 * ARISING IN ANY WAY OUT OF THE USE OF THIS SOFTWARE, EVEN IF ADVISED OF
 * THE POSSIBILITY OF SUCH DAMAGE.
 */

#include <TMIV/MivBitstream/V3cParameterSet.h>

#include <TMIV/MivBitstream/MivDecoderMode.h>
#include <TMIV/MivBitstream/verify.h>

#include <utility>

using namespace std;
using namespace TMIV::Common;

namespace TMIV::MivBitstream {
auto operator<<(ostream &stream, const PtlProfileCodecGroupIdc &x) -> ostream & {
  switch (x) {
  case PtlProfileCodecGroupIdc::AVC_Progressive_High:
    return stream << "AVC Progressive High";
  case PtlProfileCodecGroupIdc::HEVC_Main10:
    return stream << "HEVC Main10";
  case PtlProfileCodecGroupIdc::HEVC444:
    return stream << "HEVC444";
  case PtlProfileCodecGroupIdc::VVC_Main10:
    return stream << "VVC Main10";
  case PtlProfileCodecGroupIdc::MP4RA:
    return stream << "MP4RA";
  default:
    return stream << "[unknown:" << int{x} << "]";
  }
}

auto operator<<(ostream &stream, const PtlProfilePccToolsetIdc &x) -> ostream & {
  switch (x) {
  case PtlProfilePccToolsetIdc::VPCC_Basic:
    return stream << "V-PCC Basic";
  case PtlProfilePccToolsetIdc::VPCC_Extended:
    return stream << "V-PCC Extended";
  case PtlProfilePccToolsetIdc::MIV_Main:
    return stream << "MIV Main";
  default:
    return stream << "[unknown:" << int{x} << "]";
  }
}

auto operator<<(ostream &stream, const PtlProfileReconstructionIdc &x) -> ostream & {
  switch (x) {
  case PtlProfileReconstructionIdc::Rec0:
    return stream << "Rec0 (V-PCC)";
  case PtlProfileReconstructionIdc::Rec1:
    return stream << "Rec1 (V-PCC)";
  case PtlProfileReconstructionIdc::Rec2:
    return stream << "Rec2 (V-PCC)";
  case PtlProfileReconstructionIdc::MIV_Main:
    return stream << "MIV Main";
  case PtlProfileReconstructionIdc::Rec_Unconstrained:
      return stream << "Rec Unconstrained";
  default:
    return stream << "[unknown:" << int{x} << "]";
  }
}

auto operator<<(std::ostream &stream, const PtlMaxDecodesIdc &x) -> std::ostream & {
  switch (x) {
  case PtlMaxDecodesIdc::max_1:
    return stream << "max_1";
  case PtlMaxDecodesIdc::max_2:
    return stream << "max_2";
  case PtlMaxDecodesIdc::max_3:
    return stream << "max_3";
  case PtlMaxDecodesIdc::max_4:
    return stream << "max_4";
  case PtlMaxDecodesIdc::max_6:
    return stream << "max_6";
  case PtlMaxDecodesIdc::max_12:
    return stream << "max_12";
  case PtlMaxDecodesIdc::max_16:
    return stream << "max_16";
  case PtlMaxDecodesIdc::max_24:
    return stream << "max_24";
  case PtlMaxDecodesIdc::max_32:
    return stream << "max_32";
  case PtlMaxDecodesIdc::unconstrained:
    return stream << "unconstrained";
  default:
    return stream << "[reserved:" << int{x} << "]";
  }
}

auto operator<<(ostream &stream, const PtlLevelIdc &x) -> ostream & {
  switch (x) {
  case PtlLevelIdc::Level_1_0:
    return stream << "Level 1.0";
  case PtlLevelIdc::Level_1_5:
    return stream << "Level 1.5";
  case PtlLevelIdc::Level_2_0:
    return stream << "Level 2.0";
  case PtlLevelIdc::Level_2_5:
    return stream << "Level 2.5";
  case PtlLevelIdc::Level_3_0:
    return stream << "Level 3.0";
  case PtlLevelIdc::Level_3_5:
    return stream << "Level 3.5";
  default:
    return stream << "[unknown:" << int{x} << "]";
  }
}

auto operator<<(ostream &stream, const AiAttributeTypeId &x) -> ostream & {
  switch (x) {
  case AiAttributeTypeId::ATTR_TEXTURE:
    return stream << "ATTR_TEXTURE";
  case AiAttributeTypeId::ATTR_MATERIAL_ID:
    return stream << "ATTR_MATERIAL_ID";
  case AiAttributeTypeId::ATTR_TRANSPARENCY:
    return stream << "ATTR_TRANSPARENCY";
  case AiAttributeTypeId::ATTR_REFLECTANCE:
    return stream << "ATTR_REFLECTANCE";
  case AiAttributeTypeId::ATTR_NORMAL:
    return stream << "ATTR_NORMAL";
  case AiAttributeTypeId::ATTR_UNSPECIFIED:
    return stream << "ATTR_UNSPECIFIED";
  default:
    return stream << "[unknown:" << int{x} << "]";
  }
}

auto codeOf(AiAttributeTypeId typeId) -> char {
  switch (typeId) {
  case AiAttributeTypeId::ATTR_TEXTURE:
    return 'T';
  case AiAttributeTypeId::ATTR_MATERIAL_ID:
    return 'M';
  case AiAttributeTypeId::ATTR_TRANSPARENCY:
    return 'A';
  case AiAttributeTypeId::ATTR_REFLECTANCE:
    return 'R';
  case AiAttributeTypeId::ATTR_NORMAL:
    return 'N';
  default:
    V3CBITSTREAM_ERROR("Unknown attribute type ID");
  }
}

auto operator<<(std::ostream &stream, AtlasId atlasId) -> std::ostream & {
  return stream << int{atlasId.m_atlasId};
}

auto AtlasId::decodeFrom(Common::InputBitstream &bitstream) -> AtlasId {
  return AtlasId(bitstream.readBits<std::uint8_t>(6));
}

void AtlasId::encodeTo(Common::OutputBitstream &bitstream) const {
  bitstream.writeBits(m_atlasId, 6);
}

auto ProfileTierLevel::ptl_num_sub_profiles() const noexcept -> uint8_t {
  VERIFY_V3CBITSTREAM(m_subProfileIdcs.size() <= UINT8_MAX);
  return uint8_t(m_subProfileIdcs.size());
}

auto ProfileTierLevel::ptl_sub_profile_idc(std::uint8_t i) const noexcept -> uint64_t {
  VERIFY_V3CBITSTREAM(i < m_subProfileIdcs.size());
  return m_subProfileIdcs[i];
}

auto ProfileTierLevel::ptl_num_sub_profiles(std::uint8_t value) noexcept -> ProfileTierLevel & {
  m_subProfileIdcs = vector<uint64_t>(value, 0);
  return *this;
}

auto ProfileTierLevel::ptl_extended_sub_profile_flag(bool value) noexcept -> ProfileTierLevel & {
  m_ptl_extended_sub_profile_flag = value;
  for (auto x : m_subProfileIdcs) {
    VERIFY_V3CBITSTREAM(ptl_extended_sub_profile_flag() || x <= UINT32_MAX);
  }
  return *this;
}

auto ProfileTierLevel::ptl_sub_profile_idc(std::uint8_t i, std::uint64_t value) noexcept
    -> ProfileTierLevel & {
  VERIFY_V3CBITSTREAM(i < ptl_num_sub_profiles());
  VERIFY_V3CBITSTREAM(ptl_extended_sub_profile_flag() || value <= UINT32_MAX);
  m_subProfileIdcs[i] = value;
  return *this;
}

auto operator<<(ostream &stream, const ProfileTierLevel &x) -> ostream & {
  stream << "ptl_tier_flag=" << boolalpha << x.ptl_tier_flag() << '\n';
  stream << "ptl_profile_codec_group_idc=" << x.ptl_profile_codec_group_idc() << '\n';
  stream << "ptl_profile_toolset_idc=" << x.ptl_profile_toolset_idc() << '\n';
  stream << "ptl_profile_reconstruction_idc=" << x.ptl_profile_reconstruction_idc() << '\n';
  stream << "ptl_max_decodes_idc=" << x.ptl_max_decodes_idc() << '\n';
  stream << "ptl_level_idc=" << x.ptl_level_idc() << '\n';
  stream << "ptl_num_sub_profiles=" << int{x.ptl_num_sub_profiles()} << '\n';
  stream << "ptl_extended_sub_profile_flag=" << boolalpha << x.ptl_extended_sub_profile_flag()
         << '\n';
  for (uint8_t i = 0; i < x.ptl_num_sub_profiles(); ++i) {
    stream << "ptl_sub_profile_idc[ " << int{i} << " ]=" << x.ptl_sub_profile_idc(i) << '\n';
  }
  stream << "ptl_tool_constraints_present_flag=" << boolalpha
         << x.ptl_tool_constraints_present_flag() << '\n';
  return stream;
}

auto ProfileTierLevel::operator==(const ProfileTierLevel &other) const noexcept -> bool {
  return ptl_tier_flag() == other.ptl_tier_flag() &&
         ptl_profile_codec_group_idc() == other.ptl_profile_codec_group_idc() &&
         ptl_profile_toolset_idc() == other.ptl_profile_toolset_idc() &&
         ptl_profile_reconstruction_idc() == other.ptl_profile_reconstruction_idc() &&
         ptl_max_decodes_idc() == other.ptl_max_decodes_idc() &&
         ptl_level_idc() == other.ptl_level_idc() &&
         ptl_extended_sub_profile_flag() == other.ptl_extended_sub_profile_flag() &&
         m_subProfileIdcs == other.m_subProfileIdcs &&
         ptl_tool_constraints_present_flag() == other.ptl_tool_constraints_present_flag();
}

auto ProfileTierLevel::operator!=(const ProfileTierLevel &other) const noexcept -> bool {
  return !operator==(other);
}

auto ProfileTierLevel::decodeFrom(InputBitstream &bitstream) -> ProfileTierLevel {
  auto x = ProfileTierLevel{};
  x.ptl_tier_flag(bitstream.getFlag());
  x.ptl_profile_codec_group_idc(bitstream.readBits<PtlProfileCodecGroupIdc>(7));
  x.ptl_profile_toolset_idc(bitstream.readBits<PtlProfilePccToolsetIdc>(8));
  x.ptl_profile_reconstruction_idc(bitstream.readBits<PtlProfileReconstructionIdc>(8));
  bitstream.getUint16();
  x.ptl_max_decodes_idc(bitstream.readBits<PtlMaxDecodesIdc>(4));
  bitstream.readBits<uint16_t>(12);
  x.ptl_level_idc(bitstream.readBits<PtlLevelIdc>(8));
  x.ptl_num_sub_profiles(bitstream.readBits<uint8_t>(6));
  x.ptl_extended_sub_profile_flag(bitstream.getFlag());
  for (uint8_t i = 0; i < x.ptl_num_sub_profiles(); ++i) {
    if (x.ptl_extended_sub_profile_flag()) {
      x.ptl_sub_profile_idc(i, bitstream.getUint64());
    } else {
      x.ptl_sub_profile_idc(i, bitstream.getUint32());
    }
  }
  x.ptl_tool_constraints_present_flag(bitstream.getFlag());
  LIMITATION(!x.ptl_tool_constraints_present_flag());
  return x;
}

void ProfileTierLevel::encodeTo(OutputBitstream &bitstream) const {
  bitstream.putFlag(ptl_tier_flag());
  bitstream.writeBits(ptl_profile_codec_group_idc(), 7);
  bitstream.writeBits(ptl_profile_toolset_idc(), 8);
  bitstream.writeBits(ptl_profile_reconstruction_idc(), 8);
  constexpr auto ptl_reserved_zero_16bits = 0;
  bitstream.putUint16(ptl_reserved_zero_16bits);
  bitstream.writeBits(ptl_max_decodes_idc(), 4);
  constexpr auto ptl_reserved_0xfff_12bits = 0xFFF;
  bitstream.writeBits(ptl_reserved_0xfff_12bits, 12);
  bitstream.writeBits(ptl_level_idc(), 8);
  bitstream.writeBits(ptl_num_sub_profiles(), 6);
  bitstream.putFlag(ptl_extended_sub_profile_flag());
  for (uint8_t i = 0; i < ptl_num_sub_profiles(); ++i) {
    if (ptl_extended_sub_profile_flag()) {
      bitstream.putUint64(ptl_sub_profile_idc(i));
    } else {
      VERIFY_V3CBITSTREAM(ptl_sub_profile_idc(i) <= UINT32_MAX);
      bitstream.putUint32(uint32_t(ptl_sub_profile_idc(i)));
    }
  }
  bitstream.putFlag(ptl_tool_constraints_present_flag());
  LIMITATION(!ptl_tool_constraints_present_flag());
}

<<<<<<< HEAD
auto OccupancyInformation::printTo(ostream &stream, AtlasId atlasId) const -> ostream & {
  stream << "oi_occupancy_codec_id( " << atlasId << " )=" << int(oi_occupancy_codec_id()) << '\n';
  stream << "oi_lossy_occupancy_compression_threshold( " << atlasId
         << " )=" << int(oi_lossy_occupancy_compression_threshold()) << '\n';
  stream << "oi_occupancy_2d_bit_depth_minus1( " << atlasId
         << " )=" << int(oi_occupancy_2d_bit_depth_minus1()) << '\n';
  stream << "oi_occupancy_MSB_align_flag( " << atlasId << " )=" << boolalpha
=======
auto OccupancyInformation::printTo(ostream &stream, uint8_t atlasIdx) const -> ostream & {
  stream << "oi_occupancy_codec_id( " << int{atlasIdx} << " )=" << int{oi_occupancy_codec_id()}
         << '\n';
  stream << "oi_lossy_occupancy_map_compression_threshold( " << int{atlasIdx}
         << " )=" << int{oi_lossy_occupancy_map_compression_threshold()} << '\n';
  stream << "oi_occupancy_nominal_2d_bitdepth_minus1( " << int{atlasIdx}
         << " )=" << int{oi_occupancy_nominal_2d_bitdepth_minus1()} << '\n';
  stream << "oi_occupancy_MSB_align_flag( " << int{atlasIdx} << " )=" << boolalpha
>>>>>>> 6f263fbe
         << oi_occupancy_MSB_align_flag() << '\n';
  return stream;
}

auto OccupancyInformation::operator==(const OccupancyInformation &other) const noexcept -> bool {
  return oi_occupancy_codec_id() == other.oi_occupancy_codec_id() &&
         oi_lossy_occupancy_compression_threshold() ==
             other.oi_lossy_occupancy_compression_threshold() &&
         oi_occupancy_2d_bit_depth_minus1() == other.oi_occupancy_2d_bit_depth_minus1() &&
         oi_occupancy_MSB_align_flag() == other.oi_occupancy_MSB_align_flag();
}

auto OccupancyInformation::operator!=(const OccupancyInformation &other) const noexcept -> bool {
  return !operator==(other);
}

auto OccupancyInformation::decodeFrom(InputBitstream &bitstream) -> OccupancyInformation {
  auto x = OccupancyInformation{};
  x.oi_occupancy_codec_id(bitstream.getUint8());
  x.oi_lossy_occupancy_compression_threshold(bitstream.getUint8());
  x.oi_occupancy_2d_bit_depth_minus1(bitstream.readBits<uint8_t>(5));
  x.oi_occupancy_MSB_align_flag(bitstream.getFlag());
  return x;
}

void OccupancyInformation::encodeTo(OutputBitstream &bitstream) const {
  bitstream.putUint8(oi_occupancy_codec_id());
  bitstream.putUint8(oi_lossy_occupancy_compression_threshold());
  bitstream.writeBits(oi_occupancy_2d_bit_depth_minus1(), 5);
  bitstream.putFlag(oi_occupancy_MSB_align_flag());
}

<<<<<<< HEAD
auto GeometryInformation::printTo(ostream &stream, AtlasId atlasId) const -> ostream & {
  stream << "gi_geometry_codec_id( " << atlasId << " )=" << int(gi_geometry_codec_id()) << '\n';
  stream << "gi_geometry_2d_bit_depth_minus1( " << atlasId
         << " )=" << int(gi_geometry_2d_bit_depth_minus1()) << '\n';
  stream << "gi_geometry_MSB_align_flag( " << atlasId << " )=" << boolalpha
         << gi_geometry_MSB_align_flag() << '\n';
  stream << "gi_geometry_3d_coordinates_bit_depth_minus1( " << atlasId
         << " )=" << int(gi_geometry_3d_coordinates_bit_depth_minus1()) << '\n';
=======
auto GeometryInformation::printTo(ostream &stream, uint8_t atlasIdx) const -> ostream & {
  stream << "gi_geometry_codec_id( " << int{atlasIdx} << " )=" << int{gi_geometry_codec_id()}
         << '\n';
  stream << "gi_geometry_nominal_2d_bitdepth_minus1( " << int{atlasIdx}
         << " )=" << int{gi_geometry_nominal_2d_bitdepth_minus1()} << '\n';
  stream << "gi_geometry_MSB_align_flag( " << int{atlasIdx} << " )=" << boolalpha
         << gi_geometry_MSB_align_flag() << '\n';
  stream << "gi_geometry_3d_coordinates_bitdepth_minus1( " << int{atlasIdx}
         << " )=" << int{gi_geometry_3d_coordinates_bitdepth_minus1()} << '\n';
>>>>>>> 6f263fbe
  return stream;
}

auto GeometryInformation::operator==(const GeometryInformation &other) const noexcept -> bool {
  return gi_geometry_codec_id() == other.gi_geometry_codec_id() &&
         gi_geometry_2d_bit_depth_minus1() == other.gi_geometry_2d_bit_depth_minus1() &&
         gi_geometry_MSB_align_flag() == other.gi_geometry_MSB_align_flag() &&
         gi_geometry_3d_coordinates_bit_depth_minus1() ==
             other.gi_geometry_3d_coordinates_bit_depth_minus1();
}

auto GeometryInformation::operator!=(const GeometryInformation &other) const noexcept -> bool {
  return !operator==(other);
}

auto GeometryInformation::decodeFrom(InputBitstream &bitstream, const V3cParameterSet &vps,
                                     AtlasId atlasId) -> GeometryInformation {
  auto x = GeometryInformation{};
  x.gi_geometry_codec_id(bitstream.getUint8());
  x.gi_geometry_2d_bit_depth_minus1(bitstream.readBits<uint8_t>(5));
  x.gi_geometry_MSB_align_flag(bitstream.getFlag());
  x.gi_geometry_3d_coordinates_bit_depth_minus1(bitstream.readBits<uint8_t>(5));
  VERIFY_MIVBITSTREAM(!vps.vps_auxiliary_video_present_flag(atlasId));
  return x;
}

void GeometryInformation::encodeTo(OutputBitstream &bitstream, const V3cParameterSet &vps,
                                   AtlasId atlasId) const {
  bitstream.putUint8(gi_geometry_codec_id());
  bitstream.writeBits(gi_geometry_2d_bit_depth_minus1(), 5);
  bitstream.putFlag(gi_geometry_MSB_align_flag());
  bitstream.writeBits(gi_geometry_3d_coordinates_bit_depth_minus1(), 5);
  VERIFY_MIVBITSTREAM(!vps.vps_auxiliary_video_present_flag(atlasId));
}

auto AttributeInformation::ai_attribute_count() const noexcept -> uint8_t {
  return uint8_t(m_aiAttributes.size());
}

auto AttributeInformation::ai_attribute_type_id(uint8_t attributeId) const -> AiAttributeTypeId {
  VERIFY_V3CBITSTREAM(attributeId < ai_attribute_count());
  return m_aiAttributes[attributeId].ai_attribute_type_id;
}

auto AttributeInformation::ai_attribute_codec_id(uint8_t attributeId) const -> uint8_t {
  VERIFY_V3CBITSTREAM(attributeId < ai_attribute_count());
  return m_aiAttributes[attributeId].ai_attribute_codec_id;
}

auto AttributeInformation::ai_attribute_dimension_minus1(uint8_t attributeId) const -> uint8_t {
  VERIFY_V3CBITSTREAM(attributeId < ai_attribute_count());
  return m_aiAttributes[attributeId].ai_attribute_dimension_minus1;
}

auto AttributeInformation::ai_attribute_2d_bit_depth_minus1(uint8_t attributeId) const -> uint8_t {
  VERIFY_V3CBITSTREAM(attributeId < ai_attribute_count());
  return m_aiAttributes[attributeId].ai_attribute_2d_bit_depth_minus1;
}

auto AttributeInformation::ai_attribute_MSB_align_flag(uint8_t attributeId) const -> bool {
  VERIFY_V3CBITSTREAM(attributeId < ai_attribute_count());
  return m_aiAttributes[attributeId].ai_attribute_MSB_align_flag;
}

auto AttributeInformation::ai_attribute_map_absolute_coding_persistence_flag(
    std::uint8_t attributeId) const -> bool {
  VERIFY_V3CBITSTREAM(attributeId < ai_attribute_count());
  VERIFY_V3CBITSTREAM(
      m_aiAttributes[attributeId].ai_attribute_map_absolute_coding_persistence_flag.has_value());
  return *m_aiAttributes[attributeId].ai_attribute_map_absolute_coding_persistence_flag;
}

auto AttributeInformation::ai_attribute_count(uint8_t value) -> AttributeInformation & {
  m_aiAttributes.resize(value);
  return *this;
}

auto AttributeInformation::ai_attribute_type_id(uint8_t attributeId, AiAttributeTypeId value)
    -> AttributeInformation & {
  VERIFY_V3CBITSTREAM(attributeId < ai_attribute_count());
  m_aiAttributes[attributeId].ai_attribute_type_id = value;
  return *this;
}

auto AttributeInformation::ai_attribute_codec_id(uint8_t attributeId, uint8_t value)
    -> AttributeInformation & {
  VERIFY_V3CBITSTREAM(attributeId < ai_attribute_count());
  m_aiAttributes[attributeId].ai_attribute_codec_id = value;
  return *this;
}

auto AttributeInformation::ai_attribute_map_absolute_coding_persistence_flag(
    std::uint8_t attributeId, bool value) -> AttributeInformation & {
  VERIFY_V3CBITSTREAM(attributeId < ai_attribute_count());
  m_aiAttributes[attributeId].ai_attribute_map_absolute_coding_persistence_flag = value;
  return *this;
}

auto AttributeInformation::ai_attribute_dimension_minus1(uint8_t attributeId, uint8_t value)
    -> AttributeInformation & {
  VERIFY_V3CBITSTREAM(attributeId < ai_attribute_count());
  m_aiAttributes[attributeId].ai_attribute_dimension_minus1 = value;
  return *this;
}

auto AttributeInformation::ai_attribute_2d_bit_depth_minus1(uint8_t attributeId, uint8_t value)
    -> AttributeInformation & {
  VERIFY_V3CBITSTREAM(attributeId < ai_attribute_count());
  m_aiAttributes[attributeId].ai_attribute_2d_bit_depth_minus1 = value;
  return *this;
}

auto AttributeInformation::ai_attribute_MSB_align_flag(uint8_t attributeId, bool value)
    -> AttributeInformation & {
  VERIFY_V3CBITSTREAM(attributeId < ai_attribute_count());
  m_aiAttributes[attributeId].ai_attribute_MSB_align_flag = value;
  return *this;
}

<<<<<<< HEAD
auto AttributeInformation::printTo(ostream &stream, AtlasId atlasId) const -> ostream & {
  stream << "ai_attribute_count( " << atlasId << " )=" << int(ai_attribute_count()) << '\n';
  for (auto i = 0; i < ai_attribute_count(); ++i) {
    stream << "ai_attribute_type_id( " << atlasId << ", " << i << " )=" << ai_attribute_type_id(i)
           << '\n';
    stream << "ai_attribute_codec_id( " << atlasId << ", " << i
           << " )=" << int(ai_attribute_codec_id(i)) << '\n';
    if (m_aiAttributes[i].ai_attribute_map_absolute_coding_persistence_flag) {
      stream << "ai_attribute_map_absolute_coding_persistence_flag( " << atlasId << ", " << i
             << " )=" << boolalpha
             << *m_aiAttributes[i].ai_attribute_map_absolute_coding_persistence_flag << '\n';
    }
    stream << "ai_attribute_dimension_minus1( " << atlasId << ", " << i
           << " )=" << int(ai_attribute_dimension_minus1(i)) << '\n';
    stream << "ai_attribute_2d_bit_depth_minus1( " << atlasId << ", " << i
           << " )=" << int(ai_attribute_2d_bit_depth_minus1(i));
    stream << '\n';
    stream << "ai_attribute_MSB_align_flag( " << atlasId << ", " << i << " )=" << boolalpha
=======
auto AttributeInformation::printTo(ostream &stream, uint8_t atlasIdx) const -> ostream & {
  stream << "ai_attribute_count( " << int{atlasIdx} << " )=" << int{ai_attribute_count()} << '\n';
  for (auto i = 0; i < ai_attribute_count(); ++i) {
    stream << "ai_attribute_type_id( " << int{atlasIdx} << ", " << i
           << " )=" << ai_attribute_type_id(i) << '\n';
    stream << "ai_attribute_codec_id( " << int{atlasIdx} << ", " << i
           << " )=" << int{ai_attribute_codec_id(i)} << '\n';
    if (m_aiAttributes[i].ai_attribute_map_absolute_coding_persistence_flag) {
      stream << "ai_attribute_map_absolute_coding_persistence_flag( " << int{atlasIdx} << ", " << i
             << " )=" << boolalpha
             << *m_aiAttributes[i].ai_attribute_map_absolute_coding_persistence_flag << '\n';
    }
    stream << "ai_attribute_dimension_minus1( " << int{atlasIdx} << ", " << i
           << " )=" << int{ai_attribute_dimension_minus1(i)} << '\n';
    stream << "ai_attribute_nominal_2d_bitdepth_minus1( " << int{atlasIdx} << ", " << i
           << " )=" << int{ai_attribute_nominal_2d_bitdepth_minus1(i)};
    stream << '\n';
    stream << "ai_attribute_MSB_align_flag( " << int{atlasIdx} << ", " << i << " )=" << boolalpha
>>>>>>> 6f263fbe
           << ai_attribute_MSB_align_flag(i) << '\n';
  }
  return stream;
}

auto AttributeInformation::operator==(const AttributeInformation &other) const noexcept -> bool {
  if (ai_attribute_count() != other.ai_attribute_count()) {
    return false;
  }
  for (auto i = 0; i < ai_attribute_count(); ++i) {
    if (ai_attribute_type_id(i) != other.ai_attribute_type_id(i) ||
        ai_attribute_codec_id(i) != other.ai_attribute_codec_id(i) ||
        m_aiAttributes[i].ai_attribute_map_absolute_coding_persistence_flag !=
            other.m_aiAttributes[i].ai_attribute_map_absolute_coding_persistence_flag ||
        ai_attribute_dimension_minus1(i) != other.ai_attribute_dimension_minus1(i) ||
        ai_attribute_2d_bit_depth_minus1(i) != other.ai_attribute_2d_bit_depth_minus1(i) ||
        ai_attribute_MSB_align_flag(i) != other.ai_attribute_MSB_align_flag(i)) {
      return false;
    }
  }
  return true;
}

auto AttributeInformation::operator!=(const AttributeInformation &other) const noexcept -> bool {
  return !operator==(other);
}

auto AttributeInformation::decodeFrom(InputBitstream &bitstream, const V3cParameterSet &vps,
                                      AtlasId atlasId) -> AttributeInformation {
  auto x = AttributeInformation{};
  x.ai_attribute_count(bitstream.readBits<uint8_t>(7));
  for (auto i = 0; i < x.ai_attribute_count(); ++i) {
    x.ai_attribute_type_id(i, bitstream.readBits<AiAttributeTypeId>(4));
    x.ai_attribute_codec_id(i, bitstream.getUint8());

    VERIFY_MIVBITSTREAM(!vps.vps_auxiliary_video_present_flag(atlasId));

    if (vps.vps_map_count_minus1(atlasId) > 0) {
      x.ai_attribute_map_absolute_coding_persistence_flag(i, bitstream.getFlag());
    }

    x.ai_attribute_dimension_minus1(i, bitstream.readBits<uint8_t>(6));

    const auto ai_attribute_dimension_partitions_minus1 = bitstream.readBits<uint8_t>(6);
    VERIFY_MIVBITSTREAM(ai_attribute_dimension_partitions_minus1 == 0);

    x.ai_attribute_2d_bit_depth_minus1(i, bitstream.readBits<uint8_t>(5));
    x.ai_attribute_MSB_align_flag(i, bitstream.getFlag());
  }
  return x;
}

void AttributeInformation::encodeTo(OutputBitstream &bitstream, const V3cParameterSet &vps,
                                    AtlasId atlasId) const {
  bitstream.writeBits(ai_attribute_count(), 7);
  for (auto i = 0; i < ai_attribute_count(); ++i) {
    bitstream.writeBits(ai_attribute_type_id(i), 4);
    bitstream.writeBits(ai_attribute_codec_id(i), 8);

    if (vps.vps_map_count_minus1(atlasId) > 0) {
      bitstream.putFlag(ai_attribute_map_absolute_coding_persistence_flag(i));
    }

    VERIFY_V3CBITSTREAM(ai_attribute_dimension_minus1(i) < 64);
    bitstream.writeBits(ai_attribute_dimension_minus1(i), 6);

    constexpr auto ai_attribute_dimension_partitions_minus1 = 0;
    bitstream.writeBits(ai_attribute_dimension_partitions_minus1, 6);

    VERIFY_V3CBITSTREAM(ai_attribute_2d_bit_depth_minus1(i) < 32);
    bitstream.writeBits(ai_attribute_2d_bit_depth_minus1(i), 5);
    bitstream.putFlag(ai_attribute_MSB_align_flag(i));
  }
}

auto VpsMivExtension::vme_occupancy_scale_enabled_flag(bool value) noexcept -> VpsMivExtension & {
  VERIFY_MIVBITSTREAM(!vme_embedded_occupancy_flag());
  m_vme_occupancy_scale_enabled_flag = value;
  return *this;
}

auto operator<<(ostream &stream, const VpsMivExtension &x) -> ostream & {
  stream << "vme_depth_low_quality_flag=" << boolalpha << x.vme_depth_low_quality_flag() << '\n';
  stream << "vme_geometry_scale_enabled_flag=" << boolalpha << x.vme_geometry_scale_enabled_flag()
         << '\n';
  stream << "vme_num_groups_minus1=" << x.vme_num_groups_minus1() << '\n';
  stream << "vme_max_entities_minus1=" << x.vme_max_entities_minus1() << '\n';
  stream << "vme_embedded_occupancy_flag=" << boolalpha << x.vme_embedded_occupancy_flag() << '\n';
  if (!x.vme_embedded_occupancy_flag()) {
    stream << "vme_occupancy_scale_enabled_flag=" << boolalpha
           << x.vme_occupancy_scale_enabled_flag() << '\n';
  }
  return stream;
}

auto VpsMivExtension::decodeFrom(InputBitstream &bitstream, const V3cParameterSet &vps)
    -> VpsMivExtension {
  auto x = VpsMivExtension{};
  x.vme_depth_low_quality_flag(bitstream.getFlag());
  x.vme_geometry_scale_enabled_flag(bitstream.getFlag());
  x.vme_num_groups_minus1(bitstream.getUExpGolomb<unsigned>());
  x.vme_max_entities_minus1(bitstream.getUExpGolomb<unsigned>());
  x.vme_embedded_occupancy_flag(bitstream.getFlag());
  if (!x.vme_embedded_occupancy_flag()) {
    x.vme_occupancy_scale_enabled_flag(bitstream.getFlag());
  }
  for (uint8_t atlasIdx = 0; atlasIdx <= vps.vps_atlas_count_minus1(); ++atlasIdx) {
    bitstream.getFlag();
  }
  return x;
}

void VpsMivExtension::encodeTo(OutputBitstream &bitstream, const V3cParameterSet &vps) const {
  bitstream.putFlag(vme_depth_low_quality_flag());
  bitstream.putFlag(vme_geometry_scale_enabled_flag());
  bitstream.putUExpGolomb(vme_num_groups_minus1());
  bitstream.putUExpGolomb(vme_max_entities_minus1());
  bitstream.putFlag(vme_embedded_occupancy_flag());
  if (!vme_embedded_occupancy_flag()) {
    bitstream.putFlag(vme_occupancy_scale_enabled_flag());
  }
  for (unsigned atlasIdx = 0; atlasIdx <= vps.vps_atlas_count_minus1(); ++atlasIdx) {
    bitstream.putFlag(false);
  }
}

auto V3cParameterSet::profile_tier_level() const noexcept -> const ProfileTierLevel & {
  return m_profile_tier_level;
}

auto V3cParameterSet::vps_atlas_count_minus1() const noexcept -> uint8_t {
  VERIFY_V3CBITSTREAM(!m_vpsAtlases.empty());
  return uint8_t(m_vpsAtlases.size() - 1U);
}

auto V3cParameterSet::vps_atlas_id(size_t k) const -> AtlasId {
  VERIFY_V3CBITSTREAM(k <= vps_atlas_count_minus1());
  return m_vpsAtlases[k].vps_atlas_id;
}

auto V3cParameterSet::vps_frame_width(AtlasId j) const -> uint16_t {
  return atlas(j).vps_frame_width;
}

auto V3cParameterSet::vps_frame_height(AtlasId j) const -> uint16_t {
  return atlas(j).vps_frame_height;
}

auto V3cParameterSet::vps_map_count_minus1(AtlasId j) const -> uint8_t {
  return atlas(j).vps_map_count_minus1;
}

auto V3cParameterSet::vps_auxiliary_video_present_flag(AtlasId j) const -> bool {
  return atlas(j).vps_auxiliary_video_present_flag;
}

auto V3cParameterSet::vps_occupancy_video_present_flag(AtlasId j) const -> bool {
  return atlas(j).vps_occupancy_video_present_flag;
}

auto V3cParameterSet::vps_geometry_video_present_flag(AtlasId j) const -> bool {
  return atlas(j).vps_geometry_video_present_flag;
}

auto V3cParameterSet::vps_attribute_video_present_flag(AtlasId j) const -> bool {
  return atlas(j).vps_attribute_video_present_flag;
}

auto V3cParameterSet::occupancy_information(AtlasId j) const -> const OccupancyInformation & {
  VERIFY_V3CBITSTREAM(vps_occupancy_video_present_flag(j));
  VERIFY_V3CBITSTREAM(atlas(j).occupancy_information.has_value());
  return *atlas(j).occupancy_information;
}

auto V3cParameterSet::geometry_information(AtlasId j) const -> const GeometryInformation & {
  VERIFY_V3CBITSTREAM(vps_geometry_video_present_flag(j));
  VERIFY_V3CBITSTREAM(atlas(j).geometry_information.has_value());
  return *atlas(j).geometry_information;
}

auto V3cParameterSet::attribute_information(AtlasId j) const -> const AttributeInformation & {
  VERIFY_V3CBITSTREAM(vps_attribute_video_present_flag(j));
  VERIFY_V3CBITSTREAM(atlas(j).attribute_information.has_value());
  return *atlas(j).attribute_information;
}

auto V3cParameterSet::vps_miv_extension() const noexcept -> const VpsMivExtension & {
  VERIFY_V3CBITSTREAM(vps_miv_extension_present_flag());
  VERIFY_V3CBITSTREAM(m_vps_miv_extension.has_value());
  return *m_vps_miv_extension;
}

auto V3cParameterSet::vps_extension_length_minus1() const noexcept -> size_t {
  VERIFY_V3CBITSTREAM(vps_extension_7bits());
  VERIFY_V3CBITSTREAM(m_vpsExtensionData.has_value());
  return m_vpsExtensionData->size() - 1;
}

auto V3cParameterSet::vpsExtensionData() const noexcept -> const vector<uint8_t> & {
  VERIFY_V3CBITSTREAM(vps_extension_7bits());
  return *m_vpsExtensionData;
}

auto V3cParameterSet::profile_tier_level(ProfileTierLevel value) noexcept -> V3cParameterSet & {
  m_profile_tier_level = std::move(value);
  return *this;
}

auto V3cParameterSet::vps_atlas_count_minus1(uint8_t value) -> V3cParameterSet & {
  m_vpsAtlases.resize(value + size_t(1));
  return *this;
}

auto V3cParameterSet::vps_atlas_id(size_t k, AtlasId value) -> V3cParameterSet & {
  VERIFY_V3CBITSTREAM(k <= vps_atlas_count_minus1());
  m_vpsAtlases[k].vps_atlas_id = value;
  return *this;
}

auto V3cParameterSet::vps_frame_width(AtlasId j, uint16_t value) -> V3cParameterSet & {
  atlas(j).vps_frame_width = value;
  return *this;
}

auto V3cParameterSet::vps_frame_height(AtlasId j, uint16_t value) -> V3cParameterSet & {
  atlas(j).vps_frame_height = value;
  return *this;
}

auto V3cParameterSet::vps_map_count_minus1(AtlasId j, uint8_t value) -> V3cParameterSet & {
  atlas(j).vps_map_count_minus1 = value;
  return *this;
}

auto V3cParameterSet::vps_auxiliary_video_present_flag(AtlasId j, bool value) -> V3cParameterSet & {
  atlas(j).vps_auxiliary_video_present_flag = value;
  return *this;
}

auto V3cParameterSet::vps_occupancy_video_present_flag(AtlasId j, bool value) -> V3cParameterSet & {
  atlas(j).vps_occupancy_video_present_flag = value;
  return *this;
}

auto V3cParameterSet::vps_geometry_video_present_flag(AtlasId j, bool value) -> V3cParameterSet & {
  atlas(j).vps_geometry_video_present_flag = value;
  return *this;
}

auto V3cParameterSet::vps_attribute_video_present_flag(AtlasId j, bool value) -> V3cParameterSet & {
  atlas(j).vps_attribute_video_present_flag = value;
  return *this;
}

auto V3cParameterSet::occupancy_information(AtlasId j, OccupancyInformation value)
    -> V3cParameterSet & {
  VERIFY_V3CBITSTREAM(vps_occupancy_video_present_flag(j));
  atlas(j).occupancy_information = value;
  return *this;
}

auto V3cParameterSet::geometry_information(AtlasId j, GeometryInformation value)
    -> V3cParameterSet & {
  VERIFY_V3CBITSTREAM(vps_geometry_video_present_flag(j));
  atlas(j).geometry_information = value;
  return *this;
}

auto V3cParameterSet::attribute_information(AtlasId j, AttributeInformation value)
    -> V3cParameterSet & {
  VERIFY_V3CBITSTREAM(vps_attribute_video_present_flag(j));
  atlas(j).attribute_information = move(value);
  return *this;
}

auto V3cParameterSet::vps_miv_extension_present_flag(bool value) noexcept -> V3cParameterSet & {
  VERIFY_V3CBITSTREAM(vps_extension_present_flag());
  m_vps_miv_extension_present_flag = value;
  return *this;
}

auto V3cParameterSet::vps_extension_7bits(uint8_t value) noexcept -> V3cParameterSet & {
  VERIFY_V3CBITSTREAM(vps_extension_present_flag());
  VERIFY_V3CBITSTREAM(value < 0x80);
  m_vps_extension_7bits = value;
  return *this;
}

auto V3cParameterSet::vps_miv_extension(VpsMivExtension value) noexcept -> V3cParameterSet & {
  VERIFY_V3CBITSTREAM(vps_miv_extension_present_flag());
  m_vps_miv_extension = value;
  return *this;
}

auto V3cParameterSet::vpsExtensionData(std::vector<std::uint8_t> value) noexcept
    -> V3cParameterSet & {
  VERIFY_V3CBITSTREAM(vps_extension_7bits() != 0);
  VERIFY_V3CBITSTREAM(!value.empty());
  m_vpsExtensionData = move(value);
  return *this;
}

auto V3cParameterSet::occupancy_information(AtlasId j) -> OccupancyInformation & {
  VERIFY_V3CBITSTREAM(vps_occupancy_video_present_flag(j));
  auto &oi = atlas(j).occupancy_information;
  if (!oi) {
    oi = OccupancyInformation{};
  }
  return *oi;
}

auto V3cParameterSet::geometry_information(AtlasId j) -> GeometryInformation & {
  auto &gi = atlas(j).geometry_information;
  if (!gi) {
    gi = GeometryInformation{};
  }
  return *gi;
}

auto V3cParameterSet::attribute_information(AtlasId j) -> AttributeInformation & {
  auto &ai = atlas(j).attribute_information;
  if (!ai) {
    ai = AttributeInformation{};
  }
  return *ai;
}

auto V3cParameterSet::vps_miv_extension() noexcept -> VpsMivExtension & {
  VERIFY_V3CBITSTREAM(vps_miv_extension_present_flag());
  if (!m_vps_miv_extension) {
    m_vps_miv_extension = VpsMivExtension{};
  }
  return *m_vps_miv_extension;
}

auto V3cParameterSet::indexOf(AtlasId atlasId) const noexcept -> size_t {
  for (size_t k = 0; k <= vps_atlas_count_minus1(); ++k) {
    if (vps_atlas_id(k) == atlasId) {
      return k;
    }
  }
  V3CBITSTREAM_ERROR("Invalid atlas ID");
}

auto operator<<(ostream &stream, const V3cParameterSet &x) -> ostream & {
  stream << x.profile_tier_level();
<<<<<<< HEAD
  stream << "vps_v3c_parameter_set_id=" << int(x.vps_v3c_parameter_set_id()) << '\n';
  stream << "vps_atlas_count_minus1=" << int(x.vps_atlas_count_minus1()) << '\n';
  for (size_t k = 0; k <= x.vps_atlas_count_minus1(); ++k) {
    const auto j = x.vps_atlas_id(k);
    stream << "vps_atlas_id( " << k << " )=" << j << '\n';
=======
  stream << "vps_v3c_parameter_set_id=" << int{x.vps_v3c_parameter_set_id()} << '\n';
  stream << "vps_atlas_count_minus1=" << int{x.vps_atlas_count_minus1()} << '\n';
  for (int j = 0; j <= x.vps_atlas_count_minus1(); ++j) {
    stream << "vps_atlas_id( " << j << " )=" << int{x.vps_atlas_id(j)} << '\n';
>>>>>>> 6f263fbe
    stream << "vps_frame_width( " << j << " )=" << x.vps_frame_width(j) << '\n';
    stream << "vps_frame_height( " << j << " )=" << x.vps_frame_height(j) << '\n';
    stream << "vps_map_count_minus1( " << j << " )=" << int{x.vps_map_count_minus1(j)} << '\n';
    stream << "vps_auxiliary_video_present_flag( " << j << " )=" << boolalpha
           << x.vps_auxiliary_video_present_flag(j) << '\n';
    stream << "vps_occupancy_video_present_flag( " << j << " )=" << boolalpha
           << x.vps_occupancy_video_present_flag(j) << '\n';
    stream << "vps_geometry_video_present_flag( " << j << " )=" << boolalpha
           << x.vps_geometry_video_present_flag(j) << '\n';
    stream << "vps_attribute_video_present_flag( " << j << " )=" << boolalpha
           << x.vps_attribute_video_present_flag(j) << '\n';
    if (x.vps_occupancy_video_present_flag(j)) {
      x.occupancy_information(j).printTo(stream, j);
    }
    if (x.vps_geometry_video_present_flag(j)) {
      x.geometry_information(j).printTo(stream, j);
    }
    if (x.vps_attribute_video_present_flag(j)) {
      x.attribute_information(j).printTo(stream, j);
    }
  }
  stream << "vps_extension_present_flag=" << boolalpha << x.vps_extension_present_flag() << '\n';
  if (x.vps_extension_present_flag()) {
<<<<<<< HEAD
    stream << "vps_miv_extension_present_flag=" << boolalpha << x.vps_miv_extension_present_flag()
           << '\n';
    stream << "vps_extension_7bits=" << int(x.vps_extension_7bits()) << '\n';
=======
    stream << "vps_vpcc_extension_flag=" << boolalpha << x.vps_vpcc_extension_flag() << '\n';
    stream << "vps_miv_extension_flag=" << boolalpha << x.vps_miv_extension_flag() << '\n';
    stream << "vps_extension_6bits=" << int{x.vps_extension_6bits()} << '\n';
>>>>>>> 6f263fbe
  }
  if (x.vps_miv_extension_present_flag()) {
    stream << x.vps_miv_extension();
  }
  if (x.vps_extension_7bits() != 0) {
    stream << "vps_extension_length_minus1=" << x.vps_extension_length_minus1() << '\n';
    for (uint8_t byte : x.vpsExtensionData()) {
      stream << "vps_extension_data_byte=" << int{byte} << '\n';
    }
  }
  return stream;
}

auto V3cParameterSet::operator==(const V3cParameterSet &other) const noexcept -> bool {
  if (profile_tier_level() != other.profile_tier_level() ||
      vps_v3c_parameter_set_id() != other.vps_v3c_parameter_set_id() ||
      vps_atlas_count_minus1() != other.vps_atlas_count_minus1() ||
      vps_extension_present_flag() != other.vps_extension_present_flag() ||
      vps_miv_extension_present_flag() != other.vps_miv_extension_present_flag() ||
      vps_extension_7bits() != other.vps_extension_7bits()) {
    return false;
  }
  for (size_t k = 0; k <= vps_atlas_count_minus1(); ++k) {
    const auto j = vps_atlas_id(k);
    if (j != other.vps_atlas_id(k)) {
      return false;
    }
    if (vps_frame_width(j) != other.vps_frame_width(j) ||
        vps_frame_height(j) != other.vps_frame_height(j) ||
        vps_map_count_minus1(j) != other.vps_map_count_minus1(j) ||
        vps_auxiliary_video_present_flag(j) != other.vps_auxiliary_video_present_flag(j) ||
        vps_occupancy_video_present_flag(j) != other.vps_occupancy_video_present_flag(j) ||
        vps_geometry_video_present_flag(j) != other.vps_geometry_video_present_flag(j) ||
        vps_attribute_video_present_flag(j) != other.vps_attribute_video_present_flag(j)) {
      return false;
    }
    if (vps_occupancy_video_present_flag(j) &&
        occupancy_information(j) != other.occupancy_information(j)) {
      return false;
    }
    if (vps_geometry_video_present_flag(j) &&
        geometry_information(j) != other.geometry_information(j)) {
      return false;
    }
    if (vps_attribute_video_present_flag(j) &&
        attribute_information(j) != other.attribute_information(j)) {
      return false;
    }
  }
  if (vps_miv_extension_present_flag() && vps_miv_extension() != other.vps_miv_extension()) {
    return false;
  }
  if (vps_extension_7bits() && vpsExtensionData() != other.vpsExtensionData()) {
    return false;
  }
  return true;
}

auto V3cParameterSet::operator!=(const V3cParameterSet &other) const noexcept -> bool {
  return !operator==(other);
}

auto V3cParameterSet::decodeFrom(istream &stream) -> V3cParameterSet {
  auto x = V3cParameterSet{};
  InputBitstream bitstream{stream};

  x.profile_tier_level(ProfileTierLevel::decodeFrom(bitstream));
  x.vps_v3c_parameter_set_id(bitstream.readBits<uint8_t>(4));
  bitstream.getUint8(); // vps_reserved_zero_8bits
  x.vps_atlas_count_minus1(bitstream.readBits<uint8_t>(6));

  for (size_t k = 0; k <= x.vps_atlas_count_minus1(); ++k) {
    x.vps_atlas_id(k, AtlasId::decodeFrom(bitstream));
    const auto j = x.vps_atlas_id(k);
    x.vps_frame_width(j, bitstream.getUint16());
    x.vps_frame_height(j, bitstream.getUint16());
    x.vps_map_count_minus1(j, bitstream.readBits<uint8_t>(4));

    if (x.vps_map_count_minus1(j) > 0) {
      const auto vps_multiple_map_streams_present_flag = bitstream.getFlag();
      VERIFY_MIVBITSTREAM(!vps_multiple_map_streams_present_flag);
    }

    x.vps_auxiliary_video_present_flag(j, bitstream.getFlag());
    x.vps_occupancy_video_present_flag(j, bitstream.getFlag());
    x.vps_geometry_video_present_flag(j, bitstream.getFlag());
    x.vps_attribute_video_present_flag(j, bitstream.getFlag());

    if (x.vps_occupancy_video_present_flag(j)) {
      x.occupancy_information(j, OccupancyInformation::decodeFrom(bitstream));
    }
    if (x.vps_geometry_video_present_flag(j)) {
      x.geometry_information(j, GeometryInformation::decodeFrom(bitstream, x, j));
    }
    if (x.vps_attribute_video_present_flag(j)) {
      x.attribute_information(j, AttributeInformation::decodeFrom(bitstream, x, j));
    }
  }

  x.vps_extension_present_flag(bitstream.getFlag());

  if (x.vps_extension_present_flag()) {
    x.vps_miv_extension_present_flag(bitstream.getFlag());
    x.vps_extension_7bits(bitstream.readBits<uint8_t>(7));
  }
  if (x.vps_miv_extension_present_flag()) {
    x.vps_miv_extension(VpsMivExtension::decodeFrom(bitstream, x));
  }
  if (x.vps_extension_7bits()) {
    const auto vps_extension_length_minus1 = bitstream.getUExpGolomb<size_t>();
    auto vpsExtensionData = vector<uint8_t>();
    vpsExtensionData.reserve(vps_extension_length_minus1 + 1);
    for (size_t j = 0; j <= vps_extension_length_minus1; ++j) {
      vpsExtensionData.push_back(bitstream.getUint8());
    }
    x.vpsExtensionData(vpsExtensionData);
  }
  bitstream.byteAlignment();
  return x;
}

void V3cParameterSet::encodeTo(ostream &stream) const {
  OutputBitstream bitstream{stream};
  profile_tier_level().encodeTo(bitstream);
  bitstream.writeBits(vps_v3c_parameter_set_id(), 4);
  bitstream.putUint8(0); // vps_reserved_zero_8bits
  bitstream.writeBits(vps_atlas_count_minus1(), 6);

  for (size_t k = 0; k <= vps_atlas_count_minus1(); ++k) {
    const auto j = vps_atlas_id(k);
    j.encodeTo(bitstream);
    bitstream.putUint16(vps_frame_width(j));
    bitstream.putUint16(vps_frame_height(j));
    bitstream.writeBits(vps_map_count_minus1(j), 4);

    if (vps_map_count_minus1(j) > 0) {
      const auto vps_multiple_map_streams_present_flag = false;
      bitstream.putFlag(vps_multiple_map_streams_present_flag);
    }

    bitstream.putFlag(vps_auxiliary_video_present_flag(j));
    bitstream.putFlag(vps_occupancy_video_present_flag(j));
    bitstream.putFlag(vps_geometry_video_present_flag(j));
    bitstream.putFlag(vps_attribute_video_present_flag(j));

    if (vps_occupancy_video_present_flag(j)) {
      occupancy_information(j).encodeTo(bitstream);
    }
    if (vps_geometry_video_present_flag(j)) {
      geometry_information(j).encodeTo(bitstream, *this, j);
    }
    if (vps_attribute_video_present_flag(j)) {
      attribute_information(j).encodeTo(bitstream, *this, j);
    }
  }

  bitstream.putFlag(vps_extension_present_flag());

  if (vps_extension_present_flag()) {
    bitstream.putFlag(vps_miv_extension_present_flag());
    bitstream.writeBits(vps_extension_7bits(), 7);
  }
  if (vps_miv_extension_present_flag()) {
    vps_miv_extension().encodeTo(bitstream, *this);
  }
  if (vps_extension_7bits()) {
    bitstream.putUExpGolomb(vps_extension_length_minus1());
    for (uint8_t byte : vpsExtensionData()) {
      bitstream.putUint8(byte);
    }
  }
  bitstream.byteAlignment();
}

auto V3cParameterSet::atlas(AtlasId atlasId) const noexcept -> const VpsAtlas & {
  return m_vpsAtlases[indexOf(atlasId)];
}

auto V3cParameterSet::atlas(AtlasId atlasId) noexcept -> VpsAtlas & {
  return m_vpsAtlases[indexOf(atlasId)];
}

} // namespace TMIV::MivBitstream<|MERGE_RESOLUTION|>--- conflicted
+++ resolved
@@ -297,24 +297,13 @@
   LIMITATION(!ptl_tool_constraints_present_flag());
 }
 
-<<<<<<< HEAD
 auto OccupancyInformation::printTo(ostream &stream, AtlasId atlasId) const -> ostream & {
-  stream << "oi_occupancy_codec_id( " << atlasId << " )=" << int(oi_occupancy_codec_id()) << '\n';
+    stream << "oi_occupancy_codec_id( " << atlasId << " )=" << int{oi_occupancy_codec_id()} << '\n';
   stream << "oi_lossy_occupancy_compression_threshold( " << atlasId
-         << " )=" << int(oi_lossy_occupancy_compression_threshold()) << '\n';
+         << " )=" << int{oi_lossy_occupancy_compression_threshold()} << '\n';
   stream << "oi_occupancy_2d_bit_depth_minus1( " << atlasId
-         << " )=" << int(oi_occupancy_2d_bit_depth_minus1()) << '\n';
+         << " )=" << int{oi_occupancy_2d_bit_depth_minus1()} << '\n';
   stream << "oi_occupancy_MSB_align_flag( " << atlasId << " )=" << boolalpha
-=======
-auto OccupancyInformation::printTo(ostream &stream, uint8_t atlasIdx) const -> ostream & {
-  stream << "oi_occupancy_codec_id( " << int{atlasIdx} << " )=" << int{oi_occupancy_codec_id()}
-         << '\n';
-  stream << "oi_lossy_occupancy_map_compression_threshold( " << int{atlasIdx}
-         << " )=" << int{oi_lossy_occupancy_map_compression_threshold()} << '\n';
-  stream << "oi_occupancy_nominal_2d_bitdepth_minus1( " << int{atlasIdx}
-         << " )=" << int{oi_occupancy_nominal_2d_bitdepth_minus1()} << '\n';
-  stream << "oi_occupancy_MSB_align_flag( " << int{atlasIdx} << " )=" << boolalpha
->>>>>>> 6f263fbe
          << oi_occupancy_MSB_align_flag() << '\n';
   return stream;
 }
@@ -347,26 +336,14 @@
   bitstream.putFlag(oi_occupancy_MSB_align_flag());
 }
 
-<<<<<<< HEAD
 auto GeometryInformation::printTo(ostream &stream, AtlasId atlasId) const -> ostream & {
-  stream << "gi_geometry_codec_id( " << atlasId << " )=" << int(gi_geometry_codec_id()) << '\n';
+  stream << "gi_geometry_codec_id( " << atlasId << " )=" << int{gi_geometry_codec_id()} << '\n';
   stream << "gi_geometry_2d_bit_depth_minus1( " << atlasId
-         << " )=" << int(gi_geometry_2d_bit_depth_minus1()) << '\n';
+         << " )=" << int{gi_geometry_2d_bit_depth_minus1()} << '\n';
   stream << "gi_geometry_MSB_align_flag( " << atlasId << " )=" << boolalpha
          << gi_geometry_MSB_align_flag() << '\n';
   stream << "gi_geometry_3d_coordinates_bit_depth_minus1( " << atlasId
-         << " )=" << int(gi_geometry_3d_coordinates_bit_depth_minus1()) << '\n';
-=======
-auto GeometryInformation::printTo(ostream &stream, uint8_t atlasIdx) const -> ostream & {
-  stream << "gi_geometry_codec_id( " << int{atlasIdx} << " )=" << int{gi_geometry_codec_id()}
-         << '\n';
-  stream << "gi_geometry_nominal_2d_bitdepth_minus1( " << int{atlasIdx}
-         << " )=" << int{gi_geometry_nominal_2d_bitdepth_minus1()} << '\n';
-  stream << "gi_geometry_MSB_align_flag( " << int{atlasIdx} << " )=" << boolalpha
-         << gi_geometry_MSB_align_flag() << '\n';
-  stream << "gi_geometry_3d_coordinates_bitdepth_minus1( " << int{atlasIdx}
-         << " )=" << int{gi_geometry_3d_coordinates_bitdepth_minus1()} << '\n';
->>>>>>> 6f263fbe
+         << " )=" << int{gi_geometry_3d_coordinates_bit_depth_minus1()} << '\n';
   return stream;
 }
 
@@ -486,14 +463,13 @@
   return *this;
 }
 
-<<<<<<< HEAD
 auto AttributeInformation::printTo(ostream &stream, AtlasId atlasId) const -> ostream & {
-  stream << "ai_attribute_count( " << atlasId << " )=" << int(ai_attribute_count()) << '\n';
+  stream << "ai_attribute_count( " << atlasId << " )=" << int{ai_attribute_count()} << '\n';
   for (auto i = 0; i < ai_attribute_count(); ++i) {
     stream << "ai_attribute_type_id( " << atlasId << ", " << i << " )=" << ai_attribute_type_id(i)
            << '\n';
     stream << "ai_attribute_codec_id( " << atlasId << ", " << i
-           << " )=" << int(ai_attribute_codec_id(i)) << '\n';
+           << " )=" << int{ai_attribute_codec_id(i)} << '\n';
     if (m_aiAttributes[i].ai_attribute_map_absolute_coding_persistence_flag) {
       stream << "ai_attribute_map_absolute_coding_persistence_flag( " << atlasId << ", " << i
              << " )=" << boolalpha
@@ -505,26 +481,6 @@
            << " )=" << int(ai_attribute_2d_bit_depth_minus1(i));
     stream << '\n';
     stream << "ai_attribute_MSB_align_flag( " << atlasId << ", " << i << " )=" << boolalpha
-=======
-auto AttributeInformation::printTo(ostream &stream, uint8_t atlasIdx) const -> ostream & {
-  stream << "ai_attribute_count( " << int{atlasIdx} << " )=" << int{ai_attribute_count()} << '\n';
-  for (auto i = 0; i < ai_attribute_count(); ++i) {
-    stream << "ai_attribute_type_id( " << int{atlasIdx} << ", " << i
-           << " )=" << ai_attribute_type_id(i) << '\n';
-    stream << "ai_attribute_codec_id( " << int{atlasIdx} << ", " << i
-           << " )=" << int{ai_attribute_codec_id(i)} << '\n';
-    if (m_aiAttributes[i].ai_attribute_map_absolute_coding_persistence_flag) {
-      stream << "ai_attribute_map_absolute_coding_persistence_flag( " << int{atlasIdx} << ", " << i
-             << " )=" << boolalpha
-             << *m_aiAttributes[i].ai_attribute_map_absolute_coding_persistence_flag << '\n';
-    }
-    stream << "ai_attribute_dimension_minus1( " << int{atlasIdx} << ", " << i
-           << " )=" << int{ai_attribute_dimension_minus1(i)} << '\n';
-    stream << "ai_attribute_nominal_2d_bitdepth_minus1( " << int{atlasIdx} << ", " << i
-           << " )=" << int{ai_attribute_nominal_2d_bitdepth_minus1(i)};
-    stream << '\n';
-    stream << "ai_attribute_MSB_align_flag( " << int{atlasIdx} << ", " << i << " )=" << boolalpha
->>>>>>> 6f263fbe
            << ai_attribute_MSB_align_flag(i) << '\n';
   }
   return stream;
@@ -871,18 +827,11 @@
 
 auto operator<<(ostream &stream, const V3cParameterSet &x) -> ostream & {
   stream << x.profile_tier_level();
-<<<<<<< HEAD
-  stream << "vps_v3c_parameter_set_id=" << int(x.vps_v3c_parameter_set_id()) << '\n';
-  stream << "vps_atlas_count_minus1=" << int(x.vps_atlas_count_minus1()) << '\n';
+  stream << "vps_v3c_parameter_set_id=" << int{x.vps_v3c_parameter_set_id()} << '\n';
+  stream << "vps_atlas_count_minus1=" << int{x.vps_atlas_count_minus1()} << '\n';
   for (size_t k = 0; k <= x.vps_atlas_count_minus1(); ++k) {
     const auto j = x.vps_atlas_id(k);
     stream << "vps_atlas_id( " << k << " )=" << j << '\n';
-=======
-  stream << "vps_v3c_parameter_set_id=" << int{x.vps_v3c_parameter_set_id()} << '\n';
-  stream << "vps_atlas_count_minus1=" << int{x.vps_atlas_count_minus1()} << '\n';
-  for (int j = 0; j <= x.vps_atlas_count_minus1(); ++j) {
-    stream << "vps_atlas_id( " << j << " )=" << int{x.vps_atlas_id(j)} << '\n';
->>>>>>> 6f263fbe
     stream << "vps_frame_width( " << j << " )=" << x.vps_frame_width(j) << '\n';
     stream << "vps_frame_height( " << j << " )=" << x.vps_frame_height(j) << '\n';
     stream << "vps_map_count_minus1( " << j << " )=" << int{x.vps_map_count_minus1(j)} << '\n';
@@ -906,15 +855,9 @@
   }
   stream << "vps_extension_present_flag=" << boolalpha << x.vps_extension_present_flag() << '\n';
   if (x.vps_extension_present_flag()) {
-<<<<<<< HEAD
     stream << "vps_miv_extension_present_flag=" << boolalpha << x.vps_miv_extension_present_flag()
            << '\n';
-    stream << "vps_extension_7bits=" << int(x.vps_extension_7bits()) << '\n';
-=======
-    stream << "vps_vpcc_extension_flag=" << boolalpha << x.vps_vpcc_extension_flag() << '\n';
-    stream << "vps_miv_extension_flag=" << boolalpha << x.vps_miv_extension_flag() << '\n';
-    stream << "vps_extension_6bits=" << int{x.vps_extension_6bits()} << '\n';
->>>>>>> 6f263fbe
+    stream << "vps_extension_7bits=" << int{x.vps_extension_7bits()} << '\n';
   }
   if (x.vps_miv_extension_present_flag()) {
     stream << x.vps_miv_extension();
