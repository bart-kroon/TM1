--- conflicted
+++ resolved
@@ -97,32 +97,19 @@
   return *this;
 }
 
-<<<<<<< HEAD
-constexpr auto AspsMivExtension::asme_occupancy_scale_factor_x_minus1(const uint16_t value) noexcept
-=======
 constexpr auto AspsMivExtension::asme_occupancy_scale_factor_x_minus1(uint16_t value) noexcept
->>>>>>> c2c594a8
     -> auto & {
   m_asme_occupancy_scale_factor_x_minus1 = value;
   return *this;
 }
 
-<<<<<<< HEAD
-constexpr auto AspsMivExtension::asme_occupancy_scale_factor_y_minus1(const uint16_t value) noexcept
-=======
 constexpr auto AspsMivExtension::asme_occupancy_scale_factor_y_minus1(uint16_t value) noexcept
->>>>>>> c2c594a8
     -> auto & {
   m_asme_occupancy_scale_factor_y_minus1 = value;
   return *this;
 }
 
-<<<<<<< HEAD
-constexpr auto AspsMivExtension::asme_patch_constant_depth_flag(bool value) noexcept
-           -> auto & {
-=======
 constexpr auto AspsMivExtension::asme_patch_constant_depth_flag(bool value) noexcept -> auto & {
->>>>>>> c2c594a8
   m_asme_patch_constant_depth_flag = value;
   return *this;
 }
