/* The copyright in this software is being made available under the BSD
 * License, included below. This software may be subject to other third party
 * and contributor rights, including patent rights, and no such rights are
 * granted under this license.
 *
 * Copyright (c) 2010-2020, ISO/IEC
 * All rights reserved.
 *
 * Redistribution and use in source and binary forms, with or without
 * modification, are permitted provided that the following conditions are met:
 *
 *  * Redistributions of source code must retain the above copyright notice,
 *    this list of conditions and the following disclaimer.
 *  * Redistributions in binary form must reproduce the above copyright notice,
 *    this list of conditions and the following disclaimer in the documentation
 *    and/or other materials provided with the distribution.
 *  * Neither the name of the ISO/IEC nor the names of its contributors may
 *    be used to endorse or promote products derived from this software without
 *    specific prior written permission.
 *
 * THIS SOFTWARE IS PROVIDED BY THE COPYRIGHT HOLDERS AND CONTRIBUTORS "AS IS"
 * AND ANY EXPRESS OR IMPLIED WARRANTIES, INCLUDING, BUT NOT LIMITED TO, THE
 * IMPLIED WARRANTIES OF MERCHANTABILITY AND FITNESS FOR A PARTICULAR PURPOSE
 * ARE DISCLAIMED. IN NO EVENT SHALL THE COPYRIGHT HOLDER OR CONTRIBUTORS
 * BE LIABLE FOR ANY DIRECT, INDIRECT, INCIDENTAL, SPECIAL, EXEMPLARY, OR
 * CONSEQUENTIAL DAMAGES (INCLUDING, BUT NOT LIMITED TO, PROCUREMENT OF
 * SUBSTITUTE GOODS OR SERVICES; LOSS OF USE, DATA, OR PROFITS; OR BUSINESS
 * INTERRUPTION) HOWEVER CAUSED AND ON ANY THEORY OF LIABILITY, WHETHER IN
 * CONTRACT, STRICT LIABILITY, OR TORT (INCLUDING NEGLIGENCE OR OTHERWISE)
 * ARISING IN ANY WAY OUT OF THE USE OF THIS SOFTWARE, EVEN IF ADVISED OF
 * THE POSSIBILITY OF SUCH DAMAGE.
 */

#include <TMIV/GeometryQuantizer/GeometryQuantizer.h>

#include <TMIV/MivBitstream/DepthOccupancyTransform.h>

#include <iostream>
#include <stdexcept>

namespace TMIV::GeometryQuantizer {
GeometryQuantizer::GeometryQuantizer(uint16_t depthOccThresholdIfSet)
    : m_depthOccThresholdIfSet{depthOccThresholdIfSet} {
  if (depthOccThresholdIfSet < 1) {
    throw std::runtime_error("The depthOccThresholdIfSet parameter is only used when the encoder "
                             "needs to use occupancy. The value 0 is not allowed.");
  }
  if (depthOccThresholdIfSet >= 500) {
    throw std::runtime_error(
        "The GeometryQuantizer component takes a margin equal to the threshold, so "
        "setting the threshold this high will make it impossible to encode depth.");
  }
}

GeometryQuantizer::GeometryQuantizer(const Common::Json & /*unused*/,
                                     const Common::Json &nodeConfig)
    : GeometryQuantizer{uint16_t(nodeConfig.require("depthOccThresholdIfSet").asInt())} {}

auto GeometryQuantizer::setOccupancyParams(MivBitstream::EncoderParams params)
    -> const MivBitstream::EncoderParams & {
  m_inParams = std::move(params);
  m_outParams = m_inParams;

  m_outParams.vme().vme_embedded_occupancy_flag(true);
  return m_outParams;
}

auto GeometryQuantizer::transformParams(MivBitstream::EncoderParams params)
    -> const MivBitstream::EncoderParams & {
  m_inParams = std::move(params);
  m_outParams = m_inParams;

  for (auto &x : m_outParams.viewParamsList) {
    if (x.hasOccupancy) {
      x.dq.dq_depth_occ_map_threshold_default(m_depthOccThresholdIfSet); // =T
      const auto nearLevel = 1023.F;
      const auto farLevel = static_cast<float>(2 * m_depthOccThresholdIfSet);
      // Mapping is [2T, 1023] --> [old far, near]. What is level 0? (the new far)
      x.dq.dq_norm_disp_low(x.dq.dq_norm_disp_low() +
                            (0.F - farLevel) / (nearLevel - farLevel) *
                                (x.dq.dq_norm_disp_high() - x.dq.dq_norm_disp_low()));
    }
  }

  return m_outParams;
}

auto GeometryQuantizer::transformAtlases(const Common::MVD16Frame &inAtlases)
    -> Common::MVD10Frame {
  auto outAtlases = Common::MVD10Frame{};
  outAtlases.reserve(inAtlases.size());

  for (const auto &inAtlas : inAtlases) {
    outAtlases.emplace_back(
        inAtlas.texture, Common::Depth10Frame{inAtlas.depth.getWidth(), inAtlas.depth.getHeight()});
  }

  for (const auto &patch : m_outParams.patchParamsList) {
<<<<<<< HEAD
    const auto &inViewParams = m_inParams.viewParamsList[patch.pduViewIdx()];
    const auto &outViewParams = m_outParams.viewParamsList[patch.pduViewIdx()];
    const auto inOccupancyTransform = MivBitstream::OccupancyTransform{inViewParams};
=======
    const auto &inViewParams = m_inParams.viewParamsList[patch.atlasPatchProjectionId()];
    const auto &outViewParams = m_outParams.viewParamsList[patch.atlasPatchProjectionId()];
    const auto inOccupancyTransform = OccupancyTransform{inViewParams};
>>>>>>> 13f27f50
#ifndef NDEBUG
    const auto outOccupancyTransform = MivBitstream::OccupancyTransform{outViewParams, patch};
#endif
<<<<<<< HEAD
    const auto inDepthTransform = MivBitstream::DepthTransform<16>{inViewParams.dq};
    const auto outDepthTransform = MivBitstream::DepthTransform<10>{outViewParams.dq, patch};
=======
    const auto inDepthTransform = DepthTransform<16>{inViewParams.dq};
    const auto outDepthTransform = DepthTransform<10>{outViewParams.dq, patch};
    const auto kIn = m_inParams.vps.indexOf(patch.atlasId);
    const auto kOut = m_outParams.vps.indexOf(patch.atlasId);
>>>>>>> 13f27f50

    for (auto i = 0U; i < patch.atlasPatch2dSizeY(); ++i) {
      for (auto j = 0U; j < patch.atlasPatch2dSizeX(); ++j) {
        const auto n = i + patch.atlasPatch2dPosY();
        const auto m = j + patch.atlasPatch2dPosX();

        const auto &plane = inAtlases[kIn].depth.getPlane(0);

        if (n >= plane.height() || m >= plane.width()) {
          abort();
        }

        const auto inLevel = plane(n, m);

        if (inOccupancyTransform.occupant(inLevel)) {
          const auto normDisp = inDepthTransform.expandNormDisp(inLevel);
          const auto outLevel = outDepthTransform.quantizeNormDisp(normDisp, 0);
          assert(outOccupancyTransform.occupant(outLevel));

          outAtlases[kOut].depth.getPlane(0)(n, m) = outLevel;
        }
      }
    }
  }

  return outAtlases;
}
} // namespace TMIV::GeometryQuantizer<|MERGE_RESOLUTION|>--- conflicted
+++ resolved
@@ -96,27 +96,16 @@
   }
 
   for (const auto &patch : m_outParams.patchParamsList) {
-<<<<<<< HEAD
-    const auto &inViewParams = m_inParams.viewParamsList[patch.pduViewIdx()];
-    const auto &outViewParams = m_outParams.viewParamsList[patch.pduViewIdx()];
-    const auto inOccupancyTransform = MivBitstream::OccupancyTransform{inViewParams};
-=======
     const auto &inViewParams = m_inParams.viewParamsList[patch.atlasPatchProjectionId()];
     const auto &outViewParams = m_outParams.viewParamsList[patch.atlasPatchProjectionId()];
-    const auto inOccupancyTransform = OccupancyTransform{inViewParams};
->>>>>>> 13f27f50
+    const auto inOccupancyTransform = MivBitstream::OccupancyTransform{inViewParams};
 #ifndef NDEBUG
     const auto outOccupancyTransform = MivBitstream::OccupancyTransform{outViewParams, patch};
 #endif
-<<<<<<< HEAD
     const auto inDepthTransform = MivBitstream::DepthTransform<16>{inViewParams.dq};
     const auto outDepthTransform = MivBitstream::DepthTransform<10>{outViewParams.dq, patch};
-=======
-    const auto inDepthTransform = DepthTransform<16>{inViewParams.dq};
-    const auto outDepthTransform = DepthTransform<10>{outViewParams.dq, patch};
     const auto kIn = m_inParams.vps.indexOf(patch.atlasId);
     const auto kOut = m_outParams.vps.indexOf(patch.atlasId);
->>>>>>> 13f27f50
 
     for (auto i = 0U; i < patch.atlasPatch2dSizeY(); ++i) {
       for (auto j = 0U; j < patch.atlasPatch2dSizeX(); ++j) {
