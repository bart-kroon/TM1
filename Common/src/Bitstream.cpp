--- conflicted
+++ resolved
@@ -190,11 +190,7 @@
 }
 
 void OutputBitstream::putSExpGolomb(int64_t value) {
-<<<<<<< HEAD
-  putUExpGolomb((uint64_t(abs(value)) << 1U) - uint64_t{value > 0});
-=======
-  putUExpGolomb((uint64_t(std::abs(value)) << 1U) - uint64_t(value > 0));
->>>>>>> 3f50816e
+  putUExpGolomb((static_cast<uint64_t>(std::abs(value)) << 1U) - uint64_t{value > 0});
 }
 
 void OutputBitstream::putUint64(uint64_t value) {
