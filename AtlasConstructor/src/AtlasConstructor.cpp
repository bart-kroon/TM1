/* The copyright in this software is being made available under the BSD
 * License, included below. This software may be subject to other third party
 * and contributor rights, including patent rights, and no such rights are
 * granted under this license.
 *
 * Copyright (c) 2010-2020, ISO/IEC
 * All rights reserved.
 *
 * Redistribution and use in source and binary forms, with or without
 * modification, are permitted provided that the following conditions are met:
 *
 *  * Redistributions of source code must retain the above copyright notice,
 *    this list of conditions and the following disclaimer.
 *  * Redistributions in binary form must reproduce the above copyright notice,
 *    this list of conditions and the following disclaimer in the documentation
 *    and/or other materials provided with the distribution.
 *  * Neither the name of the ISO/IEC nor the names of its contributors may
 *    be used to endorse or promote products derived from this software without
 *    specific prior written permission.
 *
 * THIS SOFTWARE IS PROVIDED BY THE COPYRIGHT HOLDERS AND CONTRIBUTORS "AS IS"
 * AND ANY EXPRESS OR IMPLIED WARRANTIES, INCLUDING, BUT NOT LIMITED TO, THE
 * IMPLIED WARRANTIES OF MERCHANTABILITY AND FITNESS FOR A PARTICULAR PURPOSE
 * ARE DISCLAIMED. IN NO EVENT SHALL THE COPYRIGHT HOLDER OR CONTRIBUTORS
 * BE LIABLE FOR ANY DIRECT, INDIRECT, INCIDENTAL, SPECIAL, EXEMPLARY, OR
 * CONSEQUENTIAL DAMAGES (INCLUDING, BUT NOT LIMITED TO, PROCUREMENT OF
 * SUBSTITUTE GOODS OR SERVICES; LOSS OF USE, DATA, OR PROFITS; OR BUSINESS
 * INTERRUPTION) HOWEVER CAUSED AND ON ANY THEORY OF LIABILITY, WHETHER IN
 * CONTRACT, STRICT LIABILITY, OR TORT (INCLUDING NEGLIGENCE OR OTHERWISE)
 * ARISING IN ANY WAY OUT OF THE USE OF THIS SOFTWARE, EVEN IF ADVISED OF
 * THE POSSIBILITY OF SUCH DAMAGE.
 */

#include <TMIV/AtlasConstructor/AtlasConstructor.h>

#include "Cluster.h"
#include <TMIV/Common/Factory.h>
#include <TMIV/MivBitstream/DepthOccupancyTransform.h>

#include <cassert>
#include <iostream>

using namespace std;
using namespace TMIV::Common;
using namespace TMIV::MivBitstream;

namespace TMIV::AtlasConstructor {
<<<<<<< HEAD
constexpr auto neutralChroma = TextureFrame::neutralColor();
=======
namespace {
void runtimeCheck(bool cond, const char *what) {
  if (!cond) {
    throw runtime_error(what);
  }
}
} // namespace
>>>>>>> d756221b

AtlasConstructor::AtlasConstructor(const Json &rootNode, const Json &componentNode) {
  // Components
  m_pruner = Factory<IPruner>::getInstance().create("Pruner", rootNode, componentNode);
  m_aggregator = Factory<IAggregator>::getInstance().create("Aggregator", rootNode, componentNode);
  m_packer = Factory<IPacker>::getInstance().create("Packer", rootNode, componentNode);

  // Parameters
  const auto numGroups = rootNode.require("numGroups").asInt();
  m_blockSize = rootNode.require("blockSize").asInt();
  const auto maxLumaSampleRate = rootNode.require("maxLumaSampleRate").asDouble();
  const auto maxLumaPictureSize = rootNode.require("maxLumaPictureSize").asInt();
  const auto maxAtlases = rootNode.require("maxAtlases").asInt();
  m_geometryScaleEnabledFlag = rootNode.require("geometryScaleEnabledFlag").asBool();

  // Check parameters
  runtimeCheck(1 <= numGroups, "numGroups should be at least one");
  runtimeCheck(2 <= m_blockSize, "blockSize should be at least two");
  runtimeCheck((m_blockSize & (m_blockSize - 1)) == 0, "blockSize should be a power of two");
  if (maxLumaSampleRate == 0) {
    runtimeCheck(maxLumaPictureSize == 0 && maxAtlases == 0,
                 "Either specify all constraints or none");
  } else {
    runtimeCheck(maxLumaPictureSize > 0 && maxAtlases > 0,
                 "Either specify all constraints or none");
    runtimeCheck(numGroups <= maxAtlases, "There should be at least one atlas per group");
  }

<<<<<<< HEAD
  // Read the entity encoding range if exisited
  if (auto subnode = componentNode.optional("EntityEncodeRange")) {
    m_EntityEncRange = subnode.asIntVector<2>();
  }

  // The number of atlases is determined by the specified maximum number of luma
  // samples per frame (texture and depth combined)
  int maxLumaSamplesPerFrame = componentNode.require("MaxLumaSamplesPerFrame").asInt();
  const auto lumaSamplesPerAtlas = 2 * m_atlasSize.x() * m_atlasSize.y();
  m_nbAtlas = size_t(maxLumaSamplesPerFrame / lumaSamplesPerAtlas);
=======
  // Translate parameters to concrete constraints
  const auto lumaSamplesPerAtlasSample = m_geometryScaleEnabledFlag ? 1.25 : 2.;
  m_maxBlockRate = maxLumaSampleRate / (numGroups * lumaSamplesPerAtlasSample * sqr(m_blockSize));
  m_maxBlocksPerAtlas = maxLumaPictureSize / sqr(m_blockSize);
  m_maxAtlases = maxAtlases / numGroups;
>>>>>>> d756221b

  if (rootNode.require("intraPeriod").asInt() > maxIntraPeriod) {
    throw runtime_error("The intraPeriod parameter cannot be greater than maxIntraPeriod.");
  }
}

// Calculate atlas frame sizes [MPEG/M52994 v2]
auto AtlasConstructor::calculateNominalAtlasFrameSizes(
    const IvSequenceParams &ivSequenceParams) const -> SizeVector {
  if (m_maxBlockRate == 0) {
    // No constraints: one atlas per transport view
    auto result = SizeVector(ivSequenceParams.viewParamsList.size());
    transform(cbegin(ivSequenceParams.viewParamsList), cend(ivSequenceParams.viewParamsList),
              begin(result), [](const ViewParams &x) { return x.ci.projectionPlaneSize(); });
    return result;
  }

  // Translate block rate into a maximum number of blocks
  const auto maxBlocks = int(m_maxBlockRate / ivSequenceParams.frameRate);

  // Calculate the number of atlases
  auto numAtlases = (maxBlocks + m_maxBlocksPerAtlas - 1) / m_maxBlocksPerAtlas;
  if (numAtlases > m_maxAtlases) {
    cout << "The maxAtlases constraint is a limiting factor.\n";
    numAtlases = m_maxAtlases;
  }

  // Calculate the number of blocks per atlas
  auto maxBlocksPerAtlas = maxBlocks / numAtlases;
  if (maxBlocksPerAtlas > m_maxBlocksPerAtlas) {
    cout << "The maxLumaPictureSize constraint is a limiting factor.\n";
    maxBlocksPerAtlas = m_maxBlocksPerAtlas;
  }

  // Take the smallest reasonable width
  const auto viewGridSize = calculateViewGridSize(ivSequenceParams);
  const auto atlasGridWidth = viewGridSize.x();
  const auto atlasGridHeight = maxBlocksPerAtlas / atlasGridWidth;

  // Warn if the aspect ratio is outside of HEVC limits (unlikely)
  if (atlasGridWidth * 8 < atlasGridHeight || atlasGridHeight * 8 < atlasGridWidth) {
    cout << "WARNING: Atlas aspect ratio is outside of HEVC general tier and level limits\n";
  }

  return SizeVector(numAtlases, {atlasGridWidth * m_blockSize, atlasGridHeight * m_blockSize});
}

auto AtlasConstructor::calculateViewGridSize(const IvSequenceParams &ivSequenceParams) const
    -> Vec2i {
  int x{};
  int y{};

  for (const auto &viewParams : ivSequenceParams.viewParamsList) {
    x = max(x, (viewParams.ci.ci_projection_plane_width_minus1() + m_blockSize) / m_blockSize);
    y = max(y, (viewParams.ci.ci_projection_plane_height_minus1() + m_blockSize) / m_blockSize);
  }

  return {x, y};
}

auto AtlasConstructor::prepareSequence(IvSequenceParams ivSequenceParams, vector<bool> isBasicView)
    -> const IvSequenceParams & {
<<<<<<< HEAD
  // Construct at least the basic views
  if (ivSequenceParams.msp().msp_max_entities_minus1() == 0) {
    m_nbAtlas =
        max(static_cast<size_t>(count(isBasicView.begin(), isBasicView.end(), true)), m_nbAtlas);
  }

=======
>>>>>>> d756221b
  m_inIvSequenceParams = move(ivSequenceParams);

  // Do we also have texture or only geometry?
  assert(m_inIvSequenceParams.vps.vps_atlas_count_minus1() == 0);
  const auto &ai = m_inIvSequenceParams.vps.attribute_information(0);
  auto const haveTexture =
      ai.ai_attribute_count() >= 1 && ai.ai_attribute_type_id(0) == AiAttributeTypeId::ATTR_TEXTURE;

  // Calculate nominal atlas frame sizes
  const auto atlasFrameSizes = calculateNominalAtlasFrameSizes(m_inIvSequenceParams);
  cout << "Nominal atlas frame sizes: { ";
  for (auto &size : atlasFrameSizes) {
    cout << ' ' << size;
  }
  cout << " }\n";

  // Create IVS with VPS with right number of atlases but copy other parts from input IVS
  m_outIvSequenceParams = IvSequenceParams{atlasFrameSizes, haveTexture};
  m_outIvSequenceParams.msp() = m_inIvSequenceParams.msp();
  m_outIvSequenceParams.viewParamsList = m_inIvSequenceParams.viewParamsList;
  m_outIvSequenceParams.viewingSpace = m_inIvSequenceParams.viewingSpace;
<<<<<<< HEAD
  setGiGeometry3dCoordinatesBitdepthMinus1();
=======
  m_outIvSequenceParams.frameRate = m_inIvSequenceParams.frameRate;
>>>>>>> d756221b

  m_isBasicView = move(isBasicView);

  // Register pruning relation
  m_pruner->registerPruningRelation(m_outIvSequenceParams, m_isBasicView);

  // Read max_entities
  m_maxEntities = m_outIvSequenceParams.msp().msp_max_entities_minus1() + 1;

  // Turn on occupancy coding for all views (if msp_max_entities_minus1>0) otherwise for partial
  // views only
  for (size_t viewId = 0; viewId < m_outIvSequenceParams.viewParamsList.size(); ++viewId) {
    if (!m_isBasicView[viewId] || m_maxEntities > 1) {
      m_outIvSequenceParams.viewParamsList[viewId].hasOccupancy = true;
    }
  }

  return m_outIvSequenceParams;
}

void AtlasConstructor::setGiGeometry3dCoordinatesBitdepthMinus1() {
  uint8_t numBitsMinus1 = 9; // Main 10
  for (auto &vp : m_outIvSequenceParams.viewParamsList) {
    const auto size = max(vp.ci.ci_projection_plane_width_minus1() + 1,
                          vp.ci.ci_projection_plane_height_minus1() + 1);
    numBitsMinus1 = max(numBitsMinus1, static_cast<uint8_t>(ceilLog2(size) - 1));
  }
  for (uint8_t atlasId = 0; atlasId <= m_outIvSequenceParams.vps.vps_atlas_count_minus1();
       ++atlasId) {
    m_outIvSequenceParams.vps.geometry_information(atlasId)
        .gi_geometry_3d_coordinates_bitdepth_minus1(numBitsMinus1);
  }
}

void AtlasConstructor::prepareAccessUnit(MivBitstream::IvAccessUnitParams ivAccessUnitParams) {
  m_ivAccessUnitParams = ivAccessUnitParams;

  const auto numOfCam = m_inIvSequenceParams.viewParamsList.size();

  for (size_t c = 0; c < numOfCam; c++) {
    Mat<bitset<maxIntraPeriod>> nonAggMask;
    int H = m_inIvSequenceParams.viewParamsList[c].ci.projectionPlaneSize().y();
    int W = m_inIvSequenceParams.viewParamsList[c].ci.projectionPlaneSize().x();

    nonAggMask.resize(H, W);
    for (int h = 0; h < H; h++) {
      for (int w = 0; w < W; w++) {
        nonAggMask(h, w) = 0;
      }
    }
    m_nonAggregatedMask.push_back(nonAggMask);
  }

  m_viewBuffer.clear();
  m_aggregatedEntityMask.clear();
  m_aggregator->prepareAccessUnit();
}

auto AtlasConstructor::yuvSampler(const EntityMapList &in) -> vector<Frame<YUV420P16>> {
  vector<Frame<YUV420P16>> outYuvAll;
  for (const auto &viewId : in) {
    Frame<YUV420P16> outYuv(int(viewId.getWidth()), int(viewId.getHeight()));
    const auto width = viewId.getWidth();
    const auto height = viewId.getHeight();
    int step = 1;
    for (int k = 0; k < 3; ++k) {
      if (k != 0) {
        step = 2;
      }
      int rowIndex = 0;
      for (int i = 0; i != height; i = i + step) {
        int colIndex = 0;
        for (int j = 0; j != width; j = j + step) {
          outYuv.getPlane(k)(rowIndex, colIndex) = viewId.getPlane(0)(i, j);
          colIndex++;
        }
        rowIndex++;
      }
    }
    outYuvAll.push_back(outYuv);
  }
  return outYuvAll;
}

void AtlasConstructor::mergeMasks(MaskList &mergedMasks, MaskList masks) {
  for (size_t viewId = 0; viewId < mergedMasks.size(); viewId++) {
    for (size_t i = 0; i < mergedMasks[viewId].getPlane(0).size(); i++) {
      if (masks[viewId].getPlane(0)[i] != uint8_t(0)) {
        mergedMasks[viewId].getPlane(0)[i] = masks[viewId].getPlane(0)[i];
      }
    }
  }
}

void AtlasConstructor::updateMasks(const MVD16Frame &views, MaskList &masks) {
  for (size_t viewId = 0; viewId < views.size(); viewId++) {
    for (size_t i = 0; i < masks[viewId].getPlane(0).size(); i++) {
      if ((views[viewId].texture.getPlane(0)[i] == neutralChroma) &&
          (views[viewId].depth.getPlane(0)[i] == uint16_t(0))) {
        masks[viewId].getPlane(0)[i] = uint8_t(0);
      }
    }
  }
}

void AtlasConstructor::aggregateEntityMasks(MaskList &Masks, uint16_t entityId) {
  if (int(m_aggregatedEntityMask.size()) < m_EntityEncRange[1] - m_EntityEncRange[0]) {
    m_aggregatedEntityMask.push_back(Masks);
  } else {
    for (size_t i = 0; i < Masks.size(); i++) {
      transform(m_aggregatedEntityMask[entityId - m_EntityEncRange[0]][i].getPlane(0).begin(),
                m_aggregatedEntityMask[entityId - m_EntityEncRange[0]][i].getPlane(0).end(),
                Masks[i].getPlane(0).begin(),
                m_aggregatedEntityMask[entityId - m_EntityEncRange[0]][i].getPlane(0).begin(),
                [](auto v1, auto v2) { return max(v1, v2); });
    }
  }
}

auto AtlasConstructor::entitySeparator(const MVD16Frame &transportViews, uint16_t entityId)
    -> MVD16Frame {
  // Initalize entityViews
  MVD16Frame entityViews;
  for (const auto &transportView : transportViews) {
    TextureDepth16Frame entityView = {
        TextureFrame(transportView.texture.getWidth(), transportView.texture.getHeight()),
        Depth16Frame(transportView.depth.getWidth(), transportView.depth.getHeight())};
    entityViews.push_back(move(entityView));
  }
  EntityMapList entityMaps;
  for (const auto &transportView : transportViews) {
    entityMaps.push_back(transportView.entities);
  }

  auto entityMapsYUV = yuvSampler(entityMaps);

  for (size_t viewId = 0; viewId < transportViews.size(); viewId++) {
    for (int planeId = 0; planeId < transportViews[viewId].texture.getNumberOfPlanes();
         planeId++) {                                                          //
      std::transform(transportViews[viewId].texture.getPlane(planeId).begin(), // i's
                     transportViews[viewId].texture.getPlane(planeId).end(),   //
                     entityMapsYUV[viewId].getPlane(planeId).begin(),          // j's
                     entityViews[viewId].texture.getPlane(planeId).begin(),    // result
                     [=](auto i, auto j) { return (j == entityId) ? i : neutralChroma; });
    }
    std::transform(transportViews[viewId].depth.getPlane(0).begin(), // i's
                   transportViews[viewId].depth.getPlane(0).end(),   //
                   entityMaps[viewId].getPlane(0).begin(),           // j's
                   entityViews[viewId].depth.getPlane(0).begin(),    // result
                   [=](auto i, auto j) { return (j == entityId) ? i : uint16_t(0); });
  }

  return entityViews;
}

void AtlasConstructor::pushFrame(MVD16Frame transportViews) {
  MaskList mergedMasks;
  if (m_maxEntities > 1) {
    // Initalization
    MVD16Frame transportEntityViews;
    MaskList masks;
    for (auto &transportView : transportViews) {
      Mask entityMergedMask(transportView.texture.getWidth(), transportView.texture.getHeight());

      fill(entityMergedMask.getPlane(0).begin(), entityMergedMask.getPlane(0).end(), uint8_t(0));

      mergedMasks.push_back(move(entityMergedMask));
    }

    SizeVector m_viewSizes = m_inIvSequenceParams.viewParamsList.viewSizes();

    for (auto entityId = m_EntityEncRange[0]; entityId < m_EntityEncRange[1]; entityId++) {
      cout << "Processing entity " << entityId << '\n';

      // Entity Separator
      transportEntityViews = entitySeparator(transportViews, entityId);

      // Pruning
      masks = m_pruner->prune(m_inIvSequenceParams, transportEntityViews, m_isBasicView);

      // updating the pruned basic masks for entities and filter other masks.
      updateMasks(transportEntityViews, masks);

      // Aggregate Entity Masks
      aggregateEntityMasks(masks, entityId);

      // Entity Mask Merging
      mergeMasks(mergedMasks, masks);
    }
  } else {
    mergedMasks = m_pruner->prune(m_inIvSequenceParams, transportViews, m_isBasicView);
  }

  const auto frame = m_viewBuffer.size();
  for (size_t view = 0; view < mergedMasks.size(); ++view) {
    int H = transportViews[view].texture.getHeight();
    int W = transportViews[view].texture.getWidth();
    for (int h = 0; h < H; h++) {
      for (int w = 0; w < W; w++) {
        if (mergedMasks[view].getPlane(0)(h, w) != 0) {
          m_nonAggregatedMask[view](h, w)[frame] = true;
        }
      } // w
    }   // h
  }     // view

  // Aggregation
  m_viewBuffer.push_back(move(transportViews));
  m_aggregator->pushMask(mergedMasks);
}

auto AtlasConstructor::completeAccessUnit() -> const IvAccessUnitParams & {
  // Aggregated mask
  m_aggregator->completeAccessUnit();
  const MaskList &aggregatedMask = m_aggregator->getAggregatedMask();

  // Print statistics the same way the HierarchicalPruner does
  const auto lumaSamplesPerFrame = accumulate(
      aggregatedMask.begin(), aggregatedMask.end(), size_t{}, [](size_t sum, const auto &mask) {
        return sum + 2 * count_if(mask.getPlane(0).begin(), mask.getPlane(0).end(),
                                  [](auto x) { return x > 0; });
      });
  cout << "Aggregated luma samples per frame is " << (1e-6 * lumaSamplesPerFrame) << "M\n";
  m_maxLumaSamplesPerFrame = max(m_maxLumaSamplesPerFrame, lumaSamplesPerFrame);

<<<<<<< HEAD
  // Packing
  m_ivAccessUnitParams.atlas.resize(m_nbAtlas);
  for (size_t atlasId = 0; atlasId < m_nbAtlas; ++atlasId) {
    auto &atlas = m_ivAccessUnitParams.atlas[atlasId];
=======
  // Set atlas parameters
  m_ivAccessUnitParams.atlas.resize(m_outIvSequenceParams.vps.vps_atlas_count_minus1() + 1);

  for (uint8_t i = 0; i <= m_outIvSequenceParams.vps.vps_atlas_count_minus1(); ++i) {
    auto &atlas = m_ivAccessUnitParams.atlas[i];
    const auto frameWidth = m_outIvSequenceParams.vps.vps_frame_width(i);
    const auto frameHeight = m_outIvSequenceParams.vps.vps_frame_height(i);
>>>>>>> d756221b

    // Set ASPS parameters
    atlas.asps.asps_frame_width(frameWidth)
        .asps_frame_height(frameHeight)
        .asps_use_eight_orientations_flag(true)
        .asps_extended_projection_enabled_flag(true)
<<<<<<< HEAD
		.asps_normal_axis_limits_quantization_enabled_flag(true)
        .asps_max_projections_minus1(uint16_t(m_outIvSequenceParams.viewParamsList.size() - 1));

    // Record patch alignment -> asps_log2_patch_packing_block_size
    while (m_packer->getAlignment() % (2 << atlas.asps.asps_log2_patch_packing_block_size()) == 0) {
      atlas.asps.asps_log2_patch_packing_block_size(
          atlas.asps.asps_log2_patch_packing_block_size() + 1);
    }

    // Set AFPS parameters
    const auto &gi = m_outIvSequenceParams.vps.geometry_information(uint8_t(atlasId));
    atlas.afps.afps_3d_pos_x_bit_count_minus1(gi.gi_geometry_3d_coordinates_bitdepth_minus1());
    atlas.afps.afps_3d_pos_y_bit_count_minus1(gi.gi_geometry_3d_coordinates_bitdepth_minus1());
=======
        .asps_max_projections_minus1(uint16_t(m_outIvSequenceParams.viewParamsList.size() - 1))
        .asps_log2_patch_packing_block_size(ceilLog2(m_blockSize));

    // Set AFPS parameters
    atlas.afps.afps_2d_pos_x_bit_count_minus1(ceilLog2(frameWidth / m_blockSize) - 1)
        .afps_2d_pos_y_bit_count_minus1(ceilLog2(frameHeight / m_blockSize) - 1);

    uint16_t maxProjectionPlaneWidthMinus1 = 0;
    uint16_t maxProjectionPlaneHeightMinus1 = 0;
    for (auto &vp : m_outIvSequenceParams.viewParamsList) {
      maxProjectionPlaneWidthMinus1 =
          max(maxProjectionPlaneWidthMinus1, vp.ci.ci_projection_plane_width_minus1());
      maxProjectionPlaneHeightMinus1 =
          max(maxProjectionPlaneHeightMinus1, vp.ci.ci_projection_plane_height_minus1());
    }
    atlas.afps.afps_3d_pos_x_bit_count_minus1(ceilLog2(maxProjectionPlaneWidthMinus1 + 1) - 1);
    atlas.afps.afps_3d_pos_y_bit_count_minus1(ceilLog2(maxProjectionPlaneHeightMinus1 + 1) - 1);
>>>>>>> d756221b

    // Set ATGH parameters
    atlas.atgh.atgh_ref_atlas_frame_list_sps_flag(true);
	atlas.atgh.atgh_pos_min_z_quantizer(gi.gi_geometry_3d_coordinates_bitdepth_minus1() + 2);
    atlas.atgh.atgh_patch_size_x_info_quantizer(atlas.asps.asps_log2_patch_packing_block_size());
    atlas.atgh.atgh_patch_size_y_info_quantizer(atlas.asps.asps_log2_patch_packing_block_size());
  }
<<<<<<< HEAD
  if (m_maxEntities > 1) {
    m_packer->updateAggregatedEntityMasks(m_aggregatedEntityMask);
  }
=======

  // Packing
>>>>>>> d756221b
  m_ivAccessUnitParams.patchParamsList =
      m_packer->pack(m_ivAccessUnitParams.atlasSizes(), aggregatedMask, m_isBasicView);

  // Atlas construction
  int frame = 0;
  for (const auto &views : m_viewBuffer) {
    MVD16Frame atlasList;

<<<<<<< HEAD
    for (size_t i = 0; i < m_nbAtlas; ++i) {
      TextureDepth16Frame atlas = {TextureFrame(m_atlasSize.x(), m_atlasSize.y()),
                                   Depth16Frame(m_atlasSize.x(), m_atlasSize.y())};
      atlas.texture.fillNeutral();
      atlas.depth.fillZero();
      atlasList.push_back(move(atlas));
=======
    for (const auto &atlas : m_ivAccessUnitParams.atlas) {
      auto texture = TextureFrame(atlas.asps.asps_frame_width(), atlas.asps.asps_frame_height());
      auto depth = Depth16Frame(atlas.asps.asps_frame_width(), atlas.asps.asps_frame_height());
      texture.fillNeutral();
      atlasList.emplace_back(move(texture), move(depth));
>>>>>>> d756221b
    }
    for (const auto &patch : m_ivAccessUnitParams.patchParamsList) {
      const auto &view = views[patch.pduViewId()];
      if (m_maxEntities > 1) {
        MVD16Frame tempViews;
        tempViews.push_back(view);
        const auto &entityViews = entitySeparator(tempViews, *patch.pduEntityId());
        writePatchInAtlas(patch, entityViews[0], atlasList, frame);
      } else {
        writePatchInAtlas(patch, view, atlasList, frame);
      }
    }
    m_atlasBuffer.push_back(move(atlasList));
    frame++;
  }

  return m_ivAccessUnitParams;
}

auto AtlasConstructor::popAtlas() -> MVD16Frame {
  MVD16Frame atlas = move(m_atlasBuffer.front());
  m_atlasBuffer.pop_front();
  return atlas;
}

auto AtlasConstructor::maxLumaSamplesPerFrame() const -> size_t { return m_maxLumaSamplesPerFrame; }

<<<<<<< HEAD
void AtlasConstructor::writePatchInAtlas(const PatchParams &patch,
                                         const TextureDepth16Frame &currentView, MVD16Frame &atlas,
                                         int frame) {
=======
void AtlasConstructor::writePatchInAtlas(const PatchParams &patch, const MVD16Frame &views,
                                         MVD16Frame &atlas, int frame) {
>>>>>>> d756221b
  auto &currentAtlas = atlas[patch.vuhAtlasId];

  auto &textureAtlasMap = currentAtlas.texture;
  auto &depthAtlasMap = currentAtlas.depth;

  const auto &textureViewMap = currentView.texture;
  const auto &depthViewMap = currentView.depth;
  int w = patch.pduViewSize().x();
  int h = patch.pduViewSize().y();
  int xM = patch.pduViewPos().x();
  int yM = patch.pduViewPos().y();

  const auto &inViewParams = m_inIvSequenceParams.viewParamsList[patch.pduViewId()];
  const auto &outViewParams = m_outIvSequenceParams.viewParamsList[patch.pduViewId()];

  for (int dyAligned = 0; dyAligned < h; dyAligned += m_blockSize) {
    for (int dxAligned = 0; dxAligned < w; dxAligned += m_blockSize) {

      bool isAggregatedMaskBlockNonEmpty = false;
      for (int dy = dyAligned; dy < dyAligned + m_blockSize; dy++) {
        if (dy + yM >= textureViewMap.getHeight() || dy + yM < 0) {
          continue;
        }
        for (int dx = dxAligned; dx < dxAligned + m_blockSize; dx++) {
          if (dx + xM >= textureViewMap.getWidth() || dx + xM < 0) {
            continue;
          }
          if (m_nonAggregatedMask[patch.pduViewId()](dy + yM, dx + xM)[frame]) {
            isAggregatedMaskBlockNonEmpty = true;
            break;
          }
        }
        if (isAggregatedMaskBlockNonEmpty) {
          break;
        }
      }

      for (int dy = dyAligned; dy < dyAligned + m_blockSize; dy++) {
        for (int dx = dxAligned; dx < dxAligned + m_blockSize; dx++) {

          Vec2i pView = {xM + dx, yM + dy};
          Vec2i pAtlas = patch.viewToAtlas(pView);

          if (pView.y() >= textureViewMap.getHeight() || pView.x() >= textureViewMap.getWidth() ||
              pAtlas.y() >= textureAtlasMap.getHeight() ||
              pAtlas.x() >= textureAtlasMap.getWidth() || pView.y() < 0 || pView.x() < 0 ||
              pAtlas.y() < 0 || pAtlas.x() < 0) {
            continue;
          }

          if (!isAggregatedMaskBlockNonEmpty) {
            depthAtlasMap.getPlane(0)(pAtlas.y(), pAtlas.x()) = 0;
            continue;
          }

          // Y
          textureAtlasMap.getPlane(0)(pAtlas.y(), pAtlas.x()) =
              textureViewMap.getPlane(0)(pView.y(), pView.x());
          // UV
          if ((pView.x() % 2) == 0 && (pView.y() % 2) == 0) {
            for (int p = 1; p < 3; ++p) {
              textureAtlasMap.getPlane(p)(pAtlas.y() / 2, pAtlas.x() / 2) =
                  textureViewMap.getPlane(p)(pView.y() / 2, pView.x() / 2);
            }
          }

          // Depth
          auto depth = depthViewMap.getPlane(0)(pView.y(), pView.x());
          if (depth == 0 && !inViewParams.hasOccupancy && outViewParams.hasOccupancy &&
              m_maxEntities == 1) {
            depth = 1; // Avoid marking valid depth as invalid
          }
          depthAtlasMap.getPlane(0)(pAtlas.y(), pAtlas.x()) = depth;
        }
      }
    }
  }
}
} // namespace TMIV::AtlasConstructor<|MERGE_RESOLUTION|>--- conflicted
+++ resolved
@@ -45,9 +45,6 @@
 using namespace TMIV::MivBitstream;
 
 namespace TMIV::AtlasConstructor {
-<<<<<<< HEAD
-constexpr auto neutralChroma = TextureFrame::neutralColor();
-=======
 namespace {
 void runtimeCheck(bool cond, const char *what) {
   if (!cond) {
@@ -55,7 +52,8 @@
   }
 }
 } // namespace
->>>>>>> d756221b
+
+constexpr auto neutralChroma = TextureFrame::neutralColor();
 
 AtlasConstructor::AtlasConstructor(const Json &rootNode, const Json &componentNode) {
   // Components
@@ -84,24 +82,16 @@
     runtimeCheck(numGroups <= maxAtlases, "There should be at least one atlas per group");
   }
 
-<<<<<<< HEAD
-  // Read the entity encoding range if exisited
-  if (auto subnode = componentNode.optional("EntityEncodeRange")) {
-    m_EntityEncRange = subnode.asIntVector<2>();
-  }
-
-  // The number of atlases is determined by the specified maximum number of luma
-  // samples per frame (texture and depth combined)
-  int maxLumaSamplesPerFrame = componentNode.require("MaxLumaSamplesPerFrame").asInt();
-  const auto lumaSamplesPerAtlas = 2 * m_atlasSize.x() * m_atlasSize.y();
-  m_nbAtlas = size_t(maxLumaSamplesPerFrame / lumaSamplesPerAtlas);
-=======
   // Translate parameters to concrete constraints
   const auto lumaSamplesPerAtlasSample = m_geometryScaleEnabledFlag ? 1.25 : 2.;
   m_maxBlockRate = maxLumaSampleRate / (numGroups * lumaSamplesPerAtlasSample * sqr(m_blockSize));
   m_maxBlocksPerAtlas = maxLumaPictureSize / sqr(m_blockSize);
   m_maxAtlases = maxAtlases / numGroups;
->>>>>>> d756221b
+
+  // Read the entity encoding range if exisited
+  if (auto subnode = componentNode.optional("EntityEncodeRange")) {
+    m_EntityEncRange = subnode.asIntVector<2>();
+  }
 
   if (rootNode.require("intraPeriod").asInt() > maxIntraPeriod) {
     throw runtime_error("The intraPeriod parameter cannot be greater than maxIntraPeriod.");
@@ -164,15 +154,6 @@
 
 auto AtlasConstructor::prepareSequence(IvSequenceParams ivSequenceParams, vector<bool> isBasicView)
     -> const IvSequenceParams & {
-<<<<<<< HEAD
-  // Construct at least the basic views
-  if (ivSequenceParams.msp().msp_max_entities_minus1() == 0) {
-    m_nbAtlas =
-        max(static_cast<size_t>(count(isBasicView.begin(), isBasicView.end(), true)), m_nbAtlas);
-  }
-
-=======
->>>>>>> d756221b
   m_inIvSequenceParams = move(ivSequenceParams);
 
   // Do we also have texture or only geometry?
@@ -194,11 +175,7 @@
   m_outIvSequenceParams.msp() = m_inIvSequenceParams.msp();
   m_outIvSequenceParams.viewParamsList = m_inIvSequenceParams.viewParamsList;
   m_outIvSequenceParams.viewingSpace = m_inIvSequenceParams.viewingSpace;
-<<<<<<< HEAD
-  setGiGeometry3dCoordinatesBitdepthMinus1();
-=======
   m_outIvSequenceParams.frameRate = m_inIvSequenceParams.frameRate;
->>>>>>> d756221b
 
   m_isBasicView = move(isBasicView);
 
@@ -424,12 +401,6 @@
   cout << "Aggregated luma samples per frame is " << (1e-6 * lumaSamplesPerFrame) << "M\n";
   m_maxLumaSamplesPerFrame = max(m_maxLumaSamplesPerFrame, lumaSamplesPerFrame);
 
-<<<<<<< HEAD
-  // Packing
-  m_ivAccessUnitParams.atlas.resize(m_nbAtlas);
-  for (size_t atlasId = 0; atlasId < m_nbAtlas; ++atlasId) {
-    auto &atlas = m_ivAccessUnitParams.atlas[atlasId];
-=======
   // Set atlas parameters
   m_ivAccessUnitParams.atlas.resize(m_outIvSequenceParams.vps.vps_atlas_count_minus1() + 1);
 
@@ -437,46 +408,20 @@
     auto &atlas = m_ivAccessUnitParams.atlas[i];
     const auto frameWidth = m_outIvSequenceParams.vps.vps_frame_width(i);
     const auto frameHeight = m_outIvSequenceParams.vps.vps_frame_height(i);
->>>>>>> d756221b
 
     // Set ASPS parameters
     atlas.asps.asps_frame_width(frameWidth)
         .asps_frame_height(frameHeight)
         .asps_use_eight_orientations_flag(true)
         .asps_extended_projection_enabled_flag(true)
-<<<<<<< HEAD
 		.asps_normal_axis_limits_quantization_enabled_flag(true)
-        .asps_max_projections_minus1(uint16_t(m_outIvSequenceParams.viewParamsList.size() - 1));
-
-    // Record patch alignment -> asps_log2_patch_packing_block_size
-    while (m_packer->getAlignment() % (2 << atlas.asps.asps_log2_patch_packing_block_size()) == 0) {
-      atlas.asps.asps_log2_patch_packing_block_size(
-          atlas.asps.asps_log2_patch_packing_block_size() + 1);
-    }
+        .asps_max_projections_minus1(uint16_t(m_outIvSequenceParams.viewParamsList.size() - 1))
+        .asps_log2_patch_packing_block_size(ceilLog2(m_blockSize));
 
     // Set AFPS parameters
     const auto &gi = m_outIvSequenceParams.vps.geometry_information(uint8_t(atlasId));
     atlas.afps.afps_3d_pos_x_bit_count_minus1(gi.gi_geometry_3d_coordinates_bitdepth_minus1());
     atlas.afps.afps_3d_pos_y_bit_count_minus1(gi.gi_geometry_3d_coordinates_bitdepth_minus1());
-=======
-        .asps_max_projections_minus1(uint16_t(m_outIvSequenceParams.viewParamsList.size() - 1))
-        .asps_log2_patch_packing_block_size(ceilLog2(m_blockSize));
-
-    // Set AFPS parameters
-    atlas.afps.afps_2d_pos_x_bit_count_minus1(ceilLog2(frameWidth / m_blockSize) - 1)
-        .afps_2d_pos_y_bit_count_minus1(ceilLog2(frameHeight / m_blockSize) - 1);
-
-    uint16_t maxProjectionPlaneWidthMinus1 = 0;
-    uint16_t maxProjectionPlaneHeightMinus1 = 0;
-    for (auto &vp : m_outIvSequenceParams.viewParamsList) {
-      maxProjectionPlaneWidthMinus1 =
-          max(maxProjectionPlaneWidthMinus1, vp.ci.ci_projection_plane_width_minus1());
-      maxProjectionPlaneHeightMinus1 =
-          max(maxProjectionPlaneHeightMinus1, vp.ci.ci_projection_plane_height_minus1());
-    }
-    atlas.afps.afps_3d_pos_x_bit_count_minus1(ceilLog2(maxProjectionPlaneWidthMinus1 + 1) - 1);
-    atlas.afps.afps_3d_pos_y_bit_count_minus1(ceilLog2(maxProjectionPlaneHeightMinus1 + 1) - 1);
->>>>>>> d756221b
 
     // Set ATGH parameters
     atlas.atgh.atgh_ref_atlas_frame_list_sps_flag(true);
@@ -484,14 +429,9 @@
     atlas.atgh.atgh_patch_size_x_info_quantizer(atlas.asps.asps_log2_patch_packing_block_size());
     atlas.atgh.atgh_patch_size_y_info_quantizer(atlas.asps.asps_log2_patch_packing_block_size());
   }
-<<<<<<< HEAD
   if (m_maxEntities > 1) {
     m_packer->updateAggregatedEntityMasks(m_aggregatedEntityMask);
   }
-=======
-
-  // Packing
->>>>>>> d756221b
   m_ivAccessUnitParams.patchParamsList =
       m_packer->pack(m_ivAccessUnitParams.atlasSizes(), aggregatedMask, m_isBasicView);
 
@@ -500,20 +440,12 @@
   for (const auto &views : m_viewBuffer) {
     MVD16Frame atlasList;
 
-<<<<<<< HEAD
     for (size_t i = 0; i < m_nbAtlas; ++i) {
       TextureDepth16Frame atlas = {TextureFrame(m_atlasSize.x(), m_atlasSize.y()),
                                    Depth16Frame(m_atlasSize.x(), m_atlasSize.y())};
       atlas.texture.fillNeutral();
       atlas.depth.fillZero();
       atlasList.push_back(move(atlas));
-=======
-    for (const auto &atlas : m_ivAccessUnitParams.atlas) {
-      auto texture = TextureFrame(atlas.asps.asps_frame_width(), atlas.asps.asps_frame_height());
-      auto depth = Depth16Frame(atlas.asps.asps_frame_width(), atlas.asps.asps_frame_height());
-      texture.fillNeutral();
-      atlasList.emplace_back(move(texture), move(depth));
->>>>>>> d756221b
     }
     for (const auto &patch : m_ivAccessUnitParams.patchParamsList) {
       const auto &view = views[patch.pduViewId()];
@@ -541,14 +473,9 @@
 
 auto AtlasConstructor::maxLumaSamplesPerFrame() const -> size_t { return m_maxLumaSamplesPerFrame; }
 
-<<<<<<< HEAD
 void AtlasConstructor::writePatchInAtlas(const PatchParams &patch,
                                          const TextureDepth16Frame &currentView, MVD16Frame &atlas,
                                          int frame) {
-=======
-void AtlasConstructor::writePatchInAtlas(const PatchParams &patch, const MVD16Frame &views,
-                                         MVD16Frame &atlas, int frame) {
->>>>>>> d756221b
   auto &currentAtlas = atlas[patch.vuhAtlasId];
 
   auto &textureAtlasMap = currentAtlas.texture;
