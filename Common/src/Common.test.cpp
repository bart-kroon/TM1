--- conflicted
+++ resolved
@@ -199,7 +199,6 @@
   REQUIRE(b[5] == 1);
 }
 
-<<<<<<< HEAD
 TEST_CASE("Half") {
   // Examples taken from https://en.wikipedia.org/wiki/Half-precision_floating-point_format
 
@@ -221,8 +220,8 @@
   }
 
   SECTION("Encode") {
-    for (uint16_t code : {0x0400u, 0x7BFFu, 0x3BFFu, 0x3C00u, 0x3C01u, 0x3555u,
-                          0xC000u, 0x0000u, 0x8000u}) {
+    for (uint16_t code :
+         {0x0400u, 0x7BFFu, 0x3BFFu, 0x3C00u, 0x3C01u, 0x3555u, 0xC000u, 0x0000u, 0x8000u}) {
       REQUIRE(Half::decode(code).encode() == code);
     }
   }
@@ -254,7 +253,8 @@
     REQUIRE(Half(0.F).encode() == 0x0000);         // positive zero
     REQUIRE(Half(-0.F).encode() == 0x8000);        // negative zero
   }
-=======
+}
+
 TEST_CASE("maxlevel", "[quantize_and_expand]") {
   REQUIRE(maxLevel(8U) == 255U);
   REQUIRE(maxLevel(10U) == 1023U);
@@ -272,6 +272,5 @@
   REQUIRE(quantizeValue<10>(NaN) == 0U);
   REQUIRE(quantizeValue<10>(inf) == 1023U);
   REQUIRE(quantizeValue<10>(1e20F) == 1023U);
->>>>>>> a614b7f1
 }
 } // namespace TMIV::Common