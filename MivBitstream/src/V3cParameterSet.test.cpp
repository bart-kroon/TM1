--- conflicted
+++ resolved
@@ -128,11 +128,7 @@
 
 TEST_CASE("geometry_information", "[V3C Parameter Set]") {
   auto vps = V3cParameterSet{};
-<<<<<<< HEAD
-  const auto atlasId = uint8_t{};
-=======
   const auto atlasId = AtlasId{0};
->>>>>>> 3f50816e
   vps.vps_auxiliary_video_present_flag(atlasId, false);
 
   auto x = GeometryInformation{};
