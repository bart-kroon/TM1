/* The copyright in this software is being made available under the BSD
 * License, included below. This software may be subject to other third party
 * and contributor rights, including patent rights, and no such rights are
 * granted under this license.
 *
 * Copyright (c) 2010-2020, ISO/IEC
 * All rights reserved.
 *
 * Redistribution and use in source and binary forms, with or without
 * modification, are permitted provided that the following conditions are met:
 *
 *  * Redistributions of source code must retain the above copyright notice,
 *    this list of conditions and the following disclaimer.
 *  * Redistributions in binary form must reproduce the above copyright notice,
 *    this list of conditions and the following disclaimer in the documentation
 *    and/or other materials provided with the distribution.
 *  * Neither the name of the ISO/IEC nor the names of its contributors may
 *    be used to endorse or promote products derived from this software without
 *    specific prior written permission.
 *
 * THIS SOFTWARE IS PROVIDED BY THE COPYRIGHT HOLDERS AND CONTRIBUTORS "AS IS"
 * AND ANY EXPRESS OR IMPLIED WARRANTIES, INCLUDING, BUT NOT LIMITED TO, THE
 * IMPLIED WARRANTIES OF MERCHANTABILITY AND FITNESS FOR A PARTICULAR PURPOSE
 * ARE DISCLAIMED. IN NO EVENT SHALL THE COPYRIGHT HOLDER OR CONTRIBUTORS
 * BE LIABLE FOR ANY DIRECT, INDIRECT, INCIDENTAL, SPECIAL, EXEMPLARY, OR
 * CONSEQUENTIAL DAMAGES (INCLUDING, BUT NOT LIMITED TO, PROCUREMENT OF
 * SUBSTITUTE GOODS OR SERVICES; LOSS OF USE, DATA, OR PROFITS; OR BUSINESS
 * INTERRUPTION) HOWEVER CAUSED AND ON ANY THEORY OF LIABILITY, WHETHER IN
 * CONTRACT, STRICT LIABILITY, OR TORT (INCLUDING NEGLIGENCE OR OTHERWISE)
 * ARISING IN ANY WAY OUT OF THE USE OF THIS SOFTWARE, EVEN IF ADVISED OF
 * THE POSSIBILITY OF SUCH DAMAGE.
 */

#include <TMIV/Common/Application.h>

#include <cassert>
#include <fstream>
#include <iomanip>
#include <iostream>
#include <sstream>
#include <stdexcept>

using namespace std::string_literals;

namespace TMIV::Common {
const auto configFileOption = "-c"s;
const auto parameterOption = "-p"s;
const auto helpOption = "--help"s;

Application::Application(const char *tool, std::vector<const char *> argv) : m_startTime{} {
  auto take = [&argv]() {
    if (argv.empty()) {
      throw std::runtime_error("Missing a command-line argument");
    }
    const auto *result = argv.front();
    argv.erase(argv.begin());
    return result;
  };

  take();

  while (!argv.empty()) {
    const auto *option = take();
    if (configFileOption == option) {
      add_file(take());
    } else if (parameterOption == option) {
      const auto *arg1 = take();
      const auto *arg2 = take();
      add_parameter(arg1, arg2);
    } else if (helpOption == option) {
      m_json.reset();
      break;
    } else {
      std::ostringstream what;
      what << "Stray argument \"" << option << "\"";
      throw std::runtime_error(what.str());
    }
  }

  if (!m_json) {
    std::ostringstream what;
    what << "Usage: " << tool << " [OPTIONS...] (-c CONFIGURATION|-p KEY VALUE)+\n";
    throw std::runtime_error(what.str());
  }
}

auto Application::json() const -> const Json & {
  assert(m_json);
  return *m_json;
}

void Application::add_file(const std::string &path) {
  std::ifstream stream(path);
  if (!stream.good()) {
    std::ostringstream what;
    what << "Failed to open configuration file \"" << path << "\" for reading\n";
    throw std::runtime_error(what.str());
  }
  add_stream(stream);
}

void Application::add_parameter(const std::string &key, std::string value) {
  std::stringstream stream;
  stream << "{ \"" << key << "\": ";
  if (value.empty()) {
    stream << "\"\"";
  } else if (value == "true" || value == "false" || value == "null" ||
             (isdigit(value.front()) != 0)) {
    stream << value;
  } else {
    stream << "\"" << value << "\"";
  }
  stream << " }";
  add_stream(stream);
}

void Application::add_stream(std::istream &stream) {
  auto root = Json{stream};
  if (m_json) {
    m_json->setOverrides(root);
  } else {
    m_json = std::make_shared<Json>(std::move(root));
  }
}

void Application::startTime() { m_startTime = clock(); }

void Application::printTime() const {
<<<<<<< HEAD
  auto executeTime = static_cast<double>(clock() - m_startTime) / CLOCKS_PER_SEC;
  cout << "Total Time: " << fixed << setprecision(3) << executeTime << " sec." << endl;
=======
  auto executeTime = double(clock() - m_startTime) / CLOCKS_PER_SEC;
  std::cout << "Total Time: " << std::fixed << std::setprecision(3) << executeTime << " sec."
            << std::endl;
>>>>>>> 3f50816e
}

} // namespace TMIV::Common<|MERGE_RESOLUTION|>--- conflicted
+++ resolved
@@ -122,18 +122,12 @@
     m_json = std::make_shared<Json>(std::move(root));
   }
 }
-
 void Application::startTime() { m_startTime = clock(); }
 
 void Application::printTime() const {
-<<<<<<< HEAD
-  auto executeTime = static_cast<double>(clock() - m_startTime) / CLOCKS_PER_SEC;
-  cout << "Total Time: " << fixed << setprecision(3) << executeTime << " sec." << endl;
-=======
-  auto executeTime = double(clock() - m_startTime) / CLOCKS_PER_SEC;
+  auto executeTime =
+      (static_cast<double>(clock()) - static_cast<double>(m_startTime)) / CLOCKS_PER_SEC;
   std::cout << "Total Time: " << std::fixed << std::setprecision(3) << executeTime << " sec."
             << std::endl;
->>>>>>> 3f50816e
 }
-
 } // namespace TMIV::Common