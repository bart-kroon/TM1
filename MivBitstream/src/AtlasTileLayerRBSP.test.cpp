/* The copyright in this software is being made available under the BSD
 * License, included below. This software may be subject to other third party
 * and contributor rights, including patent rights, and no such rights are
 * granted under this license.
 *
 * Copyright (c) 2010-2020, ISO/IEC
 * All rights reserved.
 *
 * Redistribution and use in source and binary forms, with or without
 * modification, are permitted provided that the following conditions are met:
 *
 *  * Redistributions of source code must retain the above copyright notice,
 *    this list of conditions and the following disclaimer.
 *  * Redistributions in binary form must reproduce the above copyright notice,
 *    this list of conditions and the following disclaimer in the documentation
 *    and/or other materials provided with the distribution.
 *  * Neither the name of the ISO/IEC nor the names of its contributors may
 *    be used to endorse or promote products derived from this software without
 *    specific prior written permission.
 *
 * THIS SOFTWARE IS PROVIDED BY THE COPYRIGHT HOLDERS AND CONTRIBUTORS "AS IS"
 * AND ANY EXPRESS OR IMPLIED WARRANTIES, INCLUDING, BUT NOT LIMITED TO, THE
 * IMPLIED WARRANTIES OF MERCHANTABILITY AND FITNESS FOR A PARTICULAR PURPOSE
 * ARE DISCLAIMED. IN NO EVENT SHALL THE COPYRIGHT HOLDER OR CONTRIBUTORS
 * BE LIABLE FOR ANY DIRECT, INDIRECT, INCIDENTAL, SPECIAL, EXEMPLARY, OR
 * CONSEQUENTIAL DAMAGES (INCLUDING, BUT NOT LIMITED TO, PROCUREMENT OF
 * SUBSTITUTE GOODS OR SERVICES; LOSS OF USE, DATA, OR PROFITS; OR BUSINESS
 * INTERRUPTION) HOWEVER CAUSED AND ON ANY THEORY OF LIABILITY, WHETHER IN
 * CONTRACT, STRICT LIABILITY, OR TORT (INCLUDING NEGLIGENCE OR OTHERWISE)
 * ARISING IN ANY WAY OUT OF THE USE OF THIS SOFTWARE, EVEN IF ADVISED OF
 * THE POSSIBILITY OF SUCH DAMAGE.
 */

#include "test.h"

#include <TMIV/MivBitstream/AtlasTileLayerRBSP.h>

using namespace TMIV::MivBitstream;

TEST_CASE("atlas_tile_header", "[Atlas Tile Layer RBSP]") {
  auto aspsV = std::vector<AtlasSequenceParameterSetRBSP>(1);
  aspsV.front().asps_num_ref_atlas_frame_lists_in_asps(1).asps_log2_patch_packing_block_size(7);

  const auto afpsV = std::vector<AtlasFrameParameterSetRBSP>(1);

  auto x = AtlasTileHeader{};
  x.ath_patch_size_x_info_quantizer(aspsV.front().asps_log2_patch_packing_block_size())
      .ath_patch_size_y_info_quantizer(aspsV.front().asps_log2_patch_packing_block_size());

  REQUIRE(toString(x) == R"(ath_atlas_frame_parameter_set_id=0
ath_atlas_adaptation_parameter_set_id=0
ath_id=0
ath_type=P_TILE
ath_atlas_frm_order_cnt_lsb=0
ath_patch_size_x_info_quantizer=7
ath_patch_size_y_info_quantizer=7
)");

  SECTION("Example 1") {
    x.ath_type(AthType::SKIP_TILE).ath_ref_atlas_frame_list_sps_flag(true);

    REQUIRE(toString(x) == R"(ath_atlas_frame_parameter_set_id=0
ath_atlas_adaptation_parameter_set_id=0
ath_id=0
ath_type=SKIP_TILE
ath_atlas_frm_order_cnt_lsb=0
ath_ref_atlas_frame_list_sps_flag=true
)");

    REQUIRE(bitCodingTest(x, 16, aspsV, afpsV));
  }

  SECTION("Example 2") {
    aspsV.front()
        .asps_patch_size_quantizer_present_flag(true)
        .asps_normal_axis_limits_quantization_enabled_flag(true)
        .asps_normal_axis_max_delta_value_enabled_flag(true);

    x.ath_type(AthType::I_TILE)
        .ath_ref_atlas_frame_list_sps_flag(true)
        .ath_patch_size_x_info_quantizer(6)
        .ath_patch_size_y_info_quantizer(5)
        .ath_atlas_adaptation_parameter_set_id(4)
        .ath_pos_min_z_quantizer(3)
        .ath_pos_delta_max_z_quantizer(7);

    REQUIRE(toString(x) == R"(ath_atlas_frame_parameter_set_id=0
ath_atlas_adaptation_parameter_set_id=4
ath_id=0
ath_type=I_TILE
ath_atlas_frm_order_cnt_lsb=0
ath_ref_atlas_frame_list_sps_flag=true
ath_pos_min_z_quantizer=3
ath_pos_delta_max_z_quantizer=7
ath_patch_size_x_info_quantizer=6
ath_patch_size_y_info_quantizer=5
)");

    REQUIRE(bitCodingTest(x, 32, aspsV, afpsV));
  }
}

TEST_CASE("skip_patch_data_unit", "[Atlas Tile Layer RBSP]") {
  auto x = SkipPatchDataUnit{};
  REQUIRE(toString(x).empty());
  REQUIRE(bitCodingTest(x, 0));
}

TEST_CASE("patch_data_unit", "[Atlas Tile Layer RBSP]") {
  const auto vuh = V3cUnitHeader{VuhUnitType::V3C_AD};

  auto vps = V3cParameterSet{};
  vps.vps_geometry_video_present_flag(0, true).geometry_information(0, {});

  auto aspsV = std::vector<AtlasSequenceParameterSetRBSP>(1);
  aspsV.front().asps_frame_width(4000).asps_frame_height(2000);

  auto afpsV = std::vector<AtlasFrameParameterSetRBSP>(1);

  const auto ath = AtlasTileHeader{};

  auto x = PatchDataUnit{};

<<<<<<< HEAD
  REQUIRE(toString(x, 0, 101) == R"(pdu_2d_pos_x[ 0 ][ 101 ]=0
pdu_2d_pos_y[ 0 ][ 101 ]=0
pdu_2d_size_x_minus1[ 0 ][ 101 ]=0
pdu_2d_size_y_minus1[ 0 ][ 101 ]=0
pdu_view_pos_x[ 0 ][ 101 ]=0
pdu_view_pos_y[ 0 ][ 101 ]=0
pdu_depth_start[ 0 ][ 101 ]=0
pdu_projection_id[ 0 ][ 101 ]=0
pdu_orientation_index[ 0 ][ 101 ]=FPO_NULL
=======
  REQUIRE(toString(x, 101) == R"(pdu_2d_pos_x( 101 )=0
pdu_2d_pos_y( 101 )=0
pdu_2d_size_x_minus1( 101 )=0
pdu_2d_size_y_minus1( 101 )=0
pdu_view_pos_x( 101 )=0
pdu_view_pos_y( 101 )=0
pdu_depth_start( 101 )=0
pdu_view_idx( 101 )=0
pdu_orientation_index( 101 )=FPO_NULL
>>>>>>> 17344f0e
)");

  REQUIRE(bitCodingTest(x, 12, vuh, vps, aspsV, afpsV, ath));

  SECTION("Example 1") {
    const auto atlasIdx = vps.atlasIdxOf(vuh.vuh_atlas_id());

    vps.vps_geometry_video_present_flag(0, true)
        .geometry_information(atlasIdx)
        .gi_geometry_3d_coordinates_bitdepth_minus1(14)
        .gi_geometry_nominal_2d_bitdepth_minus1(9);
    vps.vps_extension_present_flag(true)
        .vps_miv_extension_flag(true)
        .vps_miv_extension()
        .vme_max_entities_minus1(100);

    aspsV.front()
        .asps_geometry_3d_bitdepth_minus1(14)
        .asps_geometry_2d_bitdepth_minus1(9)
        .asps_use_eight_orientations_flag(true)
        .asps_normal_axis_max_delta_value_enabled_flag(true)
        .asps_extended_projection_enabled_flag(true)
        .asps_max_number_projections_minus1(511)
        .asps_extension_present_flag(true)
        .asps_miv_extension_flag(true)
        .asps_miv_extension()
        .asme_depth_occ_threshold_flag(true);

    x.pdu_2d_pos_x(34)
        .pdu_2d_pos_y(57)
        .pdu_2d_size_x_minus1(1234)
        .pdu_2d_size_y_minus1(1002)
        .pdu_view_pos_x(1234)
        .pdu_view_pos_y(21345)
        .pdu_depth_start(623)
        .pdu_depth_end(789)
        .pdu_view_idx(300)
        .pdu_orientation_index(FlexiblePatchOrientation::FPO_MROT180)
        .pdu_miv_extension()
        .pdu_entity_id(35)
        .pdu_depth_occ_threshold(600);

<<<<<<< HEAD
    REQUIRE(toString(x, 12, 102) == R"(pdu_2d_pos_x[ 12 ][ 102 ]=34
pdu_2d_pos_y[ 12 ][ 102 ]=57
pdu_2d_size_x_minus1[ 12 ][ 102 ]=1234
pdu_2d_size_y_minus1[ 12 ][ 102 ]=1002
pdu_view_pos_x[ 12 ][ 102 ]=1234
pdu_view_pos_y[ 12 ][ 102 ]=21345
pdu_depth_start[ 12 ][ 102 ]=623
pdu_depth_end[ 12 ][ 102 ]=789
pdu_projection_id[ 12 ][ 102 ]=300
pdu_orientation_index[ 12 ][ 102 ]=FPO_MROT180
pdu_entity_id[ 12 ][ 102 ]=35
pdu_depth_occ_threshold[ 12 ][ 102 ]=600
=======
    REQUIRE(toString(x, 102) == R"(pdu_2d_pos_x( 102 )=34
pdu_2d_pos_y( 102 )=57
pdu_2d_size_x_minus1( 102 )=1234
pdu_2d_size_y_minus1( 102 )=1002
pdu_view_pos_x( 102 )=1234
pdu_view_pos_y( 102 )=21345
pdu_depth_start( 102 )=623
pdu_depth_end( 102 )=789
pdu_view_idx( 102 )=300
pdu_orientation_index( 102 )=FPO_MROT180
pdu_entity_id( 102 )=35
pdu_depth_occ_threshold( 102 )=600
>>>>>>> 17344f0e
)");

    REQUIRE(bitCodingTest(x, 153, vuh, vps, aspsV, afpsV, ath));
  }

  SECTION("Extend with only pdu_entity_id") {
    const auto atlasIdx = vps.atlasIdxOf(vuh.vuh_atlas_id());

    vps.vps_geometry_video_present_flag(0, true)
        .geometry_information(atlasIdx)
        .gi_geometry_3d_coordinates_bitdepth_minus1(9)
        .gi_geometry_nominal_2d_bitdepth_minus1(9);
    vps.vps_extension_present_flag(true)
        .vps_miv_extension_flag(true)
        .vps_miv_extension()
        .vme_max_entities_minus1(100);

    aspsV.front()
        .asps_geometry_3d_bitdepth_minus1(14)
        .asps_use_eight_orientations_flag(true)
        .asps_normal_axis_max_delta_value_enabled_flag(true)
        .asps_extended_projection_enabled_flag(true)
        .asps_max_number_projections_minus1(511)
        .asps_extension_present_flag(true)
        .asps_miv_extension_flag(true);

    // Create ASME with default values
    static_cast<void>(aspsV.front().asps_miv_extension());

    x.pdu_2d_pos_x(34)
        .pdu_2d_pos_y(57)
        .pdu_2d_size_x_minus1(1234)
        .pdu_2d_size_y_minus1(1002)
        .pdu_view_pos_x(1234)
        .pdu_view_pos_y(21345)
        .pdu_depth_start(623)
        .pdu_depth_end(789)
        .pdu_view_idx(300)
        .pdu_orientation_index(FlexiblePatchOrientation::FPO_MROT180)
        .pdu_miv_extension()
        .pdu_entity_id(35);

<<<<<<< HEAD
    REQUIRE(toString(x, 12, 102) == R"(pdu_2d_pos_x[ 12 ][ 102 ]=34
pdu_2d_pos_y[ 12 ][ 102 ]=57
pdu_2d_size_x_minus1[ 12 ][ 102 ]=1234
pdu_2d_size_y_minus1[ 12 ][ 102 ]=1002
pdu_view_pos_x[ 12 ][ 102 ]=1234
pdu_view_pos_y[ 12 ][ 102 ]=21345
pdu_depth_start[ 12 ][ 102 ]=623
pdu_depth_end[ 12 ][ 102 ]=789
pdu_projection_id[ 12 ][ 102 ]=300
pdu_orientation_index[ 12 ][ 102 ]=FPO_MROT180
pdu_entity_id[ 12 ][ 102 ]=35
=======
    REQUIRE(toString(x, 102) == R"(pdu_2d_pos_x( 102 )=34
pdu_2d_pos_y( 102 )=57
pdu_2d_size_x_minus1( 102 )=1234
pdu_2d_size_y_minus1( 102 )=1002
pdu_view_pos_x( 102 )=1234
pdu_view_pos_y( 102 )=21345
pdu_depth_start( 102 )=623
pdu_depth_end( 102 )=789
pdu_view_idx( 102 )=300
pdu_orientation_index( 102 )=FPO_MROT180
pdu_entity_id( 102 )=35
>>>>>>> 17344f0e
)");

    REQUIRE(bitCodingTest(x, 133, vuh, vps, aspsV, afpsV, ath));
  }
}

TEST_CASE("patch_information_data", "[Atlas Tile Layer RBSP]") {
  const auto vuh = V3cUnitHeader{VuhUnitType::V3C_AD};

  auto vps = V3cParameterSet{};
  vps.vps_geometry_video_present_flag(0, true).geometry_information(0, {});

  auto aspsV = std::vector<AtlasSequenceParameterSetRBSP>(1);
  aspsV.front().asps_frame_width(4000).asps_frame_height(2000);

  const auto afpsV = std::vector<AtlasFrameParameterSetRBSP>(1);

  const auto pdu = PatchDataUnit{};

  auto x = PatchInformationData{};

  REQUIRE(toString(x, 0, 77) == R"([unknown]
)");

  SECTION("Example skip_patch_data_unit") {
    auto ath = AtlasTileHeader{};
    ath.ath_type(AthType::SKIP_TILE);
    const auto patchMode = AtduPatchMode::P_SKIP;
    x = PatchInformationData{SkipPatchDataUnit{}};

    REQUIRE(toString(x, 77, 88).empty());
    REQUIRE(bitCodingTest(x, 0, vuh, vps, aspsV, afpsV, ath, patchMode));
  }

  SECTION("Example patch_data_unit") {
    auto ath = AtlasTileHeader{};
    ath.ath_type(AthType::I_TILE);
    const auto patchMode = AtduPatchMode::I_INTRA;
    x = PatchInformationData{pdu};

<<<<<<< HEAD
    REQUIRE(toString(x, 13, 99) == R"(pdu_2d_pos_x[ 13 ][ 99 ]=0
pdu_2d_pos_y[ 13 ][ 99 ]=0
pdu_2d_size_x_minus1[ 13 ][ 99 ]=0
pdu_2d_size_y_minus1[ 13 ][ 99 ]=0
pdu_view_pos_x[ 13 ][ 99 ]=0
pdu_view_pos_y[ 13 ][ 99 ]=0
pdu_depth_start[ 13 ][ 99 ]=0
pdu_projection_id[ 13 ][ 99 ]=0
pdu_orientation_index[ 13 ][ 99 ]=FPO_NULL
=======
    REQUIRE(toString(x, 99) == R"(pdu_2d_pos_x( 99 )=0
pdu_2d_pos_y( 99 )=0
pdu_2d_size_x_minus1( 99 )=0
pdu_2d_size_y_minus1( 99 )=0
pdu_view_pos_x( 99 )=0
pdu_view_pos_y( 99 )=0
pdu_depth_start( 99 )=0
pdu_view_idx( 99 )=0
pdu_orientation_index( 99 )=FPO_NULL
>>>>>>> 17344f0e
)");
    REQUIRE(bitCodingTest(x, 12, vuh, vps, aspsV, afpsV, ath, patchMode));
  }
}

TEST_CASE("atlas_tile_data_unit", "[Atlas Tile Layer RBSP]") {
  SECTION("Empty") {
    const auto vuh = V3cUnitHeader{VuhUnitType::V3C_AD};

    auto ath = AtlasTileHeader{};
    ath.ath_type(AthType::I_TILE);

    const auto x = AtlasTileDataUnit{};
    REQUIRE(toString(x, ath).empty());

    const auto vps = V3cParameterSet{};

    const auto aspsV = std::vector<AtlasSequenceParameterSetRBSP>(1);
    const auto afpsV = std::vector<AtlasFrameParameterSetRBSP>(1);

    REQUIRE(bitCodingTest(x, 7, vuh, vps, aspsV, afpsV, ath));
  }

  SECTION("P_TILE") {
    auto vec = AtlasTileDataUnit::Vector{
        {AtduPatchMode::P_SKIP, PatchInformationData{SkipPatchDataUnit{}}},
        {AtduPatchMode::P_SKIP, PatchInformationData{SkipPatchDataUnit{}}},
        {AtduPatchMode::P_INTRA, PatchInformationData{PatchDataUnit{}}},
        {AtduPatchMode::P_SKIP, PatchInformationData{SkipPatchDataUnit{}}}};

    auto ath = AtlasTileHeader{};
    ath.ath_type(AthType::P_TILE);

    const auto x = AtlasTileDataUnit{vec};

    REQUIRE(toString(x, ath) == R"(atdu_patch_mode[ 0 ]=P_SKIP
atdu_patch_mode[ 1 ]=P_SKIP
atdu_patch_mode[ 2 ]=P_INTRA
<<<<<<< HEAD
pdu_2d_pos_x[ 0 ][ 2 ]=0
pdu_2d_pos_y[ 0 ][ 2 ]=0
pdu_2d_size_x_minus1[ 0 ][ 2 ]=0
pdu_2d_size_y_minus1[ 0 ][ 2 ]=0
pdu_view_pos_x[ 0 ][ 2 ]=0
pdu_view_pos_y[ 0 ][ 2 ]=0
pdu_depth_start[ 0 ][ 2 ]=0
pdu_projection_id[ 0 ][ 2 ]=0
pdu_orientation_index[ 0 ][ 2 ]=FPO_NULL
=======
pdu_2d_pos_x( 2 )=0
pdu_2d_pos_y( 2 )=0
pdu_2d_size_x_minus1( 2 )=0
pdu_2d_size_y_minus1( 2 )=0
pdu_view_pos_x( 2 )=0
pdu_view_pos_y( 2 )=0
pdu_depth_start( 2 )=0
pdu_view_idx( 2 )=0
pdu_orientation_index( 2 )=FPO_NULL
>>>>>>> 17344f0e
atdu_patch_mode[ 3 ]=P_SKIP
)");
  }

  SECTION("I_TILE") {
    const auto pdu = PatchDataUnit{};

    auto vec = AtlasTileDataUnit::Vector{{AtduPatchMode::I_INTRA, PatchInformationData{pdu}},
                                         {AtduPatchMode::I_INTRA, PatchInformationData{pdu}}};

    auto ath = AtlasTileHeader{};
    ath.ath_type(AthType::I_TILE).ath_id(7);

    const auto x = AtlasTileDataUnit{vec};
<<<<<<< HEAD

    REQUIRE(toString(x, ath) == R"(atdu_patch_mode[ 0 ]=I_INTRA
pdu_2d_pos_x[ 7 ][ 0 ]=0
pdu_2d_pos_y[ 7 ][ 0 ]=0
pdu_2d_size_x_minus1[ 7 ][ 0 ]=0
pdu_2d_size_y_minus1[ 7 ][ 0 ]=0
pdu_view_pos_x[ 7 ][ 0 ]=0
pdu_view_pos_y[ 7 ][ 0 ]=0
pdu_depth_start[ 7 ][ 0 ]=0
pdu_projection_id[ 7 ][ 0 ]=0
pdu_orientation_index[ 7 ][ 0 ]=FPO_NULL
atdu_patch_mode[ 1 ]=I_INTRA
pdu_2d_pos_x[ 7 ][ 1 ]=0
pdu_2d_pos_y[ 7 ][ 1 ]=0
pdu_2d_size_x_minus1[ 7 ][ 1 ]=0
pdu_2d_size_y_minus1[ 7 ][ 1 ]=0
pdu_view_pos_x[ 7 ][ 1 ]=0
pdu_view_pos_y[ 7 ][ 1 ]=0
pdu_depth_start[ 7 ][ 1 ]=0
pdu_projection_id[ 7 ][ 1 ]=0
pdu_orientation_index[ 7 ][ 1 ]=FPO_NULL
=======
    REQUIRE(toString(x, AthType::I_TILE) == R"(atdu_patch_mode[ 0 ]=I_INTRA
pdu_2d_pos_x( 0 )=0
pdu_2d_pos_y( 0 )=0
pdu_2d_size_x_minus1( 0 )=0
pdu_2d_size_y_minus1( 0 )=0
pdu_view_pos_x( 0 )=0
pdu_view_pos_y( 0 )=0
pdu_depth_start( 0 )=0
pdu_view_idx( 0 )=0
pdu_orientation_index( 0 )=FPO_NULL
atdu_patch_mode[ 1 ]=I_INTRA
pdu_2d_pos_x( 1 )=0
pdu_2d_pos_y( 1 )=0
pdu_2d_size_x_minus1( 1 )=0
pdu_2d_size_y_minus1( 1 )=0
pdu_view_pos_x( 1 )=0
pdu_view_pos_y( 1 )=0
pdu_depth_start( 1 )=0
pdu_view_idx( 1 )=0
pdu_orientation_index( 1 )=FPO_NULL
>>>>>>> 17344f0e
)");

    const auto vuh = V3cUnitHeader{VuhUnitType::V3C_AD};

    auto vps = V3cParameterSet{};
    vps.vps_atlas_count_minus1(1)
        .vps_geometry_video_present_flag(0, true)
        .vps_geometry_video_present_flag(1, true)
        .geometry_information(0, {})
        .geometry_information(1, {});

    auto aspsV = std::vector<AtlasSequenceParameterSetRBSP>(1);
    aspsV.front().asps_frame_width(4000).asps_frame_height(2000);

    const auto afpsV = std::vector<AtlasFrameParameterSetRBSP>(1);

<<<<<<< HEAD
    REQUIRE(bitCodingTest(x, 40, vuh, vps, aspsV, afpsV, ath));
=======
    auto ath = AtlasTileHeader{};
    ath.ath_type(AthType::I_TILE);

    REQUIRE(bitCodingTest(x, 33, vuh, vps, aspsV, afpsV, ath));
>>>>>>> 17344f0e
  }
}

TEST_CASE("atlas_tile_layer_rbsp", "[Atlas Tile Layer RBSP]") {
  SECTION("SKIP_TILE") {
    const auto vuh = V3cUnitHeader{VuhUnitType::V3C_AD};

    const auto vps = V3cParameterSet{};

    auto aspsV = std::vector<AtlasSequenceParameterSetRBSP>(1);
    aspsV.front()
        .asps_frame_width(4000)
        .asps_frame_height(2000)
        .asps_num_ref_atlas_frame_lists_in_asps(1);

    const auto afpsV = std::vector<AtlasFrameParameterSetRBSP>(1);

    auto x = AtlasTileLayerRBSP{};
    x.atlas_tile_header().ath_type(AthType::SKIP_TILE).ath_ref_atlas_frame_list_sps_flag(true);

    REQUIRE(toString(x) == R"(ath_atlas_frame_parameter_set_id=0
ath_atlas_adaptation_parameter_set_id=0
ath_id=0
ath_type=SKIP_TILE
ath_atlas_frm_order_cnt_lsb=0
ath_ref_atlas_frame_list_sps_flag=true
)");
    REQUIRE(byteCodingTest(x, 3, vuh, vps, aspsV, afpsV));
  }

  SECTION("I_TILE") {
    const auto vuh = V3cUnitHeader{VuhUnitType::V3C_AD};

    auto vps = V3cParameterSet{};
    vps.vps_geometry_video_present_flag(0, true).geometry_information(0, {});

    auto aspsV = std::vector<AtlasSequenceParameterSetRBSP>(1);
    aspsV.front()
        .asps_frame_width(4000)
        .asps_frame_height(2000)
        .asps_num_ref_atlas_frame_lists_in_asps(1);

    const auto afpsV = std::vector<AtlasFrameParameterSetRBSP>(1);

    auto pdu1 = PatchDataUnit{};
    pdu1.pdu_2d_size_x_minus1(10).pdu_2d_size_y_minus1(20);
    auto pdu2 = PatchDataUnit{};
    pdu2.pdu_2d_size_x_minus1(30).pdu_2d_size_y_minus1(40);
    auto pdu3 = PatchDataUnit{};
    pdu3.pdu_2d_size_x_minus1(50).pdu_2d_size_y_minus1(60);

    auto x = AtlasTileLayerRBSP{};
    x.atlas_tile_header().ath_type(AthType::I_TILE).ath_ref_atlas_frame_list_sps_flag(true);
    x.atlas_tile_data_unit() =
        AtlasTileDataUnit{std::pair{AtduPatchMode::I_INTRA, PatchInformationData{pdu1}},
                          std::pair{AtduPatchMode::I_INTRA, PatchInformationData{pdu2}},
                          std::pair{AtduPatchMode::I_INTRA, PatchInformationData{pdu3}}};

    REQUIRE(toString(x) == R"(ath_atlas_frame_parameter_set_id=0
ath_atlas_adaptation_parameter_set_id=0
ath_id=0
ath_type=I_TILE
ath_atlas_frm_order_cnt_lsb=0
ath_ref_atlas_frame_list_sps_flag=true
ath_patch_size_x_info_quantizer=0
ath_patch_size_y_info_quantizer=0
atdu_patch_mode[ 0 ]=I_INTRA
<<<<<<< HEAD
pdu_2d_pos_x[ 0 ][ 0 ]=0
pdu_2d_pos_y[ 0 ][ 0 ]=0
pdu_2d_size_x_minus1[ 0 ][ 0 ]=10
pdu_2d_size_y_minus1[ 0 ][ 0 ]=20
pdu_view_pos_x[ 0 ][ 0 ]=0
pdu_view_pos_y[ 0 ][ 0 ]=0
pdu_depth_start[ 0 ][ 0 ]=0
pdu_projection_id[ 0 ][ 0 ]=0
pdu_orientation_index[ 0 ][ 0 ]=FPO_NULL
atdu_patch_mode[ 1 ]=I_INTRA
pdu_2d_pos_x[ 0 ][ 1 ]=0
pdu_2d_pos_y[ 0 ][ 1 ]=0
pdu_2d_size_x_minus1[ 0 ][ 1 ]=30
pdu_2d_size_y_minus1[ 0 ][ 1 ]=40
pdu_view_pos_x[ 0 ][ 1 ]=0
pdu_view_pos_y[ 0 ][ 1 ]=0
pdu_depth_start[ 0 ][ 1 ]=0
pdu_projection_id[ 0 ][ 1 ]=0
pdu_orientation_index[ 0 ][ 1 ]=FPO_NULL
atdu_patch_mode[ 2 ]=I_INTRA
pdu_2d_pos_x[ 0 ][ 2 ]=0
pdu_2d_pos_y[ 0 ][ 2 ]=0
pdu_2d_size_x_minus1[ 0 ][ 2 ]=50
pdu_2d_size_y_minus1[ 0 ][ 2 ]=60
pdu_view_pos_x[ 0 ][ 2 ]=0
pdu_view_pos_y[ 0 ][ 2 ]=0
pdu_depth_start[ 0 ][ 2 ]=0
pdu_projection_id[ 0 ][ 2 ]=0
pdu_orientation_index[ 0 ][ 2 ]=FPO_NULL
=======
pdu_2d_pos_x( 0 )=0
pdu_2d_pos_y( 0 )=0
pdu_2d_size_x_minus1( 0 )=10
pdu_2d_size_y_minus1( 0 )=20
pdu_view_pos_x( 0 )=0
pdu_view_pos_y( 0 )=0
pdu_depth_start( 0 )=0
pdu_view_idx( 0 )=0
pdu_orientation_index( 0 )=FPO_NULL
atdu_patch_mode[ 1 ]=I_INTRA
pdu_2d_pos_x( 1 )=0
pdu_2d_pos_y( 1 )=0
pdu_2d_size_x_minus1( 1 )=30
pdu_2d_size_y_minus1( 1 )=40
pdu_view_pos_x( 1 )=0
pdu_view_pos_y( 1 )=0
pdu_depth_start( 1 )=0
pdu_view_idx( 1 )=0
pdu_orientation_index( 1 )=FPO_NULL
atdu_patch_mode[ 2 ]=I_INTRA
pdu_2d_pos_x( 2 )=0
pdu_2d_pos_y( 2 )=0
pdu_2d_size_x_minus1( 2 )=50
pdu_2d_size_y_minus1( 2 )=60
pdu_view_pos_x( 2 )=0
pdu_view_pos_y( 2 )=0
pdu_depth_start( 2 )=0
pdu_view_idx( 2 )=0
pdu_orientation_index( 2 )=FPO_NULL
>>>>>>> 17344f0e
)");
    REQUIRE(byteCodingTest(x, 15, vuh, vps, aspsV, afpsV));
  }

  SECTION("I_TILE with quantizers") {
    const auto vuh = V3cUnitHeader{VuhUnitType::V3C_AD};

    auto vps = V3cParameterSet{};
    vps.vps_geometry_video_present_flag(0, true)
        .geometry_information(0)
        .gi_geometry_3d_coordinates_bitdepth_minus1(10);

    auto aspsV = std::vector<AtlasSequenceParameterSetRBSP>(1);
    aspsV.front()
        .asps_frame_width(4000)
        .asps_frame_height(2000)
        .asps_num_ref_atlas_frame_lists_in_asps(1)
        .asps_normal_axis_limits_quantization_enabled_flag(true)
        .asps_normal_axis_max_delta_value_enabled_flag(true);

    const auto afpsV = std::vector<AtlasFrameParameterSetRBSP>(1);

    auto pdu1 = PatchDataUnit{};
    pdu1.pdu_2d_size_x_minus1(10).pdu_2d_size_y_minus1(20).pdu_depth_start(31).pdu_depth_end(127);

    auto x = AtlasTileLayerRBSP{};
    x.atlas_tile_header()
        .ath_type(AthType::I_TILE)
        .ath_ref_atlas_frame_list_sps_flag(true)
        .ath_pos_min_z_quantizer(7)
        .ath_pos_delta_max_z_quantizer(5);
    x.atlas_tile_data_unit() =
        AtlasTileDataUnit{std::pair{AtduPatchMode::I_INTRA, PatchInformationData{pdu1}}};

    REQUIRE(toString(x) == R"(ath_atlas_frame_parameter_set_id=0
ath_atlas_adaptation_parameter_set_id=0
ath_id=0
ath_type=I_TILE
ath_atlas_frm_order_cnt_lsb=0
ath_ref_atlas_frame_list_sps_flag=true
ath_pos_min_z_quantizer=7
ath_pos_delta_max_z_quantizer=5
ath_patch_size_x_info_quantizer=0
ath_patch_size_y_info_quantizer=0
atdu_patch_mode[ 0 ]=I_INTRA
<<<<<<< HEAD
pdu_2d_pos_x[ 0 ][ 0 ]=0
pdu_2d_pos_y[ 0 ][ 0 ]=0
pdu_2d_size_x_minus1[ 0 ][ 0 ]=10
pdu_2d_size_y_minus1[ 0 ][ 0 ]=20
pdu_view_pos_x[ 0 ][ 0 ]=0
pdu_view_pos_y[ 0 ][ 0 ]=0
pdu_depth_start[ 0 ][ 0 ]=31
pdu_depth_end[ 0 ][ 0 ]=127
pdu_projection_id[ 0 ][ 0 ]=0
pdu_orientation_index[ 0 ][ 0 ]=FPO_NULL
=======
pdu_2d_pos_x( 0 )=0
pdu_2d_pos_y( 0 )=0
pdu_2d_size_x_minus1( 0 )=10
pdu_2d_size_y_minus1( 0 )=20
pdu_view_pos_x( 0 )=0
pdu_view_pos_y( 0 )=0
pdu_depth_start( 0 )=31
pdu_depth_end( 0 )=127
pdu_view_idx( 0 )=0
pdu_orientation_index( 0 )=FPO_NULL
>>>>>>> 17344f0e
)");
    REQUIRE(byteCodingTest(x, 9, vuh, vps, aspsV, afpsV));
  }
}<|MERGE_RESOLUTION|>--- conflicted
+++ resolved
@@ -121,7 +121,6 @@
 
   auto x = PatchDataUnit{};
 
-<<<<<<< HEAD
   REQUIRE(toString(x, 0, 101) == R"(pdu_2d_pos_x[ 0 ][ 101 ]=0
 pdu_2d_pos_y[ 0 ][ 101 ]=0
 pdu_2d_size_x_minus1[ 0 ][ 101 ]=0
@@ -129,19 +128,8 @@
 pdu_view_pos_x[ 0 ][ 101 ]=0
 pdu_view_pos_y[ 0 ][ 101 ]=0
 pdu_depth_start[ 0 ][ 101 ]=0
-pdu_projection_id[ 0 ][ 101 ]=0
+pdu_view_idx[ 0 ][ 101 ]=0
 pdu_orientation_index[ 0 ][ 101 ]=FPO_NULL
-=======
-  REQUIRE(toString(x, 101) == R"(pdu_2d_pos_x( 101 )=0
-pdu_2d_pos_y( 101 )=0
-pdu_2d_size_x_minus1( 101 )=0
-pdu_2d_size_y_minus1( 101 )=0
-pdu_view_pos_x( 101 )=0
-pdu_view_pos_y( 101 )=0
-pdu_depth_start( 101 )=0
-pdu_view_idx( 101 )=0
-pdu_orientation_index( 101 )=FPO_NULL
->>>>>>> 17344f0e
 )");
 
   REQUIRE(bitCodingTest(x, 12, vuh, vps, aspsV, afpsV, ath));
@@ -184,7 +172,6 @@
         .pdu_entity_id(35)
         .pdu_depth_occ_threshold(600);
 
-<<<<<<< HEAD
     REQUIRE(toString(x, 12, 102) == R"(pdu_2d_pos_x[ 12 ][ 102 ]=34
 pdu_2d_pos_y[ 12 ][ 102 ]=57
 pdu_2d_size_x_minus1[ 12 ][ 102 ]=1234
@@ -193,24 +180,10 @@
 pdu_view_pos_y[ 12 ][ 102 ]=21345
 pdu_depth_start[ 12 ][ 102 ]=623
 pdu_depth_end[ 12 ][ 102 ]=789
-pdu_projection_id[ 12 ][ 102 ]=300
+pdu_view_idx[ 12 ][ 102 ]=300
 pdu_orientation_index[ 12 ][ 102 ]=FPO_MROT180
 pdu_entity_id[ 12 ][ 102 ]=35
 pdu_depth_occ_threshold[ 12 ][ 102 ]=600
-=======
-    REQUIRE(toString(x, 102) == R"(pdu_2d_pos_x( 102 )=34
-pdu_2d_pos_y( 102 )=57
-pdu_2d_size_x_minus1( 102 )=1234
-pdu_2d_size_y_minus1( 102 )=1002
-pdu_view_pos_x( 102 )=1234
-pdu_view_pos_y( 102 )=21345
-pdu_depth_start( 102 )=623
-pdu_depth_end( 102 )=789
-pdu_view_idx( 102 )=300
-pdu_orientation_index( 102 )=FPO_MROT180
-pdu_entity_id( 102 )=35
-pdu_depth_occ_threshold( 102 )=600
->>>>>>> 17344f0e
 )");
 
     REQUIRE(bitCodingTest(x, 153, vuh, vps, aspsV, afpsV, ath));
@@ -253,7 +226,6 @@
         .pdu_miv_extension()
         .pdu_entity_id(35);
 
-<<<<<<< HEAD
     REQUIRE(toString(x, 12, 102) == R"(pdu_2d_pos_x[ 12 ][ 102 ]=34
 pdu_2d_pos_y[ 12 ][ 102 ]=57
 pdu_2d_size_x_minus1[ 12 ][ 102 ]=1234
@@ -262,22 +234,9 @@
 pdu_view_pos_y[ 12 ][ 102 ]=21345
 pdu_depth_start[ 12 ][ 102 ]=623
 pdu_depth_end[ 12 ][ 102 ]=789
-pdu_projection_id[ 12 ][ 102 ]=300
+pdu_view_idx[ 12 ][ 102 ]=300
 pdu_orientation_index[ 12 ][ 102 ]=FPO_MROT180
 pdu_entity_id[ 12 ][ 102 ]=35
-=======
-    REQUIRE(toString(x, 102) == R"(pdu_2d_pos_x( 102 )=34
-pdu_2d_pos_y( 102 )=57
-pdu_2d_size_x_minus1( 102 )=1234
-pdu_2d_size_y_minus1( 102 )=1002
-pdu_view_pos_x( 102 )=1234
-pdu_view_pos_y( 102 )=21345
-pdu_depth_start( 102 )=623
-pdu_depth_end( 102 )=789
-pdu_view_idx( 102 )=300
-pdu_orientation_index( 102 )=FPO_MROT180
-pdu_entity_id( 102 )=35
->>>>>>> 17344f0e
 )");
 
     REQUIRE(bitCodingTest(x, 133, vuh, vps, aspsV, afpsV, ath));
@@ -318,7 +277,6 @@
     const auto patchMode = AtduPatchMode::I_INTRA;
     x = PatchInformationData{pdu};
 
-<<<<<<< HEAD
     REQUIRE(toString(x, 13, 99) == R"(pdu_2d_pos_x[ 13 ][ 99 ]=0
 pdu_2d_pos_y[ 13 ][ 99 ]=0
 pdu_2d_size_x_minus1[ 13 ][ 99 ]=0
@@ -326,19 +284,8 @@
 pdu_view_pos_x[ 13 ][ 99 ]=0
 pdu_view_pos_y[ 13 ][ 99 ]=0
 pdu_depth_start[ 13 ][ 99 ]=0
-pdu_projection_id[ 13 ][ 99 ]=0
+pdu_view_idx[ 13 ][ 99 ]=0
 pdu_orientation_index[ 13 ][ 99 ]=FPO_NULL
-=======
-    REQUIRE(toString(x, 99) == R"(pdu_2d_pos_x( 99 )=0
-pdu_2d_pos_y( 99 )=0
-pdu_2d_size_x_minus1( 99 )=0
-pdu_2d_size_y_minus1( 99 )=0
-pdu_view_pos_x( 99 )=0
-pdu_view_pos_y( 99 )=0
-pdu_depth_start( 99 )=0
-pdu_view_idx( 99 )=0
-pdu_orientation_index( 99 )=FPO_NULL
->>>>>>> 17344f0e
 )");
     REQUIRE(bitCodingTest(x, 12, vuh, vps, aspsV, afpsV, ath, patchMode));
   }
@@ -377,7 +324,6 @@
     REQUIRE(toString(x, ath) == R"(atdu_patch_mode[ 0 ]=P_SKIP
 atdu_patch_mode[ 1 ]=P_SKIP
 atdu_patch_mode[ 2 ]=P_INTRA
-<<<<<<< HEAD
 pdu_2d_pos_x[ 0 ][ 2 ]=0
 pdu_2d_pos_y[ 0 ][ 2 ]=0
 pdu_2d_size_x_minus1[ 0 ][ 2 ]=0
@@ -385,19 +331,8 @@
 pdu_view_pos_x[ 0 ][ 2 ]=0
 pdu_view_pos_y[ 0 ][ 2 ]=0
 pdu_depth_start[ 0 ][ 2 ]=0
-pdu_projection_id[ 0 ][ 2 ]=0
+pdu_view_idx[ 0 ][ 2 ]=0
 pdu_orientation_index[ 0 ][ 2 ]=FPO_NULL
-=======
-pdu_2d_pos_x( 2 )=0
-pdu_2d_pos_y( 2 )=0
-pdu_2d_size_x_minus1( 2 )=0
-pdu_2d_size_y_minus1( 2 )=0
-pdu_view_pos_x( 2 )=0
-pdu_view_pos_y( 2 )=0
-pdu_depth_start( 2 )=0
-pdu_view_idx( 2 )=0
-pdu_orientation_index( 2 )=FPO_NULL
->>>>>>> 17344f0e
 atdu_patch_mode[ 3 ]=P_SKIP
 )");
   }
@@ -412,7 +347,6 @@
     ath.ath_type(AthType::I_TILE).ath_id(7);
 
     const auto x = AtlasTileDataUnit{vec};
-<<<<<<< HEAD
 
     REQUIRE(toString(x, ath) == R"(atdu_patch_mode[ 0 ]=I_INTRA
 pdu_2d_pos_x[ 7 ][ 0 ]=0
@@ -422,7 +356,7 @@
 pdu_view_pos_x[ 7 ][ 0 ]=0
 pdu_view_pos_y[ 7 ][ 0 ]=0
 pdu_depth_start[ 7 ][ 0 ]=0
-pdu_projection_id[ 7 ][ 0 ]=0
+pdu_view_idx[ 7 ][ 0 ]=0
 pdu_orientation_index[ 7 ][ 0 ]=FPO_NULL
 atdu_patch_mode[ 1 ]=I_INTRA
 pdu_2d_pos_x[ 7 ][ 1 ]=0
@@ -432,30 +366,8 @@
 pdu_view_pos_x[ 7 ][ 1 ]=0
 pdu_view_pos_y[ 7 ][ 1 ]=0
 pdu_depth_start[ 7 ][ 1 ]=0
-pdu_projection_id[ 7 ][ 1 ]=0
+pdu_view_idx[ 7 ][ 1 ]=0
 pdu_orientation_index[ 7 ][ 1 ]=FPO_NULL
-=======
-    REQUIRE(toString(x, AthType::I_TILE) == R"(atdu_patch_mode[ 0 ]=I_INTRA
-pdu_2d_pos_x( 0 )=0
-pdu_2d_pos_y( 0 )=0
-pdu_2d_size_x_minus1( 0 )=0
-pdu_2d_size_y_minus1( 0 )=0
-pdu_view_pos_x( 0 )=0
-pdu_view_pos_y( 0 )=0
-pdu_depth_start( 0 )=0
-pdu_view_idx( 0 )=0
-pdu_orientation_index( 0 )=FPO_NULL
-atdu_patch_mode[ 1 ]=I_INTRA
-pdu_2d_pos_x( 1 )=0
-pdu_2d_pos_y( 1 )=0
-pdu_2d_size_x_minus1( 1 )=0
-pdu_2d_size_y_minus1( 1 )=0
-pdu_view_pos_x( 1 )=0
-pdu_view_pos_y( 1 )=0
-pdu_depth_start( 1 )=0
-pdu_view_idx( 1 )=0
-pdu_orientation_index( 1 )=FPO_NULL
->>>>>>> 17344f0e
 )");
 
     const auto vuh = V3cUnitHeader{VuhUnitType::V3C_AD};
@@ -472,14 +384,7 @@
 
     const auto afpsV = std::vector<AtlasFrameParameterSetRBSP>(1);
 
-<<<<<<< HEAD
-    REQUIRE(bitCodingTest(x, 40, vuh, vps, aspsV, afpsV, ath));
-=======
-    auto ath = AtlasTileHeader{};
-    ath.ath_type(AthType::I_TILE);
-
     REQUIRE(bitCodingTest(x, 33, vuh, vps, aspsV, afpsV, ath));
->>>>>>> 17344f0e
   }
 }
 
@@ -547,7 +452,6 @@
 ath_patch_size_x_info_quantizer=0
 ath_patch_size_y_info_quantizer=0
 atdu_patch_mode[ 0 ]=I_INTRA
-<<<<<<< HEAD
 pdu_2d_pos_x[ 0 ][ 0 ]=0
 pdu_2d_pos_y[ 0 ][ 0 ]=0
 pdu_2d_size_x_minus1[ 0 ][ 0 ]=10
@@ -555,7 +459,7 @@
 pdu_view_pos_x[ 0 ][ 0 ]=0
 pdu_view_pos_y[ 0 ][ 0 ]=0
 pdu_depth_start[ 0 ][ 0 ]=0
-pdu_projection_id[ 0 ][ 0 ]=0
+pdu_view_idx[ 0 ][ 0 ]=0
 pdu_orientation_index[ 0 ][ 0 ]=FPO_NULL
 atdu_patch_mode[ 1 ]=I_INTRA
 pdu_2d_pos_x[ 0 ][ 1 ]=0
@@ -565,7 +469,7 @@
 pdu_view_pos_x[ 0 ][ 1 ]=0
 pdu_view_pos_y[ 0 ][ 1 ]=0
 pdu_depth_start[ 0 ][ 1 ]=0
-pdu_projection_id[ 0 ][ 1 ]=0
+pdu_view_idx[ 0 ][ 1 ]=0
 pdu_orientation_index[ 0 ][ 1 ]=FPO_NULL
 atdu_patch_mode[ 2 ]=I_INTRA
 pdu_2d_pos_x[ 0 ][ 2 ]=0
@@ -575,39 +479,8 @@
 pdu_view_pos_x[ 0 ][ 2 ]=0
 pdu_view_pos_y[ 0 ][ 2 ]=0
 pdu_depth_start[ 0 ][ 2 ]=0
-pdu_projection_id[ 0 ][ 2 ]=0
+pdu_view_idx[ 0 ][ 2 ]=0
 pdu_orientation_index[ 0 ][ 2 ]=FPO_NULL
-=======
-pdu_2d_pos_x( 0 )=0
-pdu_2d_pos_y( 0 )=0
-pdu_2d_size_x_minus1( 0 )=10
-pdu_2d_size_y_minus1( 0 )=20
-pdu_view_pos_x( 0 )=0
-pdu_view_pos_y( 0 )=0
-pdu_depth_start( 0 )=0
-pdu_view_idx( 0 )=0
-pdu_orientation_index( 0 )=FPO_NULL
-atdu_patch_mode[ 1 ]=I_INTRA
-pdu_2d_pos_x( 1 )=0
-pdu_2d_pos_y( 1 )=0
-pdu_2d_size_x_minus1( 1 )=30
-pdu_2d_size_y_minus1( 1 )=40
-pdu_view_pos_x( 1 )=0
-pdu_view_pos_y( 1 )=0
-pdu_depth_start( 1 )=0
-pdu_view_idx( 1 )=0
-pdu_orientation_index( 1 )=FPO_NULL
-atdu_patch_mode[ 2 ]=I_INTRA
-pdu_2d_pos_x( 2 )=0
-pdu_2d_pos_y( 2 )=0
-pdu_2d_size_x_minus1( 2 )=50
-pdu_2d_size_y_minus1( 2 )=60
-pdu_view_pos_x( 2 )=0
-pdu_view_pos_y( 2 )=0
-pdu_depth_start( 2 )=0
-pdu_view_idx( 2 )=0
-pdu_orientation_index( 2 )=FPO_NULL
->>>>>>> 17344f0e
 )");
     REQUIRE(byteCodingTest(x, 15, vuh, vps, aspsV, afpsV));
   }
@@ -653,7 +526,6 @@
 ath_patch_size_x_info_quantizer=0
 ath_patch_size_y_info_quantizer=0
 atdu_patch_mode[ 0 ]=I_INTRA
-<<<<<<< HEAD
 pdu_2d_pos_x[ 0 ][ 0 ]=0
 pdu_2d_pos_y[ 0 ][ 0 ]=0
 pdu_2d_size_x_minus1[ 0 ][ 0 ]=10
@@ -662,20 +534,8 @@
 pdu_view_pos_y[ 0 ][ 0 ]=0
 pdu_depth_start[ 0 ][ 0 ]=31
 pdu_depth_end[ 0 ][ 0 ]=127
-pdu_projection_id[ 0 ][ 0 ]=0
+pdu_view_idx[ 0 ][ 0 ]=0
 pdu_orientation_index[ 0 ][ 0 ]=FPO_NULL
-=======
-pdu_2d_pos_x( 0 )=0
-pdu_2d_pos_y( 0 )=0
-pdu_2d_size_x_minus1( 0 )=10
-pdu_2d_size_y_minus1( 0 )=20
-pdu_view_pos_x( 0 )=0
-pdu_view_pos_y( 0 )=0
-pdu_depth_start( 0 )=31
-pdu_depth_end( 0 )=127
-pdu_view_idx( 0 )=0
-pdu_orientation_index( 0 )=FPO_NULL
->>>>>>> 17344f0e
 )");
     REQUIRE(byteCodingTest(x, 9, vuh, vps, aspsV, afpsV));
   }
