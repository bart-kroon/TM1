--- conflicted
+++ resolved
@@ -35,11 +35,7 @@
 
 #include <TMIV/MivBitstream/V3cParameterSet.h>
 
-<<<<<<< HEAD
 namespace TMIV::MivBitstream {
-=======
-using namespace TMIV::MivBitstream;
-
 TEST_CASE("AtlasId", "[V3C Parameter Set]") {
   SECTION("Default constructor") {
     const auto j = AtlasId{};
@@ -57,7 +53,6 @@
   }
 }
 
->>>>>>> 13f27f50
 TEST_CASE("profile_tier_level", "[V3C Parameter Set]") {
   auto x = ProfileTierLevel{};
 
