--- conflicted
+++ resolved
@@ -48,27 +48,15 @@
 
 void EntityBasedPatchMapFilter::inplaceFilterBlockToPatchMaps(AccessUnit &frame) const {
   if (m_entityFiltering && 0 < frame.vps.vps_miv_extension().vme_max_entities_minus1()) {
-<<<<<<< HEAD
-    for (auto &atla : frame.atlas) {
-      Common::Vec2i sz = atla.blockToPatchMap.getSize();
-      for (int y = 0; y < sz[1]; y++) {
-        for (int x = 0; x < sz[0]; x++) {
-          uint16_t patchId = atla.blockToPatchMap.getPlane(0)(y, x);
-          if (patchId != Common::unusedPatchId) {
-            auto entityId = static_cast<int>(*atla.patchParamsList[patchId].pduEntityId());
-            if (entityId < m_entityDecodeRange[0] || m_entityDecodeRange[1] <= entityId) {
-              atla.blockToPatchMap.getPlane(0)(y, x) = Common::unusedPatchId;
-=======
     for (auto &atlas : frame.atlas) {
-      Vec2i sz = atlas.blockToPatchMap.getSize();
+      Common::Vec2i sz = atlas.blockToPatchMap.getSize();
       for (int y = 0; y < sz[1]; y++) {
         for (int x = 0; x < sz[0]; x++) {
           uint16_t patchId = atlas.blockToPatchMap.getPlane(0)(y, x);
-          if (patchId != unusedPatchId) {
+          if (patchId != Common::unusedPatchId) {
             auto entityId = static_cast<int>(*atlas.patchParamsList[patchId].atlasPatchEntityId());
             if (entityId < m_entityDecodeRange[0] || m_entityDecodeRange[1] <= entityId) {
-              atlas.blockToPatchMap.getPlane(0)(y, x) = unusedPatchId;
->>>>>>> 13f27f50
+              atlas.blockToPatchMap.getPlane(0)(y, x) = Common::unusedPatchId;
             }
           }
         }
