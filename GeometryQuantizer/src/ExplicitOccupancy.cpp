/* The copyright in this software is being made available under the BSD
 * License, included below. This software may be subject to other third party
 * and contributor rights, including patent rights, and no such rights are
 * granted under this license.
 *
 * Copyright (c) 2010-2020, ISO/IEC
 * All rights reserved.
 *
 * Redistribution and use in source and binary forms, with or without
 * modification, are permitted provided that the following conditions are met:
 *
 *  * Redistributions of source code must retain the above copyright notice,
 *    this list of conditions and the following disclaimer.
 *  * Redistributions in binary form must reproduce the above copyright notice,
 *    this list of conditions and the following disclaimer in the documentation
 *    and/or other materials provided with the distribution.
 *  * Neither the name of the ISO/IEC nor the names of its contributors may
 *    be used to endorse or promote products derived from this software without
 *    specific prior written permission.
 *
 * THIS SOFTWARE IS PROVIDED BY THE COPYRIGHT HOLDERS AND CONTRIBUTORS "AS IS"
 * AND ANY EXPRESS OR IMPLIED WARRANTIES, INCLUDING, BUT NOT LIMITED TO, THE
 * IMPLIED WARRANTIES OF MERCHANTABILITY AND FITNESS FOR A PARTICULAR PURPOSE
 * ARE DISCLAIMED. IN NO EVENT SHALL THE COPYRIGHT HOLDER OR CONTRIBUTORS
 * BE LIABLE FOR ANY DIRECT, INDIRECT, INCIDENTAL, SPECIAL, EXEMPLARY, OR
 * CONSEQUENTIAL DAMAGES (INCLUDING, BUT NOT LIMITED TO, PROCUREMENT OF
 * SUBSTITUTE GOODS OR SERVICES; LOSS OF USE, DATA, OR PROFITS; OR BUSINESS
 * INTERRUPTION) HOWEVER CAUSED AND ON ANY THEORY OF LIABILITY, WHETHER IN
 * CONTRACT, STRICT LIABILITY, OR TORT (INCLUDING NEGLIGENCE OR OTHERWISE)
 * ARISING IN ANY WAY OUT OF THE USE OF THIS SOFTWARE, EVEN IF ADVISED OF
 * THE POSSIBILITY OF SUCH DAMAGE.
 */

#include <TMIV/GeometryQuantizer/ExplicitOccupancy.h>

#include <TMIV/MivBitstream/DepthOccupancyTransform.h>

#include <iostream>
#include <stdexcept>

namespace TMIV::GeometryQuantizer {
ExplicitOccupancy::ExplicitOccupancy(const Common::Json & /*unused*/,
                                     const Common::Json &componentNode) {
  if (auto subnode = componentNode.optional("occupancyScale")) {
    m_occupancyScaleConfig = true;
    m_occupancyScale = subnode.asIntVector<2>();
  } else {
    m_occupancyScaleConfig = false;
  }
}

auto ExplicitOccupancy::setOccupancyParams(MivBitstream::EncoderParams params)
    -> const MivBitstream::EncoderParams & {
  m_inParams = std::move(params);
  m_outParams = m_inParams;

  m_outParams.vme().vme_embedded_occupancy_flag(false);
  m_outParams.vme().vme_occupancy_scale_enabled_flag(true);
  for (size_t k = 0; k <= m_outParams.vps.vps_atlas_count_minus1(); ++k) {
    const auto j = m_outParams.vps.vps_atlas_id(k);
    m_outParams.vps.vps_occupancy_video_present_flag(j, true);
  }
  m_depthLowQualityFlag = m_outParams.vme().vme_depth_low_quality_flag();

  m_embeddedOccupancyFlag = m_outParams.vme().vme_embedded_occupancy_flag();
  m_occupancyScaleEnabledFlag = m_outParams.vme().vme_occupancy_scale_enabled_flag();

  if (!m_embeddedOccupancyFlag && m_occupancyScaleEnabledFlag) {
    for (auto &atlas : m_outParams.atlas) {
      if (m_occupancyScaleConfig) {
        atlas.asme().asme_occupancy_scale_factor_x_minus1(m_occupancyScale[0] - 1);
        atlas.asme().asme_occupancy_scale_factor_y_minus1(m_occupancyScale[1] - 1);
      } else {
        atlas.asme().asme_occupancy_scale_factor_x_minus1(
            (1 << atlas.asps.asps_log2_patch_packing_block_size()) - 1);
        atlas.asme().asme_occupancy_scale_factor_y_minus1(
            (1 << atlas.asps.asps_log2_patch_packing_block_size()) - 1);
      }
    }
  }
  return m_outParams;
}

auto ExplicitOccupancy::transformParams(MivBitstream::EncoderParams params)
    -> const MivBitstream::EncoderParams & {
  m_inParams = std::move(params);
  m_outParams = m_inParams;

  return m_outParams;
}

auto ExplicitOccupancy::transformAtlases(const Common::MVD16Frame &inAtlases)
    -> Common::MVD10Frame {
  auto outAtlases = Common::MVD10Frame{};
  outAtlases.reserve(inAtlases.size());

  for (const auto &inAtlas : inAtlases) {
    outAtlases.emplace_back(
        inAtlas.texture, Common::Depth10Frame{inAtlas.depth.getWidth(), inAtlas.depth.getHeight()},
        inAtlas.occupancy);
  }

  for (const auto &patch : m_outParams.patchParamsList) {
    const auto &inViewParams = m_inParams.viewParamsList[patch.atlasPatchProjectionId()];
    const auto &outViewParams = m_outParams.viewParamsList[patch.atlasPatchProjectionId()];
    const auto inOccupancyTransform = MivBitstream::OccupancyTransform{inViewParams};
    const auto inDepthTransform = MivBitstream::DepthTransform<16>{inViewParams.dq};
    const auto outDepthTransform = MivBitstream::DepthTransform<10>{outViewParams.dq, patch};
    const auto kIn = m_inParams.vps.indexOf(patch.atlasId);
    const auto kOut = m_outParams.vps.indexOf(patch.atlasId);

    for (auto i = 0U; i < patch.atlasPatch2dSizeY(); ++i) {
      for (auto j = 0U; j < patch.atlasPatch2dSizeX(); ++j) {
        const auto n = i + patch.atlasPatch2dPosY();
        const auto m = j + patch.atlasPatch2dPosX();

        const auto &plane = inAtlases[kIn].depth.getPlane(0);

        if (n >= plane.height() || m >= plane.width()) {
          abort();
        }

        const auto inLevel = plane(n, m);

        if (inOccupancyTransform.occupant(inLevel)) {
          const auto normDisp = inDepthTransform.expandNormDisp(inLevel);
          const auto outLevel = outDepthTransform.quantizeNormDisp(normDisp, 0);
          outAtlases[kOut].depth.getPlane(0)(n, m) = outLevel;
        }
      }
    }
  }

  // Apply depth padding
  if (!m_depthLowQualityFlag) {
    padGeometryFromLeft(outAtlases);
  }

  return outAtlases;
}

void ExplicitOccupancy::padGeometryFromLeft(Common::MVD10Frame &atlases) {
  for (size_t i = 0; i < atlases.size(); ++i) {
<<<<<<< HEAD
    if (m_outParams.vps.vps_occupancy_video_present_flag(static_cast<uint8_t>(i))) {
=======
    const auto j = m_outParams.vps.vps_atlas_id(uint8_t(i));
    if (m_outParams.vps.vps_occupancy_video_present_flag(j)) {
>>>>>>> 3f50816e
      auto &depthAtlasMap = atlases[i].depth;
      auto depthScale =
          std::array{m_outParams.atlas[i].asps.asps_frame_height() / depthAtlasMap.getHeight(),
                     m_outParams.atlas[i].asps.asps_frame_width() / depthAtlasMap.getWidth()};
      const auto &occupancyAtlasMap = atlases[i].occupancy;
      auto occupancyScale =
          std::array{m_outParams.atlas[i].asps.asps_frame_height() / occupancyAtlasMap.getHeight(),
                     m_outParams.atlas[i].asps.asps_frame_width() / occupancyAtlasMap.getWidth()};
      int yOcc = 0;
      int xOcc = 0;
      for (int y = 0; y < depthAtlasMap.getHeight(); y++) {
        for (int x = 1; x < depthAtlasMap.getWidth(); x++) {
          auto depth = depthAtlasMap.getPlane(0)(y, x);
          yOcc = y * depthScale[0] / occupancyScale[0];
          xOcc = x * depthScale[1] / occupancyScale[1];
          if (occupancyAtlasMap.getPlane(0)(yOcc, xOcc) == 0 ||
              (depth == 0 &&
               atlases[i].texture.getPlane(0)(y * depthScale[0], x * depthScale[1]) == 512)) {
            depthAtlasMap.getPlane(0)(y, x) = depthAtlasMap.getPlane(0)(y, x - 1);
          }
        }
      }
    }
  }
}
} // namespace TMIV::GeometryQuantizer<|MERGE_RESOLUTION|>--- conflicted
+++ resolved
@@ -140,13 +140,9 @@
 }
 
 void ExplicitOccupancy::padGeometryFromLeft(Common::MVD10Frame &atlases) {
-  for (size_t i = 0; i < atlases.size(); ++i) {
-<<<<<<< HEAD
-    if (m_outParams.vps.vps_occupancy_video_present_flag(static_cast<uint8_t>(i))) {
-=======
-    const auto j = m_outParams.vps.vps_atlas_id(uint8_t(i));
+  for (uint8_t i = 0; i <= m_outParams.vps.vps_atlas_count_minus1(); ++i) {
+    const auto j = m_outParams.vps.vps_atlas_id(i);
     if (m_outParams.vps.vps_occupancy_video_present_flag(j)) {
->>>>>>> 3f50816e
       auto &depthAtlasMap = atlases[i].depth;
       auto depthScale =
           std::array{m_outParams.atlas[i].asps.asps_frame_height() / depthAtlasMap.getHeight(),
