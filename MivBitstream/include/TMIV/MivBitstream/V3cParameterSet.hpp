/* The copyright in this software is being made available under the BSD
 * License, included below. This software may be subject to other third party
 * and contributor rights, including patent rights, and no such rights are
 * granted under this license.
 *
 * Copyright (c) 2010-2020, ISO/IEC
 * All rights reserved.
 *
 * Redistribution and use in source and binary forms, with or without
 * modification, are permitted provided that the following conditions are met:
 *
 *  * Redistributions of source code must retain the above copyright notice,
 *    this list of conditions and the following disclaimer.
 *  * Redistributions in binary form must reproduce the above copyright notice,
 *    this list of conditions and the following disclaimer in the documentation
 *    and/or other materials provided with the distribution.
 *  * Neither the name of the ISO/IEC nor the names of its contributors may
 *    be used to endorse or promote products derived from this software without
 *    specific prior written permission.
 *
 * THIS SOFTWARE IS PROVIDED BY THE COPYRIGHT HOLDERS AND CONTRIBUTORS "AS IS"
 * AND ANY EXPRESS OR IMPLIED WARRANTIES, INCLUDING, BUT NOT LIMITED TO, THE
 * IMPLIED WARRANTIES OF MERCHANTABILITY AND FITNESS FOR A PARTICULAR PURPOSE
 * ARE DISCLAIMED. IN NO EVENT SHALL THE COPYRIGHT HOLDER OR CONTRIBUTORS
 * BE LIABLE FOR ANY DIRECT, INDIRECT, INCIDENTAL, SPECIAL, EXEMPLARY, OR
 * CONSEQUENTIAL DAMAGES (INCLUDING, BUT NOT LIMITED TO, PROCUREMENT OF
 * SUBSTITUTE GOODS OR SERVICES; LOSS OF USE, DATA, OR PROFITS; OR BUSINESS
 * INTERRUPTION) HOWEVER CAUSED AND ON ANY THEORY OF LIABILITY, WHETHER IN
 * CONTRACT, STRICT LIABILITY, OR TORT (INCLUDING NEGLIGENCE OR OTHERWISE)
 * ARISING IN ANY WAY OUT OF THE USE OF THIS SOFTWARE, EVEN IF ADVISED OF
 * THE POSSIBILITY OF SUCH DAMAGE.
 */

#ifndef _TMIV_MIVBITSTREAM_V3CPARAMETERSET_H_
#error "Include the .h, not the .hpp"
#endif

namespace TMIV::MivBitstream {
constexpr auto ProfileTierLevel::ptl_tier_flag() const noexcept { return m_ptl_tier_flag; }

constexpr auto ProfileTierLevel::ptl_profile_codec_group_idc() const noexcept {
  return m_ptl_profile_codec_group_idc;
}

constexpr auto ProfileTierLevel::ptl_profile_toolset_idc() const noexcept {
  return m_ptl_profile_toolset_idc;
}

constexpr auto ProfileTierLevel::ptl_profile_reconstruction_idc() const noexcept {
  return m_ptl_profile_reconstruction_idc;
}

constexpr auto ProfileTierLevel::ptl_max_decodes_idc() const noexcept {
  return m_ptl_max_decodes_idc;
}

constexpr auto ProfileTierLevel::ptl_level_idc() const noexcept { return m_ptl_level_idc; }

constexpr auto ProfileTierLevel::ptl_extended_sub_profile_flag() const noexcept {
  return m_ptl_extended_sub_profile_flag;
}

constexpr auto ProfileTierLevel::ptl_tool_constraints_present_flag() const noexcept {
  return m_ptl_tool_constraints_present_flag;
}

constexpr auto ProfileTierLevel::ptl_tier_flag(bool value) noexcept -> auto & {
  m_ptl_tier_flag = value;
  return *this;
}

constexpr auto ProfileTierLevel::ptl_profile_codec_group_idc(PtlProfileCodecGroupIdc value) noexcept
    -> auto & {
  m_ptl_profile_codec_group_idc = value;
  return *this;
}

constexpr auto ProfileTierLevel::ptl_profile_toolset_idc(PtlProfilePccToolsetIdc value) noexcept
    -> auto & {
  m_ptl_profile_toolset_idc = value;
  return *this;
}

constexpr auto
ProfileTierLevel::ptl_profile_reconstruction_idc(PtlProfileReconstructionIdc value) noexcept
    -> auto & {
  m_ptl_profile_reconstruction_idc = value;
  return *this;
}

constexpr auto ProfileTierLevel::ptl_max_decodes_idc(PtlMaxDecodesIdc value) noexcept -> auto & {
  m_ptl_max_decodes_idc = value;
  return *this;
}

constexpr auto ProfileTierLevel::ptl_level_idc(PtlLevelIdc value) noexcept -> auto & {
  m_ptl_level_idc = value;
  return *this;
}

constexpr auto ProfileTierLevel::ptl_tool_constraints_present_flag(bool value) noexcept -> auto & {
  m_ptl_tool_constraints_present_flag = value;
  return *this;
}

constexpr auto OccupancyInformation::oi_occupancy_codec_id() const noexcept {
  return m_oi_occupancy_codec_id;
}

constexpr auto OccupancyInformation::oi_lossy_occupancy_map_compression_threshold() const noexcept {
  return m_oi_lossy_occupancy_map_compression_threshold;
}

constexpr auto OccupancyInformation::oi_occupancy_nominal_2d_bitdepth_minus1() const noexcept {
  return m_oi_occupancy_nominal_2d_bitdepth_minus1;
}

constexpr auto OccupancyInformation::oi_occupancy_MSB_align_flag() const noexcept {
  return m_oi_occupancy_MSB_align_flag;
}

constexpr auto OccupancyInformation::oi_occupancy_codec_id(std::uint8_t value) noexcept -> auto & {
  m_oi_occupancy_codec_id = value;
  return *this;
}

constexpr auto
OccupancyInformation::oi_lossy_occupancy_map_compression_threshold(std::uint8_t value) noexcept
    -> auto & {
  m_oi_lossy_occupancy_map_compression_threshold = value;
  return *this;
}

constexpr auto
OccupancyInformation::oi_occupancy_nominal_2d_bitdepth_minus1(std::uint8_t value) noexcept
    -> auto & {
  m_oi_occupancy_nominal_2d_bitdepth_minus1 = value;
  return *this;
}

constexpr auto OccupancyInformation::oi_occupancy_MSB_align_flag(bool value) noexcept -> auto & {
  m_oi_occupancy_MSB_align_flag = value;
  return *this;
}

constexpr auto GeometryInformation::gi_geometry_codec_id() const noexcept {
  return m_gi_geometry_codec_id;
}

constexpr auto GeometryInformation::gi_geometry_nominal_2d_bitdepth_minus1() const noexcept {
  return m_gi_geometry_nominal_2d_bitdepth_minus1;
}

constexpr auto GeometryInformation::gi_geometry_MSB_align_flag() const noexcept {
  return m_gi_geometry_MSB_align_flag;
}

constexpr auto GeometryInformation::gi_geometry_3d_coordinates_bitdepth_minus1() const noexcept {
  return m_gi_geometry_3d_coordinates_bitdepth_minus1;
}

constexpr auto GeometryInformation::gi_geometry_codec_id(std::uint8_t value) noexcept -> auto & {
  m_gi_geometry_codec_id = value;
  return *this;
}

constexpr auto
GeometryInformation::gi_geometry_nominal_2d_bitdepth_minus1(std::uint8_t value) noexcept -> auto & {
  m_gi_geometry_nominal_2d_bitdepth_minus1 = value;
  return *this;
}

constexpr auto GeometryInformation::gi_geometry_MSB_align_flag(bool value) noexcept -> auto & {
  m_gi_geometry_MSB_align_flag = value;
  return *this;
}

constexpr auto
GeometryInformation::gi_geometry_3d_coordinates_bitdepth_minus1(std::uint8_t value) noexcept
    -> auto & {
  m_gi_geometry_3d_coordinates_bitdepth_minus1 = value;
  return *this;
}

constexpr decltype(auto) operator<<(std::ostream &stream, const VpsVpccExtension & /* x */) {
  return stream;
}

constexpr auto VpsVpccExtension::operator==(const VpsVpccExtension & /* other */) const noexcept {
  return true;
}
constexpr auto VpsVpccExtension::operator!=(const VpsVpccExtension & /* other */) const noexcept {
  return false;
}

constexpr auto VpsVpccExtension::decodeFrom(Common::InputBitstream & /* bitstream */)
    -> VpsVpccExtension {
  return {};
}

constexpr void VpsVpccExtension::encodeTo(Common::OutputBitstream & /* bitstream */) const {}

constexpr auto VpsMivExtension::vme_depth_low_quality_flag() const noexcept {
  return m_vme_depth_low_quality_flag;
}

constexpr auto VpsMivExtension::vme_geometry_scale_enabled_flag() const noexcept {
  return m_vme_geometry_scale_enabled_flag;
}

constexpr auto VpsMivExtension::vme_num_groups_minus1() const noexcept {
  return m_vme_num_groups_minus1;
}

constexpr auto VpsMivExtension::vme_max_entities_minus1() const noexcept {
  return m_vme_max_entities_minus1;
}

constexpr auto VpsMivExtension::vme_embedded_occupancy_flag() const noexcept {
  return m_vme_embedded_occupancy_flag;
}

constexpr auto VpsMivExtension::vme_occupancy_scale_enabled_flag() const noexcept {
<<<<<<< HEAD
  return m_vme_occupancy_scale_enabled_flag;
}

constexpr auto VpsMivExtension::vme_vui_params_present_flag() const noexcept {
  return m_vme_vui_params_present_flag;
=======
  return !vme_embedded_occupancy_flag() && m_vme_occupancy_scale_enabled_flag;
>>>>>>> c2c594a8
}

constexpr auto VpsMivExtension::vme_depth_low_quality_flag(const bool value) noexcept -> auto & {
  m_vme_depth_low_quality_flag = value;
  return *this;
}

constexpr auto VpsMivExtension::vme_geometry_scale_enabled_flag(const bool value) noexcept
    -> auto & {
  m_vme_geometry_scale_enabled_flag = value;
  return *this;
}

constexpr auto VpsMivExtension::vme_num_groups_minus1(const unsigned value) noexcept -> auto & {
  m_vme_num_groups_minus1 = value;
  return *this;
}
constexpr auto VpsMivExtension::vme_max_entities_minus1(const unsigned value) noexcept -> auto & {
  m_vme_max_entities_minus1 = value;
  return *this;
}

<<<<<<< HEAD
constexpr auto VpsMivExtension::vme_embedded_occupancy_flag(const bool value) noexcept
    -> auto & {
  m_vme_embedded_occupancy_flag = value;
  return *this;
}

constexpr auto VpsMivExtension::vme_occupancy_scale_enabled_flag(const bool value) noexcept
    -> auto & {
  m_vme_occupancy_scale_enabled_flag = value;
  return *this;
}

constexpr auto VpsMivExtension::vme_vui_params_present_flag(bool value) noexcept -> auto & {
  m_vme_vui_params_present_flag = value;
=======
constexpr auto VpsMivExtension::vme_embedded_occupancy_flag(const bool value) noexcept -> auto & {
  m_vme_embedded_occupancy_flag = value;
>>>>>>> c2c594a8
  return *this;
}

constexpr auto VpsMivExtension::operator==(const VpsMivExtension &other) const noexcept {
  return vme_depth_low_quality_flag() == other.vme_depth_low_quality_flag() &&
         vme_geometry_scale_enabled_flag() == other.vme_geometry_scale_enabled_flag() &&
         vme_num_groups_minus1() == other.vme_num_groups_minus1() &&
         vme_max_entities_minus1() == other.vme_max_entities_minus1() &&
         vme_embedded_occupancy_flag() == other.vme_embedded_occupancy_flag() &&
         vme_occupancy_scale_enabled_flag() == other.vme_occupancy_scale_enabled_flag();
}

constexpr auto VpsMivExtension::operator!=(const VpsMivExtension &other) const noexcept {
  return !operator==(other);
}

constexpr auto V3cParameterSet::vps_v3c_parameter_set_id() const noexcept {
  return m_vps_v3c_parameter_set_id;
}

constexpr auto V3cParameterSet::vps_extension_present_flag() const noexcept {
  return m_vps_extension_present_flag;
}

constexpr auto V3cParameterSet::vps_vpcc_extension_flag() const noexcept {
  return m_vps_vpcc_extension_flag.value_or(false);
}

constexpr auto V3cParameterSet::vps_miv_extension_flag() const noexcept {
  return m_vps_miv_extension_flag.value_or(false);
}

constexpr auto V3cParameterSet::vps_extension_6bits() const noexcept {
  return m_vps_extension_6bits.value_or(0);
}

constexpr auto V3cParameterSet::vps_v3c_parameter_set_id(std::uint8_t value) noexcept -> auto & {
  m_vps_v3c_parameter_set_id = value;
  return *this;
}

constexpr auto V3cParameterSet::vps_extension_present_flag(bool value) noexcept -> auto & {
  m_vps_extension_present_flag = value;
  return *this;
}

constexpr auto V3cParameterSet::profile_tier_level() noexcept -> auto & {
  return m_profile_tier_level;
}
} // namespace TMIV::MivBitstream<|MERGE_RESOLUTION|>--- conflicted
+++ resolved
@@ -221,15 +221,7 @@
 }
 
 constexpr auto VpsMivExtension::vme_occupancy_scale_enabled_flag() const noexcept {
-<<<<<<< HEAD
-  return m_vme_occupancy_scale_enabled_flag;
-}
-
-constexpr auto VpsMivExtension::vme_vui_params_present_flag() const noexcept {
-  return m_vme_vui_params_present_flag;
-=======
   return !vme_embedded_occupancy_flag() && m_vme_occupancy_scale_enabled_flag;
->>>>>>> c2c594a8
 }
 
 constexpr auto VpsMivExtension::vme_depth_low_quality_flag(const bool value) noexcept -> auto & {
@@ -252,25 +244,8 @@
   return *this;
 }
 
-<<<<<<< HEAD
-constexpr auto VpsMivExtension::vme_embedded_occupancy_flag(const bool value) noexcept
-    -> auto & {
-  m_vme_embedded_occupancy_flag = value;
-  return *this;
-}
-
-constexpr auto VpsMivExtension::vme_occupancy_scale_enabled_flag(const bool value) noexcept
-    -> auto & {
-  m_vme_occupancy_scale_enabled_flag = value;
-  return *this;
-}
-
-constexpr auto VpsMivExtension::vme_vui_params_present_flag(bool value) noexcept -> auto & {
-  m_vme_vui_params_present_flag = value;
-=======
 constexpr auto VpsMivExtension::vme_embedded_occupancy_flag(const bool value) noexcept -> auto & {
   m_vme_embedded_occupancy_flag = value;
->>>>>>> c2c594a8
   return *this;
 }
 
