/* The copyright in this software is being made available under the BSD
 * License, included below. This software may be subject to other third party
 * and contributor rights, including patent rights, and no such rights are
 * granted under this license.
 *
 * Copyright (c) 2010-2020, ISO/IEC
 * All rights reserved.
 *
 * Redistribution and use in source and binary forms, with or without
 * modification, are permitted provided that the following conditions are met:
 *
 *  * Redistributions of source code must retain the above copyright notice,
 *    this list of conditions and the following disclaimer.
 *  * Redistributions in binary form must reproduce the above copyright notice,
 *    this list of conditions and the following disclaimer in the documentation
 *    and/or other materials provided with the distribution.
 *  * Neither the name of the ISO/IEC nor the names of its contributors may
 *    be used to endorse or promote products derived from this software without
 *    specific prior written permission.
 *
 * THIS SOFTWARE IS PROVIDED BY THE COPYRIGHT HOLDERS AND CONTRIBUTORS "AS IS"
 * AND ANY EXPRESS OR IMPLIED WARRANTIES, INCLUDING, BUT NOT LIMITED TO, THE
 * IMPLIED WARRANTIES OF MERCHANTABILITY AND FITNESS FOR A PARTICULAR PURPOSE
 * ARE DISCLAIMED. IN NO EVENT SHALL THE COPYRIGHT HOLDER OR CONTRIBUTORS
 * BE LIABLE FOR ANY DIRECT, INDIRECT, INCIDENTAL, SPECIAL, EXEMPLARY, OR
 * CONSEQUENTIAL DAMAGES (INCLUDING, BUT NOT LIMITED TO, PROCUREMENT OF
 * SUBSTITUTE GOODS OR SERVICES; LOSS OF USE, DATA, OR PROFITS; OR BUSINESS
 * INTERRUPTION) HOWEVER CAUSED AND ON ANY THEORY OF LIABILITY, WHETHER IN
 * CONTRACT, STRICT LIABILITY, OR TORT (INCLUDING NEGLIGENCE OR OTHERWISE)
 * ARISING IN ANY WAY OUT OF THE USE OF THIS SOFTWARE, EVEN IF ADVISED OF
 * THE POSSIBILITY OF SUCH DAMAGE.
 */

#include <TMIV/Common/Thread.h>
#include <TMIV/DepthQualityAssessor/DepthQualityAssessor.h>
#include <TMIV/MivBitstream/DepthOccupancyTransform.h>
#include <TMIV/Renderer/reprojectPoints.h>
#include <iostream>

using namespace std;
using namespace TMIV::Common;
using namespace TMIV::Renderer;
using namespace TMIV::MivBitstream;

namespace TMIV::DepthQualityAssessor {
namespace {
template <typename MAT>
auto textureNeighbourhood(const MAT &m, const Vec2f &p) -> vector<typename MAT::value_type> {
  vector<typename MAT::value_type> fetchedValues;

  const int N = 1;

  int w_last = static_cast<int>(m.width()) - 1;
  int h_last = static_cast<int>(m.height()) - 1;

  int xc = clamp(ifloor(p.x() + 0.5F), 0, w_last);
  int yc = clamp(ifloor(p.y() + 0.5F), 0, h_last);

  int x0 = max(0, xc - N);
  int y0 = max(0, yc - N);

  int x1 = min(xc + N, w_last);
  int y1 = min(yc + N, h_last);

  fetchedValues.reserve((x1 - x0 + 1) * (y1 - y0 + 1));

  for (int y = y0; y <= y1; y++) {
    for (int x = x0; x <= x1; x++) {
      fetchedValues.emplace_back(m(y, x));
    }
  }

  return fetchedValues;
}

auto isLowDepthQuality(const MivBitstream::EncoderParams &params, const MVD16Frame &sourceViews,
                       float blendingFactor, float maxOutlierRatio) -> bool {
  const auto sourceHelperList = ProjectionHelperList{params.viewParamsList};

  // Expand depth
  vector<Mat<float>> sourceDepthExpandedList;
  vector<Mat<Vec3f>> sourceUnprojectionList;

  sourceDepthExpandedList.reserve(sourceHelperList.size());
  sourceUnprojectionList.reserve(sourceHelperList.size());

  for (size_t viewId = 0; viewId < sourceHelperList.size(); viewId++) {
    const auto &sourceHelper = sourceHelperList[viewId];
    const auto occupancyTransform = OccupancyTransform{sourceHelper.getViewParams()};

    auto sourceDepthExpanded =
        DepthTransform<16>{sourceHelper.getViewParams().dq}.expandDepth(sourceViews[viewId].depth);

    transform(sourceViews[viewId].depth.getPlane(0).begin(),
              sourceViews[viewId].depth.getPlane(0).end(), sourceDepthExpanded.begin(),
              sourceDepthExpanded.begin(), [&](uint16_t normDisp, float depthValue) {
                return occupancyTransform.occupant(normDisp) ? depthValue : NaN;
              });

    Mat<Vec3f> sourceUnprojection({sourceDepthExpanded.height(), sourceDepthExpanded.width()});

    parallel_for(sourceUnprojection.width(), sourceUnprojection.height(), [&](size_t y, size_t x) {
      float z = sourceDepthExpanded(y, x);
      if (sourceHelper.isValidDepth(z)) {
        sourceUnprojection(y, x) = sourceHelper.doUnprojection(
            Vec2f({static_cast<float>(x) + 0.5F, static_cast<float>(y) + 0.5F}), z);
      } else {
        sourceUnprojection(y, x) = Vec3f{NaN, NaN, NaN};
      }
    });

    sourceDepthExpandedList.emplace_back(move(sourceDepthExpanded));
    sourceUnprojectionList.emplace_back(move(sourceUnprojection));
  }

  // Repojection for outlier detection
  for (size_t firstId = 0; firstId < sourceHelperList.size(); firstId++) {
    const auto &firstHelper = sourceHelperList[firstId];
    const auto &firstDepth = sourceDepthExpandedList[firstId];

    for (size_t secondId = 0; secondId < sourceHelperList.size(); secondId++) {
      if (firstId != secondId) {
        const auto &secondUnprojection = sourceUnprojectionList[secondId];
        atomic<size_t> outliers = 0U;

        parallel_for(secondUnprojection.width(), secondUnprojection.height(),
                     [&](size_t y, size_t x) {
                       const auto &P = secondUnprojection(y, x);

                       if (!isnan(P.x())) {
                         auto p = firstHelper.doProjection(P);

                         if (firstHelper.isValidDepth(p.second) &&
                             firstHelper.isStrictlyInsideViewport(p.first)) {
                           auto zOnFirst = textureNeighbourhood(firstDepth, p.first);

                           if (all_of(zOnFirst.begin(), zOnFirst.end(), [&](float z) {
                                 return (!isnan(z) && (p.second < z * (1.F - blendingFactor)));
                               })) {
                             outliers++;
                           }
                         }
                       }
                     });

        float outlierRatio =
            static_cast<float>(outliers) /
            static_cast<float>(secondUnprojection.width() * secondUnprojection.height());

        if (maxOutlierRatio < outlierRatio) {
          cout << "DepthQualityAssessor -> Threshold exceeded (" << outlierRatio * 100.F << "%)"
               << endl;
          return true;
        }
      }
    }

    cout << "DepthQualityAssessor -> View #" << firstId << " done !" << endl;
  }

  cout << "DepthQualityAssessor -> OK" << endl;

  return false;
}
} // namespace

DepthQualityAssessor::DepthQualityAssessor(const Json & /*unused*/, const Json &componentNode) {
  m_blendingFactor = componentNode.require("blendingFactor").asFloat();
  m_maxOutlierRatio = componentNode.require("maxOutlierRatio").asFloat();
}

auto DepthQualityAssessor::isLowDepthQuality(const MivBitstream::EncoderParams &params,
                                             const MVD16Frame &sourceViews) -> bool {
<<<<<<< HEAD

  return TMIV::DepthQualityAssessor::isLowDepthQuality(params, sourceViews, m_blendingFactor,
                                                       m_maxOutlierRatio);
=======
  return TMIV::DepthQualityAssessor::isLowDepthQuality(ivSequenceParams, sourceViews,
                                                       m_blendingFactor, m_maxOutlierRatio);
>>>>>>> dc93fb7f
}
} // namespace TMIV::DepthQualityAssessor<|MERGE_RESOLUTION|>--- conflicted
+++ resolved
@@ -171,13 +171,7 @@
 
 auto DepthQualityAssessor::isLowDepthQuality(const MivBitstream::EncoderParams &params,
                                              const MVD16Frame &sourceViews) -> bool {
-<<<<<<< HEAD
-
   return TMIV::DepthQualityAssessor::isLowDepthQuality(params, sourceViews, m_blendingFactor,
                                                        m_maxOutlierRatio);
-=======
-  return TMIV::DepthQualityAssessor::isLowDepthQuality(ivSequenceParams, sourceViews,
-                                                       m_blendingFactor, m_maxOutlierRatio);
->>>>>>> dc93fb7f
 }
 } // namespace TMIV::DepthQualityAssessor