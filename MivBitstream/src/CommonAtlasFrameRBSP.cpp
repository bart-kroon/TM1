/* The copyright in this software is being made available under the BSD
 * License, included below. This software may be subject to other third party
 * and contributor rights, including patent rights, and no such rights are
 * granted under this license.
 *
 * Copyright (c) 2010-2020, ISO/IEC
 * All rights reserved.
 *
 * Redistribution and use in source and binary forms, with or without
 * modification, are permitted provided that the following conditions are met:
 *
 *  * Redistributions of source code must retain the above copyright notice,
 *    this list of conditions and the following disclaimer.
 *  * Redistributions in binary form must reproduce the above copyright notice,
 *    this list of conditions and the following disclaimer in the documentation
 *    and/or other materials provided with the distribution.
 *  * Neither the name of the ISO/IEC nor the names of its contributors may
 *    be used to endorse or promote products derived from this software without
 *    specific prior written permission.
 *
 * THIS SOFTWARE IS PROVIDED BY THE COPYRIGHT HOLDERS AND CONTRIBUTORS "AS IS"
 * AND ANY EXPRESS OR IMPLIED WARRANTIES, INCLUDING, BUT NOT LIMITED TO, THE
 * IMPLIED WARRANTIES OF MERCHANTABILITY AND FITNESS FOR A PARTICULAR PURPOSE
 * ARE DISCLAIMED. IN NO EVENT SHALL THE COPYRIGHT HOLDER OR CONTRIBUTORS
 * BE LIABLE FOR ANY DIRECT, INDIRECT, INCIDENTAL, SPECIAL, EXEMPLARY, OR
 * CONSEQUENTIAL DAMAGES (INCLUDING, BUT NOT LIMITED TO, PROCUREMENT OF
 * SUBSTITUTE GOODS OR SERVICES; LOSS OF USE, DATA, OR PROFITS; OR BUSINESS
 * INTERRUPTION) HOWEVER CAUSED AND ON ANY THEORY OF LIABILITY, WHETHER IN
 * CONTRACT, STRICT LIABILITY, OR TORT (INCLUDING NEGLIGENCE OR OTHERWISE)
 * ARISING IN ANY WAY OUT OF THE USE OF THIS SOFTWARE, EVEN IF ADVISED OF
 * THE POSSIBILITY OF SUCH DAMAGE.
 */

#include <TMIV/MivBitstream/CommonAtlasFrameRBSP.h>

#include <TMIV/MivBitstream/verify.h>

#include <cmath>

namespace TMIV::MivBitstream {
<<<<<<< HEAD
auto operator<<(std::ostream &stream, const MvpUpdateMode x) -> std::ostream & {
  switch (x) {
  case MvpUpdateMode::VPL_INITLIST:
    return stream << "VPL_INITLIST";
  case MvpUpdateMode::VPL_UPD_EXT:
    return stream << "VPL_UPD_EXT";
  case MvpUpdateMode::VPL_UPD_INT:
    return stream << "VPL_UPD_INT";
  case MvpUpdateMode::VPL_UPD_DQ:
    return stream << "VPL_UPD_DQ";
  case MvpUpdateMode::VPL_ALL:
    return stream << "VPL_ALL";
  default:
    MIVBITSTREAM_ERROR("Unknown update mode");
  }
}
auto operator<<(std::ostream &stream, const CiCamType x) -> std::ostream & {
=======
auto operator<<(ostream &stream, const CiCamType x) -> ostream & {
>>>>>>> c9009679
  switch (x) {
  case CiCamType::equirectangular:
    return stream << "equirectangular";
  case CiCamType::perspective:
    return stream << "perspective";
  case CiCamType::orthographic:
    return stream << "orthographic";
  default:
    MIVBITSTREAM_ERROR("Unknown cam type");
  }
}

auto CameraIntrinsics::projectionPlaneSize() const -> Common::Vec2i {
  return {ci_projection_plane_width_minus1() + 1, ci_projection_plane_height_minus1() + 1};
}

auto CameraIntrinsics::ci_erp_phi_min() const noexcept -> float {
  VERIFY_MIVBITSTREAM(ci_cam_type() == CiCamType::equirectangular);
  VERIFY_MIVBITSTREAM(m_ci_erp_phi_min.has_value());
  return *m_ci_erp_phi_min;
}

auto CameraIntrinsics::ci_erp_phi_max() const noexcept -> float {
  VERIFY_MIVBITSTREAM(ci_cam_type() == CiCamType::equirectangular);
  VERIFY_MIVBITSTREAM(m_ci_erp_phi_max.has_value());
  return *m_ci_erp_phi_max;
}

auto CameraIntrinsics::ci_erp_theta_min() const noexcept -> float {
  VERIFY_MIVBITSTREAM(ci_cam_type() == CiCamType::equirectangular);
  VERIFY_MIVBITSTREAM(m_ci_erp_theta_min.has_value());
  return *m_ci_erp_theta_min;
}

auto CameraIntrinsics::ci_erp_theta_max() const noexcept -> float {
  VERIFY_MIVBITSTREAM(ci_cam_type() == CiCamType::equirectangular);
  VERIFY_MIVBITSTREAM(m_ci_erp_theta_max.has_value());
  return *m_ci_erp_theta_max;
}

auto CameraIntrinsics::ci_perspective_focal_hor() const noexcept -> float {
  VERIFY_MIVBITSTREAM(ci_cam_type() == CiCamType::perspective);
  VERIFY_MIVBITSTREAM(m_ci_perspective_focal_hor.has_value());
  return *m_ci_perspective_focal_hor;
}

auto CameraIntrinsics::ci_perspective_focal_ver() const noexcept -> float {
  VERIFY_MIVBITSTREAM(ci_cam_type() == CiCamType::perspective);
  VERIFY_MIVBITSTREAM(m_ci_perspective_focal_ver.has_value());
  return *m_ci_perspective_focal_ver;
}

auto CameraIntrinsics::ci_perspective_center_hor() const noexcept -> float {
  VERIFY_MIVBITSTREAM(ci_cam_type() == CiCamType::perspective);
  VERIFY_MIVBITSTREAM(m_ci_perspective_center_hor.has_value());
  return *m_ci_perspective_center_hor;
}

auto CameraIntrinsics::ci_perspective_center_ver() const noexcept -> float {
  VERIFY_MIVBITSTREAM(ci_cam_type() == CiCamType::perspective);
  VERIFY_MIVBITSTREAM(m_ci_perspective_center_ver.has_value());
  return *m_ci_perspective_center_ver;
}

auto CameraIntrinsics::ci_ortho_width() const noexcept -> float {
  VERIFY_MIVBITSTREAM(ci_cam_type() == CiCamType::orthographic);
  VERIFY_MIVBITSTREAM(m_ci_ortho_width.has_value());
  return *m_ci_ortho_width;
}

auto CameraIntrinsics::ci_ortho_height() const noexcept -> float {
  VERIFY_MIVBITSTREAM(ci_cam_type() == CiCamType::orthographic);
  VERIFY_MIVBITSTREAM(m_ci_ortho_height.has_value());
  return *m_ci_ortho_height;
}

auto CameraIntrinsics::printTo(std::ostream &stream, uint16_t viewId) const -> std::ostream & {
  stream << "ci_cam_type[ " << viewId << " ]=" << ci_cam_type() << '\n';
  stream << "ci_projection_plane_width_minus1[ " << viewId
         << " ]=" << ci_projection_plane_width_minus1() << '\n';
  stream << "ci_projection_plane_height_minus1[ " << viewId
         << " ]=" << ci_projection_plane_height_minus1() << '\n';

  switch (ci_cam_type()) {
  case CiCamType::equirectangular:
    stream << "ci_erp_phi_min[ " << viewId << " ]=" << ci_erp_phi_min() << '\n';
    stream << "ci_erp_phi_max[ " << viewId << " ]=" << ci_erp_phi_max() << '\n';
    stream << "ci_erp_theta_min[ " << viewId << " ]=" << ci_erp_theta_min() << '\n';
    stream << "ci_erp_theta_max[ " << viewId << " ]=" << ci_erp_theta_max() << '\n';
    return stream;

  case CiCamType::perspective:
    stream << "ci_perspective_focal_hor[ " << viewId << " ]=" << ci_perspective_focal_hor() << '\n';
    stream << "ci_perspective_focal_ver[ " << viewId << " ]=" << ci_perspective_focal_ver() << '\n';
    stream << "ci_perspective_center_hor[ " << viewId << " ]=" << ci_perspective_center_hor()
           << '\n';
    stream << "ci_perspective_center_ver[ " << viewId << " ]=" << ci_perspective_center_ver()
           << '\n';
    return stream;

  case CiCamType::orthographic:
    stream << "ci_ortho_width[ " << viewId << " ]=" << ci_ortho_width() << '\n';
    stream << "ci_ortho_height[ " << viewId << " ]=" << ci_ortho_height() << '\n';
    return stream;

  default:
    MIVBITSTREAM_ERROR("Unknown cam type");
  }
}

auto CameraIntrinsics::decodeFrom(Common::InputBitstream &bitstream) -> CameraIntrinsics {
  auto x = CameraIntrinsics{};

  x.ci_cam_type(CiCamType(bitstream.getUint8()));
  x.ci_projection_plane_width_minus1(bitstream.getUint16());
  x.ci_projection_plane_height_minus1(bitstream.getUint16());

  switch (x.ci_cam_type()) {
  case CiCamType::equirectangular:
    x.ci_erp_phi_min(bitstream.getFloat32());
    x.ci_erp_phi_max(bitstream.getFloat32());
    x.ci_erp_theta_min(bitstream.getFloat32());
    x.ci_erp_theta_max(bitstream.getFloat32());
    return x;

  case CiCamType::perspective:
    x.ci_perspective_focal_hor(bitstream.getFloat32());
    x.ci_perspective_focal_ver(bitstream.getFloat32());
    x.ci_perspective_center_hor(bitstream.getFloat32());
    x.ci_perspective_center_ver(bitstream.getFloat32());
    return x;

  case CiCamType::orthographic:
    x.ci_ortho_width(bitstream.getFloat32());
    x.ci_ortho_height(bitstream.getFloat32());
    return x;

  default:
    MIVBITSTREAM_ERROR("Unknown cam type");
  }
}

void CameraIntrinsics::encodeTo(Common::OutputBitstream &bitstream) const {
  bitstream.putUint8(static_cast<uint8_t>(ci_cam_type()));
  bitstream.putUint16(ci_projection_plane_width_minus1());
  bitstream.putUint16(ci_projection_plane_height_minus1());

  switch (ci_cam_type()) {
  case CiCamType::equirectangular:
    bitstream.putFloat32(ci_erp_phi_min());
    bitstream.putFloat32(ci_erp_phi_max());
    bitstream.putFloat32(ci_erp_theta_min());
    bitstream.putFloat32(ci_erp_theta_max());
    return;

  case CiCamType::perspective:
    bitstream.putFloat32(ci_perspective_focal_hor());
    bitstream.putFloat32(ci_perspective_focal_ver());
    bitstream.putFloat32(ci_perspective_center_hor());
    bitstream.putFloat32(ci_perspective_center_ver());
    return;

  case CiCamType::orthographic:
    bitstream.putFloat32(ci_ortho_width());
    bitstream.putFloat32(ci_ortho_height());
    return;

  default:
    MIVBITSTREAM_ERROR("Unknown cam type");
  }
}

auto CameraExtrinsics::position() const noexcept -> Common::Vec3f {
  return {ce_view_pos_x(), ce_view_pos_y(), ce_view_pos_z()};
}

auto CameraExtrinsics::rotation() const noexcept -> Common::QuatF {
  const auto x = ce_view_quat_x();
  const auto y = ce_view_quat_y();
  const auto z = ce_view_quat_z();
  const auto w = std::sqrt(std::max(0.F, 1.F - x * x - y * y - z * z));

  return {x, y, z, w};
}

auto CameraExtrinsics::position(Common::Vec3f r) noexcept -> CameraExtrinsics & {
  ce_view_pos_x(r.x());
  ce_view_pos_y(r.y());
  ce_view_pos_z(r.z());
  return *this;
}

auto CameraExtrinsics::rotation(Common::QuatF q) noexcept -> CameraExtrinsics & {
  VERIFY_MIVBITSTREAM(normalized(q));
  ce_view_quat_x(q.x());
  ce_view_quat_y(q.y());
  ce_view_quat_z(q.z());
  return *this;
}

auto CameraExtrinsics::printTo(std::ostream &stream, uint16_t viewId) const -> std::ostream & {
  stream << "ce_view_pos_x[ " << viewId << " ]=" << ce_view_pos_x() << '\n';
  stream << "ce_view_pos_y[ " << viewId << " ]=" << ce_view_pos_y() << '\n';
  stream << "ce_view_pos_z[ " << viewId << " ]=" << ce_view_pos_z() << '\n';
  stream << "ce_view_quat_x[ " << viewId << " ]=" << ce_view_quat_x() << '\n';
  stream << "ce_view_quat_y[ " << viewId << " ]=" << ce_view_quat_y() << '\n';
  stream << "ce_view_quat_z[ " << viewId << " ]=" << ce_view_quat_z() << '\n';
  return stream;
}

auto CameraExtrinsics::decodeFrom(Common::InputBitstream &bitstream) -> CameraExtrinsics {
  auto x = CameraExtrinsics{};

  x.ce_view_pos_x(bitstream.getFloat32());
  x.ce_view_pos_y(bitstream.getFloat32());
  x.ce_view_pos_z(bitstream.getFloat32());
  x.ce_view_quat_x(bitstream.getFloat32());
  x.ce_view_quat_y(bitstream.getFloat32());
  x.ce_view_quat_z(bitstream.getFloat32());

  return x;
}

void CameraExtrinsics::encodeTo(Common::OutputBitstream &bitstream) const {
  bitstream.putFloat32(ce_view_pos_x());
  bitstream.putFloat32(ce_view_pos_y());
  bitstream.putFloat32(ce_view_pos_z());
  bitstream.putFloat32(ce_view_quat_x());
  bitstream.putFloat32(ce_view_quat_y());
  bitstream.putFloat32(ce_view_quat_z());
}

auto DepthQuantization::printTo(std::ostream &stream, uint16_t viewId) const -> std::ostream & {
  VERIFY_MIVBITSTREAM(dq_quantization_law() == 0);
  stream << "dq_quantization_law[ " << viewId << " ]=" << int{dq_quantization_law()}
         << "\ndq_norm_disp_low[ " << viewId << " ]=" << dq_norm_disp_low()
         << "\ndq_norm_disp_high[ " << viewId << " ]=" << dq_norm_disp_high()
         << "\ndq_depth_occ_map_threshold_default[ " << viewId
         << " ]=" << dq_depth_occ_map_threshold_default() << '\n';
  return stream;
}

auto DepthQuantization::decodeFrom(Common::InputBitstream &bitstream, const V3cParameterSet &vps)
    -> DepthQuantization {
  auto x = DepthQuantization{};

  const auto dq_quantization_law = bitstream.getUint8();
  VERIFY_MIVBITSTREAM(dq_quantization_law == 0);

  x.dq_norm_disp_low(bitstream.getFloat32());
  x.dq_norm_disp_high(bitstream.getFloat32());
  if (vps.vps_miv_extension().vme_embedded_occupancy_flag()) {
    x.dq_depth_occ_map_threshold_default(bitstream.getUExpGolomb<uint32_t>());
  }

  return x;
}

void DepthQuantization::encodeTo(Common::OutputBitstream &bitstream,
                                 const V3cParameterSet &vps) const {
  bitstream.putUint8(dq_quantization_law());
  bitstream.putFloat32(dq_norm_disp_low());
  bitstream.putFloat32(dq_norm_disp_high());
  if (vps.vps_miv_extension().vme_embedded_occupancy_flag()) {
    bitstream.putUExpGolomb(dq_depth_occ_map_threshold_default());
  }
}

PruningParents::PruningParents(std::vector<uint16_t> pp_parent_id)
    : m_pp_parent_id{std::move(pp_parent_id)} {}

auto PruningParents::pp_is_root_flag() const noexcept -> bool { return m_pp_parent_id.empty(); }

auto PruningParents::pp_num_parent_minus1() const noexcept -> uint16_t {
  VERIFY_MIVBITSTREAM(!pp_is_root_flag());
  return static_cast<uint16_t>(m_pp_parent_id.size() - 1);
}

auto PruningParents::pp_parent_id(uint16_t i) const noexcept -> uint16_t {
  VERIFY_MIVBITSTREAM(i < m_pp_parent_id.size());
  return m_pp_parent_id[i];
}

auto PruningParents::pp_parent_id(std::uint16_t i, std::uint16_t value) noexcept
    -> PruningParents & {
  VERIFY_MIVBITSTREAM(i < m_pp_parent_id.size());
  m_pp_parent_id[i] = value;
  return *this;
}

auto PruningParents::printTo(std::ostream &stream, uint16_t viewId) const -> std::ostream & {
  stream << "pp_is_root_flag[ " << viewId << " ]=" << std::boolalpha << pp_is_root_flag() << '\n';
  if (!pp_is_root_flag()) {
    stream << "pp_num_parent_minus1[ " << viewId << " ]=" << pp_num_parent_minus1() << '\n';
    for (auto i = 0; i <= pp_num_parent_minus1(); ++i) {
      stream << "pp_parent_id[ " << viewId << " ][ " << i << " ]=" << pp_parent_id(i) << '\n';
    }
  }
  return stream;
}

auto PruningParents::operator==(const PruningParents &other) const noexcept -> bool {
  return m_pp_parent_id == other.m_pp_parent_id;
}

auto PruningParents::operator!=(const PruningParents &other) const noexcept -> bool {
  return !operator==(other);
}

auto PruningParents::decodeFrom(Common::InputBitstream &bitstream, uint16_t mvp_num_views_minus1)
    -> PruningParents {
  const auto pp_is_root_flag = bitstream.getFlag();
  if (pp_is_root_flag) {
    return {};
  }

  const auto pp_num_parent_minus1 = bitstream.getUVar<size_t>(mvp_num_views_minus1);
  auto x = std::vector<uint16_t>(pp_num_parent_minus1 + 1);

  for (uint16_t &i : x) {
    i = bitstream.getUVar<uint16_t>(mvp_num_views_minus1 + uint64_t{1});
  }

  return PruningParents{x};
}

void PruningParents::encodeTo(Common::OutputBitstream &bitstream,
                              uint16_t mvp_num_views_minus1) const {
  bitstream.putFlag(pp_is_root_flag());
  if (!pp_is_root_flag()) {
    bitstream.putUVar(pp_num_parent_minus1(), mvp_num_views_minus1);
    for (uint16_t i = 0; i <= pp_num_parent_minus1(); ++i) {
      bitstream.putUVar(pp_parent_id(i), mvp_num_views_minus1 + uint64_t{1});
    }
  }
}

auto MivViewParamsList::mvp_num_views_minus1() const noexcept -> uint16_t {
  VERIFY_MIVBITSTREAM(!m_camera_extrinsics.empty());
  return static_cast<uint16_t>(m_camera_extrinsics.size() - 1);
}

auto MivViewParamsList::mvp_view_enabled_present_flag() const noexcept -> bool {
  return m_mvp_view_enabled_present_flag;
}

auto MivViewParamsList::mvp_view_enabled_in_atlas_flag(uint8_t atlasIdx,
                                                       uint16_t viewIdx) const noexcept -> bool {
  VERIFY_MIVBITSTREAM(mvp_view_enabled_present_flag());
  VERIFY_MIVBITSTREAM(atlasIdx < m_viewInAtlas.size());
  VERIFY_MIVBITSTREAM(viewIdx <= mvp_num_views_minus1());
  return m_viewInAtlas[atlasIdx][viewIdx].enabled;
}

auto MivViewParamsList::mvp_view_complete_in_atlas_flag(uint8_t atlasIdx,
                                                        uint16_t viewIdx) const noexcept -> bool {
  VERIFY_MIVBITSTREAM(mvp_view_enabled_in_atlas_flag(atlasIdx, viewIdx));
  VERIFY_MIVBITSTREAM(m_viewInAtlas[atlasIdx][viewIdx].complete.has_value());
  return *m_viewInAtlas[atlasIdx][viewIdx].complete;
}

auto MivViewParamsList::mvp_view_id(uint16_t viewIdx) const noexcept -> uint16_t {
  VERIFY_MIVBITSTREAM(viewIdx <= mvp_num_views_minus1());
  return m_mvp_view_id[viewIdx];
}

auto MivViewParamsList::camera_extrinsics(uint16_t viewId) const noexcept
    -> const CameraExtrinsics & {
  VERIFY_MIVBITSTREAM(viewId < m_camera_extrinsics.size());
  return m_camera_extrinsics[viewId];
}

auto MivViewParamsList::camera_intrinsics(uint16_t viewId) const noexcept
    -> const CameraIntrinsics & {
  if (mvp_intrinsic_params_equal_flag()) {
    viewId = 0; // Convenience
  }
  VERIFY_MIVBITSTREAM(viewId < m_camera_intrinsics.size());
  return m_camera_intrinsics[viewId];
}

auto MivViewParamsList::depth_quantization(uint16_t viewId) const noexcept
    -> const DepthQuantization & {
  if (mvp_depth_quantization_params_equal_flag()) {
    viewId = 0; // Convenience
  }
  VERIFY_MIVBITSTREAM(viewId < m_depth_quantization.size());
  return m_depth_quantization[viewId];
}

auto MivViewParamsList::pruning_parent(uint16_t viewId) const noexcept -> const PruningParents & {
  VERIFY_MIVBITSTREAM(mvp_pruning_graph_params_present_flag());
  VERIFY_MIVBITSTREAM(viewId < m_pruning_parent.size());
  return m_pruning_parent[viewId];
}

auto MivViewParamsList::mvp_num_views_minus1(uint16_t value) noexcept -> MivViewParamsList & {
  for (auto &x : m_viewInAtlas) {
    x.resize(value + size_t{1});
  }
  m_camera_extrinsics.resize(value + size_t{1});
  return *this;
}

auto MivViewParamsList::mvp_view_enabled_present_flag(bool value) noexcept -> MivViewParamsList & {
  m_mvp_view_enabled_present_flag = value;
  return *this;
}

auto MivViewParamsList::mvp_view_enabled_in_atlas_flag(uint8_t atlasIdx, uint16_t viewIdx,
                                                       bool value) noexcept -> MivViewParamsList & {
  mvp_view_enabled_present_flag(true);
  VERIFY_MIVBITSTREAM(viewIdx <= mvp_num_views_minus1());
  while (atlasIdx >= m_viewInAtlas.size()) {
    m_viewInAtlas.emplace_back(mvp_num_views_minus1() + 1);
  }
  m_viewInAtlas[atlasIdx][viewIdx].enabled = value;
  return *this;
}

auto MivViewParamsList::mvp_view_complete_in_atlas_flag(uint8_t atlasIdx, uint16_t viewIdx,
                                                        bool value) noexcept
    -> MivViewParamsList & {
  VERIFY_MIVBITSTREAM(mvp_view_enabled_in_atlas_flag(atlasIdx, viewIdx));
  m_viewInAtlas[atlasIdx][viewIdx].complete = value;
  return *this;
}

auto MivViewParamsList::mvp_explicit_view_id_flag(bool value) noexcept -> MivViewParamsList & {
  m_mvp_explicit_view_id_flag = value;
  return *this;
}

auto MivViewParamsList::mvp_view_id(uint16_t viewIdx, uint16_t viewId) noexcept
    -> MivViewParamsList & {
  VERIFY_MIVBITSTREAM(mvp_explicit_view_id_flag());
  if (m_mvp_view_id.size() < mvp_num_views_minus1() + size_t{1}) {
    m_mvp_view_id.resize(mvp_num_views_minus1() + size_t{1});
  }
  VERIFY_MIVBITSTREAM(viewIdx <= mvp_num_views_minus1());
  m_mvp_view_id[viewIdx] = viewId;
  return *this;
}

auto MivViewParamsList::mvp_intrinsic_params_equal_flag(bool value) noexcept
    -> MivViewParamsList & {
  m_mvp_intrinsic_params_equal_flag = value;
  m_camera_intrinsics.resize(value ? 1U : m_camera_extrinsics.size());
  return *this;
}

auto MivViewParamsList::mvp_depth_quantization_params_equal_flag(bool value) noexcept
    -> MivViewParamsList & {
  m_mvp_depth_quantization_params_equal_flag = value;
  m_depth_quantization.resize(value ? 1U : m_camera_extrinsics.size());
  return *this;
}

auto MivViewParamsList::mvp_pruning_graph_params_present_flag(bool value) noexcept
    -> MivViewParamsList & {
  m_mvp_pruning_graph_params_present_flag = value;
  m_pruning_parent.resize(value ? m_camera_extrinsics.size() : 0U);
  return *this;
}

auto MivViewParamsList::camera_extrinsics(uint16_t viewId) noexcept -> CameraExtrinsics & {
  VERIFY_MIVBITSTREAM(viewId < m_camera_extrinsics.size());
  return m_camera_extrinsics[viewId];
}

auto MivViewParamsList::camera_intrinsics(uint16_t viewId) noexcept -> CameraIntrinsics & {
  VERIFY_MIVBITSTREAM(viewId < m_camera_intrinsics.size());
  return m_camera_intrinsics[viewId];
}

auto MivViewParamsList::depth_quantization(uint16_t viewId) noexcept -> DepthQuantization & {
  VERIFY_MIVBITSTREAM(viewId < m_depth_quantization.size());
  return m_depth_quantization[viewId];
}

auto MivViewParamsList::pruning_parent(uint16_t viewId) noexcept -> PruningParents & {
  VERIFY_MIVBITSTREAM(viewId < m_pruning_parent.size());
  return m_pruning_parent[viewId];
}

auto operator<<(std::ostream &stream, const MivViewParamsList &x) -> std::ostream & {
  stream << "mvp_num_views_minus1=" << x.mvp_num_views_minus1() << '\n';
  stream << "mvp_view_enabled_present_flag=" << std::boolalpha << x.mvp_view_enabled_present_flag()
         << '\n';

  if (x.mvp_view_enabled_present_flag()) {
    for (size_t a = 0; a < x.m_viewInAtlas.size(); ++a) {
      for (uint16_t v = 0; v <= x.mvp_num_views_minus1(); ++v) {
        stream << "mvp_view_enabled_in_atlas_flag[ " << a << " ][ " << v << " ]=" << std::boolalpha
               << x.mvp_view_enabled_in_atlas_flag(static_cast<uint8_t>(a), v) << '\n';
        if (x.mvp_view_enabled_in_atlas_flag(static_cast<uint8_t>(a), v)) {
          stream << "mvp_view_complete_in_atlas_flag[ " << a << " ][ " << v
                 << " ]=" << std::boolalpha
                 << x.mvp_view_complete_in_atlas_flag(static_cast<uint8_t>(a), v) << '\n';
        }
      }
    }
  }

  stream << "mvp_explicit_view_id_flag=" << std::boolalpha << x.mvp_explicit_view_id_flag() << '\n';
  if (x.mvp_explicit_view_id_flag()) {
    for (uint16_t v = 0; v <= x.mvp_num_views_minus1(); ++v) {
      stream << "mvp_view_id[ " << v << " ]=" << x.mvp_view_id(v) << '\n';
    }
  }

  for (uint16_t v = 0; v <= x.mvp_num_views_minus1(); ++v) {
    x.camera_extrinsics(v).printTo(stream, v);
  }

  stream << "mvp_intrinsic_params_equal_flag=" << std::boolalpha
         << x.mvp_intrinsic_params_equal_flag() << '\n';
  if (x.mvp_intrinsic_params_equal_flag()) {
    x.camera_intrinsics(0).printTo(stream, 0);
  } else {
    for (uint16_t v = 0; v <= x.mvp_num_views_minus1(); ++v) {
      x.camera_intrinsics(v).printTo(stream, v);
    }
  }

  stream << "mvp_depth_quantization_params_equal_flag=" << std::boolalpha
         << x.mvp_depth_quantization_params_equal_flag() << '\n';
  if (x.mvp_depth_quantization_params_equal_flag()) {
    x.depth_quantization(0).printTo(stream, 0);
  } else {
    for (uint16_t v = 0; v <= x.mvp_num_views_minus1(); ++v) {
      x.depth_quantization(v).printTo(stream, v);
    }
  }

  stream << "mvp_pruning_graph_params_present_flag=" << std::boolalpha
         << x.mvp_pruning_graph_params_present_flag() << '\n';
  if (x.mvp_pruning_graph_params_present_flag()) {
    for (uint16_t v = 0; v <= x.mvp_num_views_minus1(); ++v) {
      x.pruning_parent(v).printTo(stream, v);
    }
  }
  return stream;
}

auto MivViewParamsList::operator==(const MivViewParamsList &other) const noexcept -> bool {
  return m_viewInAtlas == other.m_viewInAtlas &&
         m_mvp_explicit_view_id_flag == other.m_mvp_explicit_view_id_flag &&
         m_mvp_view_id == other.m_mvp_view_id && m_camera_extrinsics == other.m_camera_extrinsics &&
         m_mvp_intrinsic_params_equal_flag == other.m_mvp_intrinsic_params_equal_flag &&
         m_camera_intrinsics == other.m_camera_intrinsics &&
         m_mvp_depth_quantization_params_equal_flag ==
             other.m_mvp_depth_quantization_params_equal_flag &&
         m_depth_quantization == other.m_depth_quantization &&
         m_mvp_pruning_graph_params_present_flag == other.m_mvp_pruning_graph_params_present_flag &&
         m_pruning_parent == other.m_pruning_parent;
}

auto MivViewParamsList::operator!=(const MivViewParamsList &other) const noexcept -> bool {
  return !operator==(other);
}

auto MivViewParamsList::decodeFrom(Common::InputBitstream &bitstream, const V3cParameterSet &vps)
    -> MivViewParamsList {
  auto x = MivViewParamsList{};

  x.mvp_num_views_minus1(bitstream.getUint16());
  x.mvp_view_enabled_present_flag(bitstream.getFlag());

  if (x.mvp_view_enabled_present_flag()) {
    for (uint8_t a = 0; a <= vps.vps_atlas_count_minus1(); ++a) {
      for (uint16_t v = 0; v <= x.mvp_num_views_minus1(); ++v) {
        x.mvp_view_enabled_in_atlas_flag(a, v, bitstream.getFlag());
        if (x.mvp_view_enabled_in_atlas_flag(a, v)) {
          x.mvp_view_complete_in_atlas_flag(a, v, bitstream.getFlag());
        }
      }
    }
  }

  x.mvp_explicit_view_id_flag(bitstream.getFlag());
  if (x.mvp_explicit_view_id_flag()) {
    for (uint16_t v = 0; v <= x.mvp_num_views_minus1(); ++v) {
      x.mvp_view_id(v, bitstream.getUint16());
    }
  }

  for (uint16_t v = 0; v <= x.mvp_num_views_minus1(); ++v) {
    x.camera_extrinsics(v) = CameraExtrinsics::decodeFrom(bitstream);
  }

  x.mvp_intrinsic_params_equal_flag(bitstream.getFlag());

  if (x.mvp_intrinsic_params_equal_flag()) {
    x.camera_intrinsics() = CameraIntrinsics::decodeFrom(bitstream);
  } else {
    for (uint16_t v = 0; v <= x.mvp_num_views_minus1(); ++v) {
      x.camera_intrinsics(v) = CameraIntrinsics::decodeFrom(bitstream);
    }
  }

  x.mvp_depth_quantization_params_equal_flag(bitstream.getFlag());

  if (x.mvp_depth_quantization_params_equal_flag()) {
    x.depth_quantization() = DepthQuantization::decodeFrom(bitstream, vps);
  } else {
    for (uint16_t v = 0; v <= x.mvp_num_views_minus1(); ++v) {
      x.depth_quantization(v) = DepthQuantization::decodeFrom(bitstream, vps);
    }
  }

  x.mvp_pruning_graph_params_present_flag(bitstream.getFlag());

  if (x.mvp_pruning_graph_params_present_flag()) {
    for (uint16_t v = 0; v <= x.mvp_num_views_minus1(); ++v) {
      x.pruning_parent(v) = PruningParents::decodeFrom(bitstream, x.mvp_num_views_minus1());
    }
  }
  return x;
}

void MivViewParamsList::encodeTo(Common::OutputBitstream &bitstream,
                                 const V3cParameterSet &vps) const {
  bitstream.putUint16(mvp_num_views_minus1());
  bitstream.putFlag(mvp_view_enabled_present_flag());

  if (mvp_view_enabled_present_flag()) {
    for (uint8_t a = 0; a <= vps.vps_atlas_count_minus1(); ++a) {
      for (uint16_t v = 0; v <= mvp_num_views_minus1(); ++v) {
        bitstream.putFlag(mvp_view_enabled_in_atlas_flag(a, v));
        if (mvp_view_enabled_in_atlas_flag(a, v)) {
          bitstream.putFlag(mvp_view_complete_in_atlas_flag(a, v));
        }
      }
    }
  }

  bitstream.putFlag(mvp_explicit_view_id_flag());
  if (mvp_explicit_view_id_flag()) {
    for (uint16_t v = 0; v <= mvp_num_views_minus1(); ++v) {
      bitstream.putUint16(mvp_view_id(v));
    }
  }

  for (uint16_t v = 0; v <= mvp_num_views_minus1(); ++v) {
    camera_extrinsics(v).encodeTo(bitstream);
  }

  bitstream.putFlag(mvp_intrinsic_params_equal_flag());

  if (mvp_intrinsic_params_equal_flag()) {
    camera_intrinsics().encodeTo(bitstream);
  } else {
    for (uint16_t v = 0; v <= mvp_num_views_minus1(); ++v) {
      camera_intrinsics(v).encodeTo(bitstream);
    }
  }

  bitstream.putFlag(mvp_depth_quantization_params_equal_flag());

  if (mvp_depth_quantization_params_equal_flag()) {
    depth_quantization().encodeTo(bitstream, vps);
  } else {
    for (uint16_t v = 0; v <= mvp_num_views_minus1(); ++v) {
      depth_quantization(v).encodeTo(bitstream, vps);
    }
  }

  bitstream.putFlag(mvp_pruning_graph_params_present_flag());

  if (mvp_pruning_graph_params_present_flag()) {
    for (uint16_t v = 0; v <= mvp_num_views_minus1(); ++v) {
      pruning_parent(v).encodeTo(bitstream, mvp_num_views_minus1());
    }
  }
}

auto CommonAtlasFrameRBSP::caf_update_extrinsics_flag() const noexcept -> bool {
  VERIFY_MIVBITSTREAM(!caf_irap_flag());
  return m_caf_update_extrinsics_flag;
}

auto CommonAtlasFrameRBSP::caf_update_intrinsics_flag() const noexcept -> bool {
  VERIFY_MIVBITSTREAM(!caf_irap_flag());
  return m_caf_update_intrinsics_flag;
}

auto CommonAtlasFrameRBSP::caf_update_depth_quantization_flag() const noexcept -> bool {
  VERIFY_MIVBITSTREAM(!caf_irap_flag());
  return m_caf_update_depth_quantization_flag;
}

auto CommonAtlasFrameRBSP::miv_view_params_list() const noexcept -> const MivViewParamsList & {
  VERIFY_MIVBITSTREAM(caf_irap_flag());
  VERIFY_MIVBITSTREAM(m_miv_view_params_list.has_value());
  return *m_miv_view_params_list;
}

auto CommonAtlasFrameRBSP::miv_view_params_update_extrinsics() const noexcept
    -> const MivViewParamsUpdateExtrinsics & {
  VERIFY_MIVBITSTREAM(caf_update_extrinsics_flag());
  VERIFY_MIVBITSTREAM(m_miv_view_params_update_extrinsics.has_value());
  return *m_miv_view_params_update_extrinsics;
}

auto CommonAtlasFrameRBSP::miv_view_params_update_intrinsics() const noexcept
    -> const MivViewParamsUpdateIntrinsics & {
  VERIFY_MIVBITSTREAM(caf_update_intrinsics_flag());
  VERIFY_MIVBITSTREAM(m_miv_view_params_update_intrinsics.has_value());
  return *m_miv_view_params_update_intrinsics;
}

auto CommonAtlasFrameRBSP::miv_view_params_update_depth_quantization() const noexcept
    -> const MivViewParamsUpdateDepthQuantization & {
  VERIFY_MIVBITSTREAM(caf_update_depth_quantization_flag());
  VERIFY_MIVBITSTREAM(m_miv_view_params_update_depth_quantization.has_value());
  return *m_miv_view_params_update_depth_quantization;
}

auto CommonAtlasFrameRBSP::miv_view_params_list() noexcept -> MivViewParamsList & {
  VERIFY_MIVBITSTREAM(caf_irap_flag());
  if (!m_miv_view_params_list) {
    m_miv_view_params_list = MivViewParamsList{};
  }
  return *m_miv_view_params_list;
}

auto CommonAtlasFrameRBSP::miv_view_params_update_extrinsics() noexcept
    -> MivViewParamsUpdateExtrinsics & {
  VERIFY_MIVBITSTREAM(caf_update_extrinsics_flag());
  if (!m_miv_view_params_update_extrinsics) {
    m_miv_view_params_update_extrinsics = MivViewParamsUpdateExtrinsics{};
  }
  return *m_miv_view_params_update_extrinsics;
}

auto CommonAtlasFrameRBSP::miv_view_params_update_intrinsics() noexcept
    -> MivViewParamsUpdateIntrinsics & {
  VERIFY_MIVBITSTREAM(caf_update_intrinsics_flag());
  if (!m_miv_view_params_update_intrinsics) {
    m_miv_view_params_update_intrinsics = MivViewParamsUpdateIntrinsics{};
  }
  return *m_miv_view_params_update_intrinsics;
}

auto CommonAtlasFrameRBSP::miv_view_params_update_depth_quantization() noexcept
    -> MivViewParamsUpdateDepthQuantization & {
  VERIFY_MIVBITSTREAM(caf_update_depth_quantization_flag());
  if (!m_miv_view_params_update_depth_quantization) {
    m_miv_view_params_update_depth_quantization = MivViewParamsUpdateDepthQuantization{};
  }
  return *m_miv_view_params_update_depth_quantization;
}

auto CommonAtlasFrameRBSP::cafExtensionData() const noexcept -> const std::vector<bool> & {
  VERIFY_V3CBITSTREAM(caf_extension_8bits() != 0);
  VERIFY_V3CBITSTREAM(m_cafExtensionData.has_value());
  return *m_cafExtensionData;
}

auto CommonAtlasFrameRBSP::caf_update_extrinsics_flag(bool value) noexcept
    -> CommonAtlasFrameRBSP & {
  VERIFY_MIVBITSTREAM(!caf_irap_flag());
  m_caf_update_extrinsics_flag = value;
  return *this;
}

auto CommonAtlasFrameRBSP::caf_update_intrinsics_flag(bool value) noexcept
    -> CommonAtlasFrameRBSP & {
  VERIFY_MIVBITSTREAM(!caf_irap_flag());
  m_caf_update_intrinsics_flag = value;
  return *this;
}

auto CommonAtlasFrameRBSP::caf_update_depth_quantization_flag(bool value) noexcept
    -> CommonAtlasFrameRBSP & {
  VERIFY_MIVBITSTREAM(!caf_irap_flag());
  m_caf_update_depth_quantization_flag = value;
  return *this;
}

auto CommonAtlasFrameRBSP::caf_extension_8bits(std::uint8_t value) noexcept
    -> CommonAtlasFrameRBSP & {
  VERIFY_V3CBITSTREAM(caf_extension_present_flag());
  m_caf_extension_8bits = value;
  return *this;
}

auto CommonAtlasFrameRBSP::cafExtensionData(std::vector<bool> value) noexcept
    -> CommonAtlasFrameRBSP & {
  VERIFY_V3CBITSTREAM(caf_extension_8bits() != 0);
  m_cafExtensionData = std::move(value);
  return *this;
}

auto operator<<(std::ostream &stream, const CommonAtlasFrameRBSP &x) -> std::ostream & {
  stream << "caf_atlas_adaptation_parameter_set_id="
         << int{x.caf_atlas_adaptation_parameter_set_id()} << '\n';
  stream << "caf_frm_order_cnt_lsb=" << x.caf_frm_order_cnt_lsb() << '\n';
  stream << "caf_irap_flag=" << boolalpha << x.caf_irap_flag() << '\n';
  if (x.caf_irap_flag()) {
    stream << x.miv_view_params_list();
  } else {
    stream << "caf_update_extrinsics_flag=" << boolalpha << x.caf_update_extrinsics_flag() << '\n';
    stream << "caf_update_intrinsics_flag=" << boolalpha << x.caf_update_intrinsics_flag() << '\n';
    stream << "caf_update_depth_quantization_flag=" << boolalpha
           << x.caf_update_depth_quantization_flag() << '\n';
    if (x.caf_update_extrinsics_flag()) {
      stream << x.miv_view_params_update_extrinsics();
    }
    if (x.caf_update_intrinsics_flag()) {
      stream << x.miv_view_params_update_intrinsics();
    }
    if (x.caf_update_depth_quantization_flag()) {
      stream << x.miv_view_params_update_depth_quantization();
    }
  }
<<<<<<< HEAD

  stream << "caf_extension_present_flag=" << std::boolalpha << x.caf_extension_present_flag()
         << '\n';
=======
  stream << "caf_extension_present_flag=" << boolalpha << x.caf_extension_present_flag() << '\n';
>>>>>>> c9009679
  if (x.caf_extension_present_flag()) {
    stream << "caf_extension_8bits=" << int{x.caf_extension_8bits()} << '\n';
  }
  if (x.caf_extension_8bits() != 0U) {
    for (auto bit : x.cafExtensionData()) {
      stream << "caf_extension_data_flag=" << std::boolalpha << bit << '\n';
    }
  }
  return stream;
}

auto CommonAtlasFrameRBSP::operator==(const CommonAtlasFrameRBSP &other) const noexcept -> bool {
  if (caf_atlas_adaptation_parameter_set_id() != other.caf_atlas_adaptation_parameter_set_id() ||
      caf_frm_order_cnt_lsb() != other.caf_frm_order_cnt_lsb() ||
      caf_irap_flag() != other.caf_irap_flag() ||
      caf_extension_present_flag() != other.caf_extension_present_flag() ||
      caf_extension_8bits() != other.caf_extension_8bits()) {
    return false;
  }
  if (caf_irap_flag()) {
    if (miv_view_params_list() != other.miv_view_params_list()) {
      return false;
    }
  } else {
    if (caf_update_extrinsics_flag() &&
        miv_view_params_update_extrinsics() != other.miv_view_params_update_extrinsics()) {
      return false;
    }
    if (caf_update_intrinsics_flag() &&
        miv_view_params_update_intrinsics() != other.miv_view_params_update_intrinsics()) {
      return false;
    }
    if (caf_update_depth_quantization_flag() &&
        miv_view_params_update_depth_quantization() !=
            other.miv_view_params_update_depth_quantization()) {
      return false;
    }
  }
<<<<<<< HEAD

  return caf_extension_8bits() == 0 || cafExtensionData() == other.cafExtensionData();
=======
  if (caf_extension_8bits() != 0 && cafExtensionData() != other.cafExtensionData()) {
    return false;
  }
  return true;
>>>>>>> c9009679
}

auto CommonAtlasFrameRBSP::operator!=(const CommonAtlasFrameRBSP &other) const noexcept -> bool {
  return !operator==(other);
}

auto CommonAtlasFrameRBSP::decodeFrom(std::istream &stream, const V3cParameterSet &vps,
                                      unsigned maxCommonAtlasFrmOrderCntLsb)
    -> CommonAtlasFrameRBSP {
  Common::InputBitstream bitstream{stream};

  auto x = CommonAtlasFrameRBSP{};

  x.caf_atlas_adaptation_parameter_set_id(bitstream.getUExpGolomb<uint8_t>());
  x.caf_frm_order_cnt_lsb(bitstream.getUVar<uint16_t>(maxCommonAtlasFrmOrderCntLsb));
  x.caf_irap_flag(bitstream.getFlag());

  if (x.caf_irap_flag()) {
    x.miv_view_params_list() = MivViewParamsList::decodeFrom(bitstream, vps);
  } else {
    x.caf_update_extrinsics_flag(bitstream.getFlag());
    x.caf_update_intrinsics_flag(bitstream.getFlag());
    x.caf_update_depth_quantization_flag(bitstream.getFlag());

    if (x.caf_update_extrinsics_flag()) {
      x.miv_view_params_update_extrinsics() = MivViewParamsUpdateExtrinsics::decodeFrom(bitstream);
    }
    if (x.caf_update_intrinsics_flag()) {
      x.miv_view_params_update_intrinsics() = MivViewParamsUpdateIntrinsics::decodeFrom(bitstream);
    }
    if (x.caf_update_depth_quantization_flag()) {
      x.miv_view_params_update_depth_quantization() =
          MivViewParamsUpdateDepthQuantization::decodeFrom(bitstream, vps);
    }
  }
  x.caf_extension_present_flag(bitstream.getFlag());

  if (x.caf_extension_present_flag()) {
    x.caf_extension_8bits(bitstream.readBits<uint8_t>(8));
  }
  if (x.caf_extension_8bits() != 0) {
    auto cafExtensionData = std::vector<bool>{};
    while (bitstream.moreRbspData()) {
      cafExtensionData.push_back(bitstream.getFlag());
    }
    x.cafExtensionData(std::move(cafExtensionData));
  }
  bitstream.rbspTrailingBits();

  return x;
}

void CommonAtlasFrameRBSP::encodeTo(std::ostream &stream, const V3cParameterSet &vps,
                                    unsigned maxCommonAtlasFrmOrderCntLsb) const {
  Common::OutputBitstream bitstream{stream};

  bitstream.putUExpGolomb(caf_atlas_adaptation_parameter_set_id());
  bitstream.putUVar(caf_frm_order_cnt_lsb(), maxCommonAtlasFrmOrderCntLsb);
  bitstream.putFlag(caf_irap_flag());

  if (caf_irap_flag()) {
    miv_view_params_list().encodeTo(bitstream, vps);
  } else {
    bitstream.putFlag(caf_update_extrinsics_flag());
    bitstream.putFlag(caf_update_intrinsics_flag());
    bitstream.putFlag(caf_update_depth_quantization_flag());

    if (caf_update_extrinsics_flag()) {
      miv_view_params_update_extrinsics().encodeTo(bitstream);
    }
    if (caf_update_intrinsics_flag()) {
      miv_view_params_update_intrinsics().encodeTo(bitstream);
    }
    if (caf_update_depth_quantization_flag()) {
      miv_view_params_update_depth_quantization().encodeTo(bitstream, vps);
    }
  }

  bitstream.putFlag(caf_extension_present_flag());

  if (caf_extension_present_flag()) {
    bitstream.writeBits(caf_extension_8bits(), 8);
  }
  if (caf_extension_8bits() != 0) {
    for (auto bit : cafExtensionData()) {
      bitstream.putFlag(bit);
    }
  }
  bitstream.rbspTrailingBits();
}

auto MivViewParamsUpdateExtrinsics::mvpue_num_view_updates_minus1() const noexcept -> uint16_t {
  return m_mvpue_num_view_updates_minus1;
}

auto MivViewParamsUpdateExtrinsics::mvpue_view_idx(const uint16_t i) const noexcept -> uint16_t {
  VERIFY_MIVBITSTREAM(i < m_mvpue_view_idx.size());
  return m_mvpue_view_idx[i];
}

auto MivViewParamsUpdateExtrinsics::camera_extrinsics(const uint16_t i) const noexcept
    -> const CameraExtrinsics & {
  VERIFY_MIVBITSTREAM(i < m_camera_extrinsics.size());
  return m_camera_extrinsics[i];
}
auto MivViewParamsUpdateExtrinsics::camera_extrinsics(const uint16_t i) noexcept
    -> CameraExtrinsics & {
  VERIFY_MIVBITSTREAM(i < m_camera_extrinsics.size());
  return m_camera_extrinsics[i];
}

auto MivViewParamsUpdateExtrinsics::mvpue_num_view_updates_minus1(const uint16_t value) noexcept
    -> MivViewParamsUpdateExtrinsics & {
  m_mvpue_num_view_updates_minus1 = value;
  m_mvpue_view_idx.resize(value + size_t{1});
  m_camera_extrinsics.resize(value + size_t{1});
  return *this;
}
auto MivViewParamsUpdateExtrinsics::mvpue_view_idx(const uint16_t i, const uint16_t value) noexcept
    -> MivViewParamsUpdateExtrinsics & {
  VERIFY_MIVBITSTREAM(i < m_camera_extrinsics.size());
  m_mvpue_view_idx[i] = value;
  return *this;
}

auto operator<<(std::ostream &stream, const MivViewParamsUpdateExtrinsics &x) -> std::ostream & {
  stream << "mvpue_num_view_updates_minus1=" << x.mvpue_num_view_updates_minus1() << '\n';
  for (uint16_t i = 0; i <= x.mvpue_num_view_updates_minus1(); ++i) {
    stream << "mvpue_view_idx[ " << i << " ]=" << x.mvpue_view_idx(i) << '\n';
    x.camera_extrinsics(i).printTo(stream, i);
  }
  return stream;
}

void MivViewParamsUpdateExtrinsics::encodeTo(Common::OutputBitstream &bitstream) const {
  bitstream.putUint16(mvpue_num_view_updates_minus1());
  for (uint16_t i = 0; i <= mvpue_num_view_updates_minus1(); ++i) {
    bitstream.putUint16(mvpue_view_idx(i));
    camera_extrinsics(i).encodeTo(bitstream);
  }
}

auto MivViewParamsUpdateExtrinsics::decodeFrom(Common::InputBitstream &bitstream)
    -> MivViewParamsUpdateExtrinsics {
  auto x = MivViewParamsUpdateExtrinsics{};
  x.mvpue_num_view_updates_minus1(bitstream.getUint16());
  for (uint16_t i = 0; i <= x.mvpue_num_view_updates_minus1(); ++i) {
    x.mvpue_view_idx(i, bitstream.getUint16());
    x.camera_extrinsics(i) = CameraExtrinsics::decodeFrom(bitstream);
  }
  return x;
}

auto MivViewParamsUpdateExtrinsics::operator==(
    const MivViewParamsUpdateExtrinsics &other) const noexcept -> bool {
  return m_mvpue_num_view_updates_minus1 == other.m_mvpue_num_view_updates_minus1 &&
         m_mvpue_view_idx == other.m_mvpue_view_idx &&
         m_camera_extrinsics == other.m_camera_extrinsics;
}

auto MivViewParamsUpdateExtrinsics::operator!=(
    const MivViewParamsUpdateExtrinsics &other) const noexcept -> bool {
  return !operator==(other);
}

auto MivViewParamsUpdateIntrinsics::mvpui_num_view_updates_minus1() const noexcept -> uint16_t {
  return m_mvpui_num_view_updates_minus1;
}

auto MivViewParamsUpdateIntrinsics::mvpui_view_idx(const uint16_t i) const noexcept -> uint16_t {
  VERIFY_MIVBITSTREAM(i < m_mvpui_view_idx.size());
  return m_mvpui_view_idx[i];
}

auto MivViewParamsUpdateIntrinsics::camera_intrinsics(const uint16_t i) const noexcept
    -> const CameraIntrinsics & {
  VERIFY_MIVBITSTREAM(i < m_camera_intrinsics.size());
  return m_camera_intrinsics[i];
}

auto MivViewParamsUpdateIntrinsics::camera_intrinsics(const uint16_t i) noexcept
    -> CameraIntrinsics & {
  VERIFY_MIVBITSTREAM(i < m_camera_intrinsics.size());
  return m_camera_intrinsics[i];
}

auto MivViewParamsUpdateIntrinsics::mvpui_num_view_updates_minus1(const uint16_t value) noexcept
    -> MivViewParamsUpdateIntrinsics & {
  m_mvpui_num_view_updates_minus1 = value;
  m_mvpui_view_idx.resize(m_mvpui_num_view_updates_minus1 + size_t{1});
  m_camera_intrinsics.resize(m_mvpui_num_view_updates_minus1 + size_t{1});
  return *this;
}

auto MivViewParamsUpdateIntrinsics::mvpui_view_idx(const uint16_t i, const uint16_t value) noexcept
    -> MivViewParamsUpdateIntrinsics & {
  VERIFY_MIVBITSTREAM(i < m_mvpui_view_idx.size());
  m_mvpui_view_idx[i] = value;
  return *this;
}

auto operator<<(std::ostream &stream, const MivViewParamsUpdateIntrinsics &x) -> std::ostream & {
  stream << "mvpui_num_view_updates_minus1=" << x.mvpui_num_view_updates_minus1() << '\n';
  for (uint16_t i = 0; i <= x.mvpui_num_view_updates_minus1(); ++i) {
    stream << "mvpui_view_idx[ " << i << " ]=" << x.mvpui_view_idx(i) << '\n';
    x.camera_intrinsics(i).printTo(stream, i);
  }
  return stream;
}

void MivViewParamsUpdateIntrinsics::encodeTo(Common::OutputBitstream &bitstream) const {
  bitstream.putUint16(mvpui_num_view_updates_minus1());
  for (uint16_t i = 0; i <= mvpui_num_view_updates_minus1(); ++i) {
    bitstream.putUint16(mvpui_view_idx(i));
    camera_intrinsics(i).encodeTo(bitstream);
  }
}

auto MivViewParamsUpdateIntrinsics::decodeFrom(Common::InputBitstream &bitstream)
    -> MivViewParamsUpdateIntrinsics {
  auto x = MivViewParamsUpdateIntrinsics{};
  x.mvpui_num_view_updates_minus1(bitstream.getUint16());
  for (uint16_t i = 0; i <= x.mvpui_num_view_updates_minus1(); ++i) {
    x.mvpui_view_idx(i, bitstream.getUint16());
    x.camera_intrinsics(i) = CameraIntrinsics::decodeFrom(bitstream);
  }
  return x;
}

auto MivViewParamsUpdateIntrinsics::operator==(
    const MivViewParamsUpdateIntrinsics &other) const noexcept -> bool {
  return m_mvpui_num_view_updates_minus1 == other.m_mvpui_num_view_updates_minus1 &&
         m_mvpui_view_idx == other.m_mvpui_view_idx &&
         m_camera_intrinsics == other.m_camera_intrinsics;
}

auto MivViewParamsUpdateIntrinsics::operator!=(
    const MivViewParamsUpdateIntrinsics &other) const noexcept -> bool {
  return !operator==(other);
}

auto MivViewParamsUpdateDepthQuantization::mvpudq_num_view_updates_minus1() const noexcept
    -> uint16_t {
  return m_mvpudq_num_view_updates_minus1;
}

auto MivViewParamsUpdateDepthQuantization::mvpudq_view_idx(const uint16_t i) const noexcept
    -> uint16_t {
  VERIFY_MIVBITSTREAM(i < m_mvpudq_view_idx.size());
  return m_mvpudq_view_idx[i];
}

auto MivViewParamsUpdateDepthQuantization::depth_quantization(const uint16_t i) const noexcept
    -> const DepthQuantization & {
  VERIFY_MIVBITSTREAM(i < m_depth_quantization.size());
  return m_depth_quantization[i];
}

auto MivViewParamsUpdateDepthQuantization::depth_quantization(const uint16_t i) noexcept
    -> DepthQuantization & {
  VERIFY_MIVBITSTREAM(i < m_depth_quantization.size());
  return m_depth_quantization[i];
}

auto MivViewParamsUpdateDepthQuantization::mvpudq_num_view_updates_minus1(
    const uint16_t value) noexcept -> MivViewParamsUpdateDepthQuantization & {
  m_mvpudq_num_view_updates_minus1 = value;
  m_mvpudq_view_idx.resize(m_mvpudq_num_view_updates_minus1 + size_t{1});
  m_depth_quantization.resize(m_mvpudq_num_view_updates_minus1 + size_t{1});
  return *this;
}
auto MivViewParamsUpdateDepthQuantization::mvpudq_view_idx(const uint16_t i,
                                                           const uint16_t value) noexcept
    -> MivViewParamsUpdateDepthQuantization & {
  VERIFY_MIVBITSTREAM(i < m_mvpudq_view_idx.size());
  m_mvpudq_view_idx[i] = value;
  return *this;
}

auto operator<<(std::ostream &stream, const MivViewParamsUpdateDepthQuantization &x)
    -> std::ostream & {
  stream << "mvpudq_num_view_updates_minus1=" << x.mvpudq_num_view_updates_minus1() << '\n';
  for (uint16_t i = 0; i <= x.mvpudq_num_view_updates_minus1(); ++i) {
    stream << "mvpudq_view_idx[ " << i << " ]=" << x.mvpudq_view_idx(i) << '\n';
    x.depth_quantization(i).printTo(stream, i);
  }
  return stream;
}

void MivViewParamsUpdateDepthQuantization::encodeTo(Common::OutputBitstream &bitstream,
                                                    const V3cParameterSet &vps) const {
  bitstream.putUint16(mvpudq_num_view_updates_minus1());
  for (uint16_t i = 0; i <= mvpudq_num_view_updates_minus1(); ++i) {
    bitstream.putUint16(mvpudq_view_idx(i));
    depth_quantization(i).encodeTo(bitstream, vps);
  }
}

auto MivViewParamsUpdateDepthQuantization::decodeFrom(Common::InputBitstream &bitstream,
                                                      const V3cParameterSet &vps)
    -> MivViewParamsUpdateDepthQuantization {
  auto x = MivViewParamsUpdateDepthQuantization{};
  x.mvpudq_num_view_updates_minus1(bitstream.getUint16());
  for (uint16_t i = 0; i <= x.mvpudq_num_view_updates_minus1(); ++i) {
    x.mvpudq_view_idx(i, bitstream.getUint16());
    x.depth_quantization(i) = DepthQuantization::decodeFrom(bitstream, vps);
  }
  return x;
}

auto MivViewParamsUpdateDepthQuantization::operator==(
    const MivViewParamsUpdateDepthQuantization &other) const noexcept -> bool {
  return m_mvpudq_num_view_updates_minus1 == other.m_mvpudq_num_view_updates_minus1 &&
         m_mvpudq_view_idx == other.m_mvpudq_view_idx &&
         m_depth_quantization == other.m_depth_quantization;
}

auto MivViewParamsUpdateDepthQuantization::operator!=(
    const MivViewParamsUpdateDepthQuantization &other) const noexcept -> bool {
  return !operator==(other);
}
} // namespace TMIV::MivBitstream<|MERGE_RESOLUTION|>--- conflicted
+++ resolved
@@ -38,27 +38,7 @@
 #include <cmath>
 
 namespace TMIV::MivBitstream {
-<<<<<<< HEAD
-auto operator<<(std::ostream &stream, const MvpUpdateMode x) -> std::ostream & {
-  switch (x) {
-  case MvpUpdateMode::VPL_INITLIST:
-    return stream << "VPL_INITLIST";
-  case MvpUpdateMode::VPL_UPD_EXT:
-    return stream << "VPL_UPD_EXT";
-  case MvpUpdateMode::VPL_UPD_INT:
-    return stream << "VPL_UPD_INT";
-  case MvpUpdateMode::VPL_UPD_DQ:
-    return stream << "VPL_UPD_DQ";
-  case MvpUpdateMode::VPL_ALL:
-    return stream << "VPL_ALL";
-  default:
-    MIVBITSTREAM_ERROR("Unknown update mode");
-  }
-}
 auto operator<<(std::ostream &stream, const CiCamType x) -> std::ostream & {
-=======
-auto operator<<(ostream &stream, const CiCamType x) -> ostream & {
->>>>>>> c9009679
   switch (x) {
   case CiCamType::equirectangular:
     return stream << "equirectangular";
@@ -876,13 +856,9 @@
       stream << x.miv_view_params_update_depth_quantization();
     }
   }
-<<<<<<< HEAD
 
   stream << "caf_extension_present_flag=" << std::boolalpha << x.caf_extension_present_flag()
          << '\n';
-=======
-  stream << "caf_extension_present_flag=" << boolalpha << x.caf_extension_present_flag() << '\n';
->>>>>>> c9009679
   if (x.caf_extension_present_flag()) {
     stream << "caf_extension_8bits=" << int{x.caf_extension_8bits()} << '\n';
   }
@@ -921,15 +897,8 @@
       return false;
     }
   }
-<<<<<<< HEAD
 
   return caf_extension_8bits() == 0 || cafExtensionData() == other.cafExtensionData();
-=======
-  if (caf_extension_8bits() != 0 && cafExtensionData() != other.cafExtensionData()) {
-    return false;
-  }
-  return true;
->>>>>>> c9009679
 }
 
 auto CommonAtlasFrameRBSP::operator!=(const CommonAtlasFrameRBSP &other) const noexcept -> bool {
