/* The copyright in this software is being made available under the BSD
 * License, included below. This software may be subject to other third party
 * and contributor rights, including patent rights, and no such rights are
 * granted under this license.
 *
 * Copyright (c) 2010-2020, ISO/IEC
 * All rights reserved.
 *
 * Redistribution and use in source and binary forms, with or without
 * modification, are permitted provided that the following conditions are met:
 *
 *  * Redistributions of source code must retain the above copyright notice,
 *    this list of conditions and the following disclaimer.
 *  * Redistributions in binary form must reproduce the above copyright notice,
 *    this list of conditions and the following disclaimer in the documentation
 *    and/or other materials provided with the distribution.
 *  * Neither the name of the ISO/IEC nor the names of its contributors may
 *    be used to endorse or promote products derived from this software without
 *    specific prior written permission.
 *
 * THIS SOFTWARE IS PROVIDED BY THE COPYRIGHT HOLDERS AND CONTRIBUTORS "AS IS"
 * AND ANY EXPRESS OR IMPLIED WARRANTIES, INCLUDING, BUT NOT LIMITED TO, THE
 * IMPLIED WARRANTIES OF MERCHANTABILITY AND FITNESS FOR A PARTICULAR PURPOSE
 * ARE DISCLAIMED. IN NO EVENT SHALL THE COPYRIGHT HOLDER OR CONTRIBUTORS
 * BE LIABLE FOR ANY DIRECT, INDIRECT, INCIDENTAL, SPECIAL, EXEMPLARY, OR
 * CONSEQUENTIAL DAMAGES (INCLUDING, BUT NOT LIMITED TO, PROCUREMENT OF
 * SUBSTITUTE GOODS OR SERVICES; LOSS OF USE, DATA, OR PROFITS; OR BUSINESS
 * INTERRUPTION) HOWEVER CAUSED AND ON ANY THEORY OF LIABILITY, WHETHER IN
 * CONTRACT, STRICT LIABILITY, OR TORT (INCLUDING NEGLIGENCE OR OTHERWISE)
 * ARISING IN ANY WAY OUT OF THE USE OF THIS SOFTWARE, EVEN IF ADVISED OF
 * THE POSSIBILITY OF SUCH DAMAGE.
 */

#include <TMIV/Encoder/Encoder.h>

#include <cassert>
#include <iostream>

using namespace std;
using namespace TMIV::Common;
using namespace TMIV::MivBitstream;

namespace TMIV::Encoder {
void Encoder::prepareSequence(EncoderParams sourceParams) {
  // Transform source to transport view sequence parameters
  m_transportParams = m_viewOptimizer->optimizeParams(move(sourceParams));

  // Calculate nominal atlas frame sizes
  const auto atlasFrameSizes = calculateNominalAtlasFrameSizes(m_transportParams);
  cout << "Nominal atlas frame sizes: { ";
  for (auto &size : atlasFrameSizes) {
    cout << ' ' << size;
  }
  cout << " }\n";

  // Create IVS with VPS with right number of atlases but copy other parts from input IVS
  m_params = EncoderParams{atlasFrameSizes, haveTexture()};
  m_params.aaps.aaps_log2_max_afoc_present_flag(true)
      .aaps_log2_max_atlas_frame_order_cnt_lsb_minus4(log2FocLsbMinus4());
  m_params.vme() = m_transportParams.vme();
  m_params.viewParamsList = m_transportParams.viewParamsList;
  m_params.viewingSpace = m_transportParams.viewingSpace;
  m_params.frameRate = m_transportParams.frameRate;

  setGiGeometry3dCoordinatesBitdepthMinus1();

  // Register pruning relation
  m_pruner->registerPruningRelation(m_params);

  // Turn on occupancy coding per view
  enableOccupancyPerView();

  // Set-up ASPS and AFPS
  prepareIvau();
}

// Calculate atlas frame sizes [MPEG/M52994 v2]
auto Encoder::calculateNominalAtlasFrameSizes(const EncoderParams &params) const -> SizeVector {
  if (m_maxBlockRate == 0) {
    // No constraints: one atlas per transport view
    auto result = SizeVector(params.viewParamsList.size());
    transform(cbegin(params.viewParamsList), cend(params.viewParamsList), begin(result),
              [](const ViewParams &x) { return x.ci.projectionPlaneSize(); });
    return result;
  }

  if (!m_overrideAtlasFrameSizes.empty()) {
    cout << "WARNING: When overriding nominal atlas frame sizes, constraints are not checked.\n";
    return m_overrideAtlasFrameSizes;
  }

  // Translate block rate into a maximum number of blocks
  const auto maxBlocks = int(m_maxBlockRate / params.frameRate);

  // Calculate the number of atlases
  auto numAtlases = (maxBlocks + m_maxBlocksPerAtlas - 1) / m_maxBlocksPerAtlas;
  if (numAtlases > m_maxAtlases) {
    cout << "The maxAtlases constraint is a limiting factor.\n";
    numAtlases = m_maxAtlases;
  }

  // Calculate the number of blocks per atlas
  auto maxBlocksPerAtlas = maxBlocks / numAtlases;
  if (maxBlocksPerAtlas > m_maxBlocksPerAtlas) {
    cout << "The maxLumaPictureSize constraint is a limiting factor.\n";
    maxBlocksPerAtlas = m_maxBlocksPerAtlas;
  }

  // Take the smallest reasonable width
  const auto viewGridSize = calculateViewGridSize(params);
  const auto atlasGridWidth = viewGridSize.x();
  const auto atlasGridHeight = maxBlocksPerAtlas / atlasGridWidth;

  // Warn if the aspect ratio is outside of HEVC limits (unlikely)
  if (atlasGridWidth * 8 < atlasGridHeight || atlasGridHeight * 8 < atlasGridWidth) {
    cout << "WARNING: Atlas aspect ratio is outside of HEVC general tier and level limits\n";
  }

  return SizeVector(numAtlases, {atlasGridWidth * m_blockSize, atlasGridHeight * m_blockSize});
}

auto Encoder::calculateViewGridSize(const EncoderParams &params) const -> Vec2i {
  int x{};
  int y{};

  for (const auto &viewParams : params.viewParamsList) {
    x = max(x, (viewParams.ci.ci_projection_plane_width_minus1() + m_blockSize) / m_blockSize);
    y = max(y, (viewParams.ci.ci_projection_plane_height_minus1() + m_blockSize) / m_blockSize);
  }

  return {x, y};
}

void Encoder::setGiGeometry3dCoordinatesBitdepthMinus1() {
  uint8_t numBitsMinus1 = 9; // Main 10
  for (auto &vp : m_params.viewParamsList) {
    const auto size = max(vp.ci.ci_projection_plane_width_minus1() + 1,
                          vp.ci.ci_projection_plane_height_minus1() + 1);
    numBitsMinus1 = max(numBitsMinus1, static_cast<uint8_t>(ceilLog2(size) - 1));
  }
  for (uint8_t atlasId = 0; atlasId <= m_params.vps.vps_atlas_count_minus1(); ++atlasId) {
    m_params.vps.geometry_information(atlasId).gi_geometry_3d_coordinates_bitdepth_minus1(
        numBitsMinus1);
  }
}

auto Encoder::haveTexture() const -> bool {
  assert(m_transportParams.vps.vps_atlas_count_minus1() == 0);
  const auto &ai = m_transportParams.vps.attribute_information(0);
  return ai.ai_attribute_count() >= 1 &&
         ai.ai_attribute_type_id(0) == AiAttributeTypeId::ATTR_TEXTURE;
}

void Encoder::enableOccupancyPerView() {
  for (size_t viewId = 0; viewId < m_params.viewParamsList.size(); ++viewId) {
    if (!m_params.viewParamsList[viewId].isBasicView ||
        m_params.vme().vme_max_entities_minus1() > 0) {
      m_params.viewParamsList[viewId].hasOccupancy = true;
    }
  }
}

void Encoder::prepareIvau() {
  m_params.atlas.resize(m_params.vps.vps_atlas_count_minus1() + size_t(1));

<<<<<<< HEAD
  for (uint8_t i = 0; i <= m_ivs.vps.vps_atlas_count_minus1(); ++i) {
    auto &atlas = m_ivau.atlas[i];
    const auto &gi = m_ivs.vps.geometry_information(i);

    // Set ASPS parameters
    atlas.asps.asps_frame_width(m_ivs.vps.vps_frame_width(i))
        .asps_frame_height(m_ivs.vps.vps_frame_height(i))
        .asps_geometry_3d_bitdepth_minus1(gi.gi_geometry_3d_coordinates_bitdepth_minus1())
        .asps_geometry_2d_bitdepth_minus1(gi.gi_geometry_nominal_2d_bitdepth_minus1())
=======
  for (uint8_t i = 0; i <= m_params.vps.vps_atlas_count_minus1(); ++i) {
    auto &atlas = m_params.atlas[i];

    // Set ASPS parameters
    atlas.asps.asps_frame_width(m_params.vps.vps_frame_width(i))
        .asps_frame_height(m_params.vps.vps_frame_height(i))
>>>>>>> e9fcb792
        .asps_log2_max_atlas_frame_order_cnt_lsb_minus4(log2FocLsbMinus4())
        .asps_use_eight_orientations_flag(true)
        .asps_extended_projection_enabled_flag(true)
        .asps_normal_axis_limits_quantization_enabled_flag(true)
        .asps_max_number_projections_minus1(uint16_t(m_params.viewParamsList.size() - 1))
        .asps_log2_patch_packing_block_size(ceilLog2(m_blockSize));

    // Signalling pdu_entity_id requires ASME to be present
    if (m_params.vps.vps_miv_extension_flag() && m_params.vme().vme_max_entities_minus1() > 0) {
      // There is nothing entity-related in ASME so a reference is obtained but discarded
      static_cast<void>(atlas.asme());
    }

<<<<<<< HEAD
=======
    // Set AFPS parameters
    const auto &gi = m_params.vps.geometry_information(i);
    atlas.afps.afps_3d_pos_x_bit_count_minus1(gi.gi_geometry_3d_coordinates_bitdepth_minus1());
    atlas.afps.afps_3d_pos_y_bit_count_minus1(gi.gi_geometry_3d_coordinates_bitdepth_minus1());

>>>>>>> e9fcb792
    // Set ATH parameters
    atlas.ath.ath_ref_atlas_frame_list_sps_flag(true);
    atlas.ath.ath_pos_min_z_quantizer(gi.gi_geometry_3d_coordinates_bitdepth_minus1() + 2);
    atlas.ath.ath_patch_size_x_info_quantizer(atlas.asps.asps_log2_patch_packing_block_size());
    atlas.ath.ath_patch_size_y_info_quantizer(atlas.asps.asps_log2_patch_packing_block_size());
  }
}

auto Encoder::log2FocLsbMinus4() -> std::uint8_t {
  // Avoid confusion but test MSB/LSB logic in decoder
  return max(4U, ceilLog2(m_intraPeriod) + 1U) - 4U;
}
} // namespace TMIV::Encoder<|MERGE_RESOLUTION|>--- conflicted
+++ resolved
@@ -163,24 +163,15 @@
 void Encoder::prepareIvau() {
   m_params.atlas.resize(m_params.vps.vps_atlas_count_minus1() + size_t(1));
 
-<<<<<<< HEAD
-  for (uint8_t i = 0; i <= m_ivs.vps.vps_atlas_count_minus1(); ++i) {
-    auto &atlas = m_ivau.atlas[i];
-    const auto &gi = m_ivs.vps.geometry_information(i);
-
-    // Set ASPS parameters
-    atlas.asps.asps_frame_width(m_ivs.vps.vps_frame_width(i))
-        .asps_frame_height(m_ivs.vps.vps_frame_height(i))
-        .asps_geometry_3d_bitdepth_minus1(gi.gi_geometry_3d_coordinates_bitdepth_minus1())
-        .asps_geometry_2d_bitdepth_minus1(gi.gi_geometry_nominal_2d_bitdepth_minus1())
-=======
   for (uint8_t i = 0; i <= m_params.vps.vps_atlas_count_minus1(); ++i) {
     auto &atlas = m_params.atlas[i];
+    const auto &gi = m_params.vps.geometry_information(i);
 
     // Set ASPS parameters
     atlas.asps.asps_frame_width(m_params.vps.vps_frame_width(i))
         .asps_frame_height(m_params.vps.vps_frame_height(i))
->>>>>>> e9fcb792
+        .asps_geometry_3d_bitdepth_minus1(gi.gi_geometry_3d_coordinates_bitdepth_minus1())
+        .asps_geometry_2d_bitdepth_minus1(gi.gi_geometry_nominal_2d_bitdepth_minus1())
         .asps_log2_max_atlas_frame_order_cnt_lsb_minus4(log2FocLsbMinus4())
         .asps_use_eight_orientations_flag(true)
         .asps_extended_projection_enabled_flag(true)
@@ -194,14 +185,6 @@
       static_cast<void>(atlas.asme());
     }
 
-<<<<<<< HEAD
-=======
-    // Set AFPS parameters
-    const auto &gi = m_params.vps.geometry_information(i);
-    atlas.afps.afps_3d_pos_x_bit_count_minus1(gi.gi_geometry_3d_coordinates_bitdepth_minus1());
-    atlas.afps.afps_3d_pos_y_bit_count_minus1(gi.gi_geometry_3d_coordinates_bitdepth_minus1());
-
->>>>>>> e9fcb792
     // Set ATH parameters
     atlas.ath.ath_ref_atlas_frame_list_sps_flag(true);
     atlas.ath.ath_pos_min_z_quantizer(gi.gi_geometry_3d_coordinates_bitdepth_minus1() + 2);
