/* The copyright in this software is being made available under the BSD
 * License, included below. This software may be subject to other third party
 * and contributor rights, including patent rights, and no such rights are
 * granted under this license.
 *
 * Copyright (c) 2010-2020, ISO/IEC
 * All rights reserved.
 *
 * Redistribution and use in source and binary forms, with or without
 * modification, are permitted provided that the following conditions are met:
 *
 *  * Redistributions of source code must retain the above copyright notice,
 *    this list of conditions and the following disclaimer.
 *  * Redistributions in binary form must reproduce the above copyright notice,
 *    this list of conditions and the following disclaimer in the documentation
 *    and/or other materials provided with the distribution.
 *  * Neither the name of the ISO/IEC nor the names of its contributors may
 *    be used to endorse or promote products derived from this software without
 *    specific prior written permission.
 *
 * THIS SOFTWARE IS PROVIDED BY THE COPYRIGHT HOLDERS AND CONTRIBUTORS "AS IS"
 * AND ANY EXPRESS OR IMPLIED WARRANTIES, INCLUDING, BUT NOT LIMITED TO, THE
 * IMPLIED WARRANTIES OF MERCHANTABILITY AND FITNESS FOR A PARTICULAR PURPOSE
 * ARE DISCLAIMED. IN NO EVENT SHALL THE COPYRIGHT HOLDER OR CONTRIBUTORS
 * BE LIABLE FOR ANY DIRECT, INDIRECT, INCIDENTAL, SPECIAL, EXEMPLARY, OR
 * CONSEQUENTIAL DAMAGES (INCLUDING, BUT NOT LIMITED TO, PROCUREMENT OF
 * SUBSTITUTE GOODS OR SERVICES; LOSS OF USE, DATA, OR PROFITS; OR BUSINESS
 * INTERRUPTION) HOWEVER CAUSED AND ON ANY THEORY OF LIABILITY, WHETHER IN
 * CONTRACT, STRICT LIABILITY, OR TORT (INCLUDING NEGLIGENCE OR OTHERWISE)
 * ARISING IN ANY WAY OUT OF THE USE OF THIS SOFTWARE, EVEN IF ADVISED OF
 * THE POSSIBILITY OF SUCH DAMAGE.
 */

#include <TMIV/MivBitstream/AtlasTileLayerRBSP.h>

#include <TMIV/MivBitstream/MivDecoderMode.h>
#include <TMIV/MivBitstream/verify.h>

#include <TMIV/Common/Common.h>

using namespace std;
using namespace TMIV::Common;

namespace TMIV::MivBitstream {
auto operator<<(ostream &stream, AthType x) -> ostream & {
  switch (x) {
  case AthType::P_TILE:
    return stream << "P_TILE";
  case AthType::I_TILE:
    return stream << "I_TILE";
  case AthType::SKIP_TILE:
    return stream << "SKIP_TILE";
  default:
    return stream << "[unknown:" << int{x} << "]";
  }
}

auto operator<<(ostream &stream, FlexiblePatchOrientation x) -> ostream & {
  switch (x) {
  case FlexiblePatchOrientation::FPO_NULL:
    return stream << "FPO_NULL";
  case FlexiblePatchOrientation::FPO_SWAP:
    return stream << "FPO_SWAP";
  case FlexiblePatchOrientation::FPO_ROT90:
    return stream << "FPO_ROT90";
  case FlexiblePatchOrientation::FPO_ROT180:
    return stream << "FPO_ROT180";
  case FlexiblePatchOrientation::FPO_ROT270:
    return stream << "FPO_ROT270";
  case FlexiblePatchOrientation::FPO_MIRROR:
    return stream << "FPO_MIRROR";
  case FlexiblePatchOrientation::FPO_MROT90:
    return stream << "FPO_MROT90";
  case FlexiblePatchOrientation::FPO_MROT180:
    return stream << "FPO_MROT180";
  default:
    return stream << "[unknown:" << int{x} << "]";
  }
}

auto printTo(ostream &stream, AtduPatchMode x, AthType ath_type) -> ostream & {
  switch (ath_type) {
  case AthType::I_TILE:
    switch (x) {
    case AtduPatchMode::I_INTRA:
      return stream << "I_INTRA";
    case AtduPatchMode::I_RAW:
      return stream << "I_RAW";
    case AtduPatchMode::I_EOM:
      return stream << "I_EOM";
    case AtduPatchMode::I_END:
      return stream << "I_END";
    default:
      return stream << "[unknown:" << int{x} << "]";
    }
  case AthType::P_TILE:
    switch (x) {
    case AtduPatchMode::P_SKIP:
      return stream << "P_SKIP";
    case AtduPatchMode::P_MERGE:
      return stream << "P_MERGE";
    case AtduPatchMode::P_INTER:
      return stream << "P_INTER";
    case AtduPatchMode::P_INTRA:
      return stream << "P_INTRA";
    case AtduPatchMode::P_RAW:
      return stream << "P_RAW";
    case AtduPatchMode::P_EOM:
      return stream << "P_EOM";
    case AtduPatchMode::P_END:
      return stream << "P_END";
    default:
      return stream << "[unknown:" << int{x} << "]";
    }
  case AthType::SKIP_TILE:
    switch (x) {
    case AtduPatchMode::P_SKIP:
      return stream << "P_SKIP";
    default:
      return stream << "[unknown:" << int{x} << "]";
    }
  default:
    return stream << "[unknown:" << int{x} << "]";
  }
}

auto AtlasTileHeader::ath_atlas_output_flag() const noexcept -> bool {
  VERIFY_V3CBITSTREAM(m_ath_atlas_output_flag.has_value());
  return *m_ath_atlas_output_flag;
}

auto AtlasTileHeader::ath_patch_size_x_info_quantizer() const noexcept -> uint8_t {
  VERIFY_V3CBITSTREAM(ath_type() != AthType::SKIP_TILE);
  VERIFY_V3CBITSTREAM(m_ath_patch_size_x_info_quantizer.has_value());
  return *m_ath_patch_size_x_info_quantizer;
}

auto AtlasTileHeader::ath_patch_size_y_info_quantizer() const noexcept -> uint8_t {
  VERIFY_V3CBITSTREAM(ath_type() != AthType::SKIP_TILE);
  VERIFY_V3CBITSTREAM(m_ath_patch_size_x_info_quantizer.has_value());
  return *m_ath_patch_size_y_info_quantizer;
}

auto AtlasTileHeader::ath_patch_size_x_info_quantizer(const uint8_t value) noexcept
    -> AtlasTileHeader & {
  VERIFY_V3CBITSTREAM(ath_type() != AthType::SKIP_TILE);
  m_ath_patch_size_x_info_quantizer = value;
  return *this;
}

auto AtlasTileHeader::ath_patch_size_y_info_quantizer(const uint8_t value) noexcept
    -> AtlasTileHeader & {
  VERIFY_V3CBITSTREAM(ath_type() != AthType::SKIP_TILE);
  m_ath_patch_size_y_info_quantizer = value;
  return *this;
}

auto operator<<(ostream &stream, const AtlasTileHeader &x) -> ostream & {
<<<<<<< HEAD
  if (x.m_ath_no_output_of_prior_atlas_frames_flag.has_value()) {
    stream << "ath_no_output_of_prior_atlas_frames_flag=" << boolalpha
           << x.ath_no_output_of_prior_atlas_frames_flag() << '\n';
  }
  stream << "ath_atlas_frame_parameter_set_id=" << int(x.ath_atlas_frame_parameter_set_id())
=======
  stream << "ath_atlas_frame_parameter_set_id=" << int{x.ath_atlas_frame_parameter_set_id()}
>>>>>>> 6f263fbe
         << '\n';
  stream << "ath_atlas_adaptation_parameter_set_id=" << int{x.m_ath_adaptation_parameter_set_id}
         << '\n';
  stream << "ath_id=" << int{x.ath_id()} << '\n';
  stream << "ath_type=" << x.ath_type() << '\n';
  if (x.m_ath_atlas_output_flag) {
    stream << "ath_atlas_output_flag=" << boolalpha << *x.m_ath_atlas_output_flag << '\n';
  }
<<<<<<< HEAD
  stream << "ath_atlas_frm_order_cnt_lsb=" << int(x.ath_atlas_frm_order_cnt_lsb()) << '\n';
  if (x.m_ath_ref_atlas_frame_list_asps_flag) {
    stream << "ath_ref_atlas_frame_list_asps_flag=" << boolalpha
           << *x.m_ath_ref_atlas_frame_list_asps_flag << '\n';
  }
  if (x.ath_type() != AthType::SKIP_TILE) {
    if (x.m_ath_pos_min_d_quantizer) {
      stream << "ath_pos_min_d_quantizer=" << int(*x.m_ath_pos_min_d_quantizer) << '\n';
      if (x.m_ath_pos_delta_max_d_quantizer) {
        stream << "ath_pos_delta_max_d_quantizer=" << int(*x.m_ath_pos_delta_max_d_quantizer)
               << '\n';
      }
    }
    if (x.m_ath_patch_size_x_info_quantizer || x.m_ath_patch_size_y_info_quantizer) {
      stream << "ath_patch_size_x_info_quantizer=" << int(x.ath_patch_size_x_info_quantizer())
             << '\n';
      stream << "ath_patch_size_y_info_quantizer=" << int(x.ath_patch_size_y_info_quantizer())
             << '\n';
    }
=======
  stream << "ath_atlas_frm_order_cnt_lsb=" << int{x.ath_atlas_frm_order_cnt_lsb()} << '\n';
  if (x.m_ath_ref_atlas_frame_list_sps_flag) {
    stream << "ath_ref_atlas_frame_list_sps_flag=" << boolalpha
           << *x.m_ath_ref_atlas_frame_list_sps_flag << '\n';
  }
  if (x.ath_type() != AthType::SKIP_TILE) {
    if (x.m_ath_pos_min_z_quantizer) {
      stream << "ath_pos_min_z_quantizer=" << int{*x.m_ath_pos_min_z_quantizer} << '\n';
      if (x.m_ath_pos_delta_max_z_quantizer) {
        stream << "ath_pos_delta_max_z_quantizer=" << int{*x.m_ath_pos_delta_max_z_quantizer}
               << '\n';
      }
    }
    stream << "ath_patch_size_x_info_quantizer=" << int{x.ath_patch_size_x_info_quantizer()}
           << '\n';
    stream << "ath_patch_size_y_info_quantizer=" << int{x.ath_patch_size_y_info_quantizer()}
           << '\n';
>>>>>>> 6f263fbe
  }
  return stream;
}

auto AtlasTileHeader::decodeFrom(InputBitstream &bitstream, const NalUnitHeader &nuh,
                                 const vector<AtlasSequenceParameterSetRBSP> &aspsV,
                                 const vector<AtlasFrameParameterSetRBSP> &afpsV)
    -> AtlasTileHeader {
  auto x = AtlasTileHeader{};

  if (NalUnitType::NAL_BLA_W_LP <= nuh.nal_unit_type() &&
      nuh.nal_unit_type() <= NalUnitType::NAL_RSV_IRAP_ACL_29) {
    x.ath_no_output_of_prior_atlas_frames_flag(bitstream.getFlag());
  }

  x.ath_atlas_frame_parameter_set_id(bitstream.getUExpGolomb<uint8_t>());
  VERIFY_V3CBITSTREAM(x.ath_atlas_frame_parameter_set_id() <= 63);
  const auto &afps = afpsById(afpsV, x.ath_atlas_frame_parameter_set_id());
  const auto &asps = aspsById(aspsV, afps.afps_atlas_sequence_parameter_set_id());

  x.ath_atlas_adaptation_parameter_set_id(bitstream.getUExpGolomb<uint8_t>());

  VERIFY_MIVBITSTREAM(afps.atlas_frame_tile_information().afti_single_tile_in_atlas_frame_flag());
  x.ath_id(0);

  x.ath_type(AthType(bitstream.getUExpGolomb<uint8_t>()));
  VERIFY_MIVBITSTREAM(x.ath_type() == AthType::I_TILE || x.ath_type() == AthType::SKIP_TILE);

  if (afps.afps_output_flag_present_flag()) {
    x.ath_atlas_output_flag(bitstream.getFlag());
  }

  x.ath_atlas_frm_order_cnt_lsb(
      bitstream.readBits<uint16_t>(asps.asps_log2_max_atlas_frame_order_cnt_lsb_minus4() + 4));

  if (asps.asps_num_ref_atlas_frame_lists_in_asps() > 0) {
    x.ath_ref_atlas_frame_list_asps_flag(bitstream.getFlag());
  }

  LIMITATION(x.ath_ref_atlas_frame_list_asps_flag());
  LIMITATION(asps.ref_list_struct(0).num_ref_entries() <= 1);

  if (x.ath_type() != AthType::SKIP_TILE) {
    if (asps.asps_normal_axis_limits_quantization_enabled_flag()) {
      x.ath_pos_min_d_quantizer(bitstream.readBits<uint8_t>(5));
      if (asps.asps_normal_axis_max_delta_value_enabled_flag()) {
        x.ath_pos_delta_max_d_quantizer(bitstream.readBits<uint8_t>(5));
      }
    }
    if (asps.asps_patch_size_quantizer_present_flag()) {
      x.ath_patch_size_x_info_quantizer(bitstream.readBits<uint8_t>(3));
      VERIFY_V3CBITSTREAM(x.ath_patch_size_x_info_quantizer() <=
                          asps.asps_log2_patch_packing_block_size());

      x.ath_patch_size_y_info_quantizer(bitstream.readBits<uint8_t>(3));
      VERIFY_V3CBITSTREAM(x.ath_patch_size_y_info_quantizer() <=
                          asps.asps_log2_patch_packing_block_size());
    }

    VERIFY_MIVBITSTREAM(!afps.afps_raw_3d_offset_bit_count_explicit_mode_flag());
  }

  bitstream.byteAlignment();

  return x;
}

void AtlasTileHeader::encodeTo(OutputBitstream &bitstream, const NalUnitHeader &nuh,
                               const vector<AtlasSequenceParameterSetRBSP> &aspsV,
                               const vector<AtlasFrameParameterSetRBSP> &afpsV) const {
  if (NalUnitType::NAL_BLA_W_LP <= nuh.nal_unit_type() &&
      nuh.nal_unit_type() <= NalUnitType::NAL_RSV_IRAP_ACL_29) {
    bitstream.putFlag(ath_no_output_of_prior_atlas_frames_flag());
  }

  VERIFY_V3CBITSTREAM(ath_atlas_frame_parameter_set_id() <= 63);
  bitstream.putUExpGolomb(ath_atlas_frame_parameter_set_id());

  const auto &afps = afpsById(afpsV, ath_atlas_frame_parameter_set_id());
  const auto &asps = aspsById(aspsV, afps.afps_atlas_sequence_parameter_set_id());

  bitstream.putUExpGolomb(ath_atlas_adaptation_parameter_set_id());

  VERIFY_MIVBITSTREAM(afps.atlas_frame_tile_information().afti_single_tile_in_atlas_frame_flag());
  VERIFY_V3CBITSTREAM(ath_id() == 0);

  VERIFY_MIVBITSTREAM(ath_type() == AthType::I_TILE || ath_type() == AthType::SKIP_TILE);
  bitstream.putUExpGolomb(ath_type());

  if (afps.afps_output_flag_present_flag()) {
    bitstream.putFlag(ath_atlas_output_flag());
  }

  bitstream.writeBits(ath_atlas_frm_order_cnt_lsb(),
                      asps.asps_log2_max_atlas_frame_order_cnt_lsb_minus4() + 4);

  LIMITATION(ath_ref_atlas_frame_list_asps_flag());
  LIMITATION(asps.ref_list_struct(0).num_ref_entries() <= 1);

  VERIFY_V3CBITSTREAM(asps.asps_num_ref_atlas_frame_lists_in_asps() > 0 ||
                      !ath_ref_atlas_frame_list_asps_flag());
  if (asps.asps_num_ref_atlas_frame_lists_in_asps() > 0) {
    bitstream.putFlag(ath_ref_atlas_frame_list_asps_flag());
  }

  if (ath_type() != AthType::SKIP_TILE) {
    if (asps.asps_normal_axis_limits_quantization_enabled_flag()) {
      bitstream.writeBits(ath_pos_min_d_quantizer(), 5);
      if (asps.asps_normal_axis_max_delta_value_enabled_flag()) {
        bitstream.writeBits(ath_pos_delta_max_d_quantizer(), 5);
      }
    }
    if (asps.asps_patch_size_quantizer_present_flag()) {
      VERIFY_V3CBITSTREAM(ath_patch_size_x_info_quantizer() <=
                          asps.asps_log2_patch_packing_block_size());
      bitstream.writeBits(ath_patch_size_x_info_quantizer(), 3);

      VERIFY_V3CBITSTREAM(ath_patch_size_y_info_quantizer() <=
                          asps.asps_log2_patch_packing_block_size());
      bitstream.writeBits(ath_patch_size_y_info_quantizer(), 3);
    }

    VERIFY_MIVBITSTREAM(!afps.afps_raw_3d_offset_bit_count_explicit_mode_flag());
  }

  bitstream.byteAlignment();
}

auto operator<<(ostream &stream, const SkipPatchDataUnit & /* x */) -> ostream & { return stream; }

auto PduMivExtension::pdu_depth_occ_threshold() const noexcept -> uint32_t {
  VERIFY_MIVBITSTREAM(m_pdu_depth_occ_threshold.has_value());
  return *m_pdu_depth_occ_threshold;
}

auto PduMivExtension::printTo(ostream &stream, unsigned tileId, size_t patchIdx) const
    -> ostream & {
  if (m_pdu_entity_id) {
    stream << "pdu_entity_id[ " << tileId << " ][ " << patchIdx << " ]=" << pdu_entity_id() << '\n';
  }
  if (m_pdu_depth_occ_threshold) {
    stream << "pdu_depth_occ_threshold[ " << tileId << " ][ " << patchIdx
           << " ]=" << pdu_depth_occ_threshold() << '\n';
  }
  return stream;
}

auto PduMivExtension::decodeFrom(InputBitstream &bitstream, const V3cParameterSet &vps,
                                 const AtlasSequenceParameterSetRBSP &asps) -> PduMivExtension {
  auto x = PduMivExtension{};

  if (vps.vps_miv_extension_present_flag()) {
    const auto &vme = vps.vps_miv_extension();
    if (vme.vme_max_entities_minus1() > 0) {
      x.pdu_entity_id(bitstream.getUVar<uint32_t>(vme.vme_max_entities_minus1() + uint64_t(1)));
    }
  }
  if (asps.asps_miv_extension_present_flag()) {
    const auto &asme = asps.asps_miv_extension();
    if (asme.asme_depth_occ_threshold_flag()) {
      x.pdu_depth_occ_threshold(
          bitstream.readBits<uint32_t>(asps.asps_geometry_2d_bit_depth_minus1() + 1));
    }
  }
  return x;
}

void PduMivExtension::encodeTo(OutputBitstream &bitstream, const V3cParameterSet &vps,
                               const AtlasSequenceParameterSetRBSP &asps) const {
  if (vps.vps_miv_extension_present_flag() &&
      vps.vps_miv_extension().vme_max_entities_minus1() > 0) {
    bitstream.putUVar(pdu_entity_id(),
                      vps.vps_miv_extension().vme_max_entities_minus1() + uint64_t(1));
  } else {
    VERIFY_MIVBITSTREAM(!m_pdu_entity_id.has_value());
  }
  if (asps.asps_miv_extension_present_flag() &&
      asps.asps_miv_extension().asme_depth_occ_threshold_flag()) {
    bitstream.writeBits(pdu_depth_occ_threshold(), asps.asps_geometry_2d_bit_depth_minus1() + 1);
  } else {
    VERIFY_MIVBITSTREAM(!m_pdu_depth_occ_threshold.has_value());
  }
}

auto PatchDataUnit::pdu_3d_range_d() const noexcept -> uint32_t {
  VERIFY_V3CBITSTREAM(m_pdu_3d_range_d.has_value());
  return *m_pdu_3d_range_d;
}

auto PatchDataUnit::pdu_miv_extension(const PduMivExtension &value) noexcept -> PatchDataUnit & {
  m_pdu_miv_extension = value;
  return *this;
}

auto PatchDataUnit::printTo(ostream &stream, unsigned tileId, size_t patchIdx) const -> ostream & {
  stream << "pdu_2d_pos_x[ " << tileId << " ][ " << patchIdx << " ]=" << pdu_2d_pos_x() << '\n';
  stream << "pdu_2d_pos_y[ " << tileId << " ][ " << patchIdx << " ]=" << pdu_2d_pos_y() << '\n';
  stream << "pdu_2d_size_x_minus1[ " << tileId << " ][ " << patchIdx
         << " ]=" << pdu_2d_size_x_minus1() << '\n';
  stream << "pdu_2d_size_y_minus1[ " << tileId << " ][ " << patchIdx
         << " ]=" << pdu_2d_size_y_minus1() << '\n';
  stream << "pdu_3d_offset_u[ " << tileId << " ][ " << patchIdx << " ]=" << pdu_3d_offset_u()
         << '\n';
  stream << "pdu_3d_offset_v[ " << tileId << " ][ " << patchIdx << " ]=" << pdu_3d_offset_v()
         << '\n';
  stream << "pdu_3d_offset_d[ " << tileId << " ][ " << patchIdx << " ]=" << pdu_3d_offset_d()
         << '\n';
  if (m_pdu_3d_range_d) {
    stream << "pdu_3d_range_d[ " << tileId << " ][ " << patchIdx << " ]=" << pdu_3d_range_d()
           << '\n';
  }
  stream << "pdu_projection_id[ " << tileId << " ][ " << patchIdx << " ]=" << pdu_projection_id()
         << '\n';
  stream << "pdu_orientation_index[ " << tileId << " ][ " << patchIdx
         << " ]=" << pdu_orientation_index() << '\n';
  if (m_pdu_miv_extension) {
    m_pdu_miv_extension->printTo(stream, tileId, patchIdx);
  }
  return stream;
}

auto PatchDataUnit::decodeFrom(InputBitstream &bitstream, const V3cParameterSet &vps,
                               const vector<AtlasSequenceParameterSetRBSP> &aspsV,
                               const vector<AtlasFrameParameterSetRBSP> &afpsV,
                               const AtlasTileHeader &ath) -> PatchDataUnit {
  auto x = PatchDataUnit{};

  const auto &afps = afpsById(afpsV, ath.ath_atlas_frame_parameter_set_id());
  const auto &asps = aspsById(aspsV, afps.afps_atlas_sequence_parameter_set_id());

  const auto pdu3dOffsetUVNumBits = asps.asps_geometry_3d_bit_depth_minus1() + 1U;
  const auto pdu3dOffsetDNumBits =
      asps.asps_geometry_3d_bit_depth_minus1() - ath.ath_pos_min_d_quantizer() + 1;
  const auto rangeDBitDepth = std::min(asps.asps_geometry_2d_bit_depth_minus1() + 1,
                                       asps.asps_geometry_3d_bit_depth_minus1() + 1);
  const auto pdu3dRangeDNumBits = rangeDBitDepth - ath.ath_pos_delta_max_d_quantizer();
  const auto pduProjectionIdNumBits = ceilLog2(asps.asps_max_number_projections_minus1() + 1ULL);
  const auto pduOrientationIndexNumBits = asps.asps_use_eight_orientations_flag() ? 3 : 1;

  x.pdu_2d_pos_x(bitstream.getUExpGolomb<uint32_t>());
  x.pdu_2d_pos_y(bitstream.getUExpGolomb<uint32_t>());
  x.pdu_2d_size_x_minus1(bitstream.getUExpGolomb<uint32_t>());
  x.pdu_2d_size_y_minus1(bitstream.getUExpGolomb<uint32_t>());
  x.pdu_3d_offset_u(bitstream.readBits<uint32_t>(pdu3dOffsetUVNumBits));
  x.pdu_3d_offset_v(bitstream.readBits<uint32_t>(pdu3dOffsetUVNumBits));

  VERIFY_V3CBITSTREAM(pdu3dOffsetDNumBits >= 0);
  x.pdu_3d_offset_d(bitstream.readBits<uint32_t>(pdu3dOffsetDNumBits));

  if (asps.asps_normal_axis_max_delta_value_enabled_flag()) {
    VERIFY_V3CBITSTREAM(pdu3dRangeDNumBits >= 0);
    x.pdu_3d_range_d(bitstream.readBits<uint32_t>(pdu3dRangeDNumBits));
  }

  x.pdu_projection_id(bitstream.readBits<uint16_t>(pduProjectionIdNumBits));
  x.pdu_orientation_index(bitstream.readBits<FlexiblePatchOrientation>(pduOrientationIndexNumBits));

  VERIFY_MIVBITSTREAM(!afps.afps_lod_mode_enabled_flag());
  VERIFY_MIVBITSTREAM(!asps.asps_plr_enabled_flag());

  if (asps.asps_miv_extension_present_flag()) {
    x.pdu_miv_extension(PduMivExtension::decodeFrom(bitstream, vps, asps));
  }
  return x;
}

void PatchDataUnit::encodeTo(OutputBitstream &bitstream, const V3cParameterSet &vps,
                             const vector<AtlasSequenceParameterSetRBSP> &aspsV,
                             const vector<AtlasFrameParameterSetRBSP> &afpsV,
                             const AtlasTileHeader &ath) const {
  const auto &afps = afpsById(afpsV, ath.ath_atlas_frame_parameter_set_id());
  const auto &asps = aspsById(aspsV, afps.afps_atlas_sequence_parameter_set_id());

  const auto pdu3dOffsetUVNumBits = asps.asps_geometry_3d_bit_depth_minus1() + 1U;
  const auto pdu3dOffsetDNumBits =
      asps.asps_geometry_3d_bit_depth_minus1() - ath.ath_pos_min_d_quantizer() + 1;
  const auto rangeDBitDepth = std::min(asps.asps_geometry_2d_bit_depth_minus1() + 1,
                                       asps.asps_geometry_3d_bit_depth_minus1() + 1);
  const auto pdu3dRangeDNumBits = rangeDBitDepth - ath.ath_pos_delta_max_d_quantizer();
  const auto pduProjectionIdNumBits = ceilLog2(asps.asps_max_number_projections_minus1() + 1ULL);
  const auto pduOrientationIndexNumBits = asps.asps_use_eight_orientations_flag() ? 3 : 1;

  bitstream.putUExpGolomb(pdu_2d_pos_x());
  bitstream.putUExpGolomb(pdu_2d_pos_y());
  bitstream.putUExpGolomb(pdu_2d_size_x_minus1());
  bitstream.putUExpGolomb(pdu_2d_size_y_minus1());
  bitstream.writeBits(pdu_3d_offset_u(), pdu3dOffsetUVNumBits);
  bitstream.writeBits(pdu_3d_offset_v(), pdu3dOffsetUVNumBits);

  VERIFY_V3CBITSTREAM(pdu3dOffsetDNumBits >= 0);
  bitstream.writeBits(pdu_3d_offset_d(), pdu3dOffsetDNumBits);

  if (asps.asps_normal_axis_max_delta_value_enabled_flag()) {
    VERIFY_V3CBITSTREAM(pdu3dRangeDNumBits >= 0);
    bitstream.writeBits(pdu_3d_range_d(), pdu3dRangeDNumBits);
  }

  bitstream.writeBits(pdu_projection_id(), pduProjectionIdNumBits);
  bitstream.writeBits(pdu_orientation_index(), pduOrientationIndexNumBits);

  VERIFY_MIVBITSTREAM(!afps.afps_lod_mode_enabled_flag());
  VERIFY_MIVBITSTREAM(!asps.asps_plr_enabled_flag());

  if (asps.asps_miv_extension_present_flag()) {
    pdu_miv_extension().encodeTo(bitstream, vps, asps);
  } else {
    VERIFY_V3CBITSTREAM(!m_pdu_miv_extension);
  }
}

auto PatchInformationData::skip_patch_data_unit() const noexcept -> const SkipPatchDataUnit & {
  VERIFY_V3CBITSTREAM(holds_alternative<SkipPatchDataUnit>(m_data));
  return *get_if<SkipPatchDataUnit>(&m_data);
}

auto PatchInformationData::patch_data_unit() const noexcept -> const PatchDataUnit & {
  VERIFY_V3CBITSTREAM(holds_alternative<PatchDataUnit>(m_data));
  return *get_if<PatchDataUnit>(&m_data);
}

auto PatchInformationData::printTo(ostream &stream, unsigned tileId, size_t patchIdx) const
    -> ostream & {
  visit(overload([&](const monostate & /* unused */) { stream << "[unknown]\n"; },
                 [&](const SkipPatchDataUnit &x) { stream << x; },
                 [&](const PatchDataUnit &x) { x.printTo(stream, tileId, patchIdx); }),
        m_data);
  return stream;
}

auto PatchInformationData::operator==(const PatchInformationData &other) const noexcept -> bool {
  return data() == other.data();
}

auto PatchInformationData::operator!=(const PatchInformationData &other) const noexcept -> bool {
  return !operator==(other);
}

auto PatchInformationData::decodeFrom(InputBitstream &bitstream, const V3cParameterSet &vps,
                                      const vector<AtlasSequenceParameterSetRBSP> &asps,
                                      const vector<AtlasFrameParameterSetRBSP> &afps,
                                      const AtlasTileHeader &ath, AtduPatchMode patchMode)
    -> PatchInformationData {
  if (ath.ath_type() == AthType::I_TILE) {
    VERIFY_V3CBITSTREAM(patchMode == AtduPatchMode::I_INTRA);
    return PatchInformationData{PatchDataUnit::decodeFrom(bitstream, vps, asps, afps, ath)};
  }
  if (ath.ath_type() == AthType::SKIP_TILE) {
    VERIFY_V3CBITSTREAM(patchMode == AtduPatchMode::P_SKIP);
    return PatchInformationData{SkipPatchDataUnit::decodeFrom(bitstream)};
  }
  V3CBITSTREAM_ERROR("Unknown or unsupported tile/patch mode combination");
}

void PatchInformationData::encodeTo(OutputBitstream &bitstream, const V3cParameterSet &vps,
                                    const vector<AtlasSequenceParameterSetRBSP> &asps,
                                    const vector<AtlasFrameParameterSetRBSP> &afps,
                                    const AtlasTileHeader &ath, AtduPatchMode patchMode) const {
  if (ath.ath_type() == AthType::I_TILE) {
    VERIFY_V3CBITSTREAM(patchMode == AtduPatchMode::I_INTRA);
    return patch_data_unit().encodeTo(bitstream, vps, asps, afps, ath);
  }
  if (ath.ath_type() == AthType::SKIP_TILE) {
    VERIFY_V3CBITSTREAM(patchMode == AtduPatchMode::P_SKIP);
    return skip_patch_data_unit().encodeTo(bitstream);
  }
  V3CBITSTREAM_ERROR("Unknown or unsupported tile/patch mode combination");
}

auto AtlasTileDataUnit::atduTotalNumberOfPatches() const noexcept -> size_t {
  return m_vector.size();
}

auto AtlasTileDataUnit::atdu_patch_mode(size_t p) const -> AtduPatchMode {
  VERIFY_V3CBITSTREAM(p < m_vector.size());
  return m_vector[p].first;
}

auto AtlasTileDataUnit::patch_information_data(size_t p) const -> const PatchInformationData & {
  VERIFY_V3CBITSTREAM(p < m_vector.size());
  return m_vector[p].second;
}

auto AtlasTileDataUnit::printTo(ostream &stream, const AtlasTileHeader &ath) const -> ostream & {
  visit([&](const auto p, const AtduPatchMode patch_mode,
            const PatchInformationData &patch_information_data) {
    stream << "atdu_patch_mode[ " << p << " ]=";
    MivBitstream::printTo(stream, patch_mode, ath.ath_type()) << '\n';
    patch_information_data.printTo(stream, ath.ath_id(), p);
  });
  return stream;
}

auto AtlasTileDataUnit::operator==(const AtlasTileDataUnit &other) const -> bool {
  return m_vector == other.m_vector;
}

auto AtlasTileDataUnit::operator!=(const AtlasTileDataUnit &other) const -> bool {
  return !operator==(other);
}

auto AtlasTileDataUnit::decodeFrom(InputBitstream &bitstream, const V3cParameterSet &vps,
                                   const vector<AtlasSequenceParameterSetRBSP> &asps,
                                   const vector<AtlasFrameParameterSetRBSP> &afps,
                                   const AtlasTileHeader &ath) -> AtlasTileDataUnit {
  VERIFY_MIVBITSTREAM(ath.ath_type() == AthType::I_TILE || ath.ath_type() == AthType::SKIP_TILE);

  if (ath.ath_type() == AthType::SKIP_TILE) {
    return {};
  }

  auto x = AtlasTileDataUnit::Vector{};
  auto patch_mode = bitstream.getUExpGolomb<AtduPatchMode>();

  while (patch_mode != AtduPatchMode::I_END) {
    x.emplace_back(patch_mode,
                   PatchInformationData::decodeFrom(bitstream, vps, asps, afps, ath, patch_mode));
    VERIFY_MIVBITSTREAM(patch_mode == AtduPatchMode::I_INTRA);
    patch_mode = bitstream.getUExpGolomb<AtduPatchMode>();
  }

  return AtlasTileDataUnit{x};
}

void AtlasTileDataUnit::encodeTo(OutputBitstream &bitstream, const V3cParameterSet &vps,
                                 const vector<AtlasSequenceParameterSetRBSP> &asps,
                                 const vector<AtlasFrameParameterSetRBSP> &afps,
                                 const AtlasTileHeader &ath) const {
  VERIFY_MIVBITSTREAM(ath.ath_type() == AthType::I_TILE || ath.ath_type() == AthType::SKIP_TILE);

  if (ath.ath_type() == AthType::I_TILE) {
    visit([&](const auto /* p */, const AtduPatchMode patch_mode,
              const PatchInformationData &patch_information_data) {
      bitstream.putUExpGolomb(patch_mode);
      patch_information_data.encodeTo(bitstream, vps, asps, afps, ath, patch_mode);
    });

    bitstream.putUExpGolomb(AtduPatchMode::I_END);
  }
}

auto operator<<(ostream &stream, const AtlasTileLayerRBSP &x) -> ostream & {
  stream << x.atlas_tile_header();
  x.atlas_tile_data_unit().printTo(stream, x.atlas_tile_header());
  return stream;
}

auto AtlasTileLayerRBSP::operator==(const AtlasTileLayerRBSP &other) const noexcept -> bool {
  return atlas_tile_header() == other.atlas_tile_header() &&
         atlas_tile_data_unit() == other.atlas_tile_data_unit();
}

auto AtlasTileLayerRBSP::operator!=(const AtlasTileLayerRBSP &other) const noexcept -> bool {
  return !operator==(other);
}

auto AtlasTileLayerRBSP::decodeFrom(istream &stream, 
                                    const V3cParameterSet &vps, const NalUnitHeader &nuh,
                                    const vector<AtlasSequenceParameterSetRBSP> &asps,
                                    const vector<AtlasFrameParameterSetRBSP> &afps)
    -> AtlasTileLayerRBSP {
  InputBitstream bitstream{stream};

  auto atl = AtlasTileLayerRBSP{};
  atl.atlas_tile_header() = AtlasTileHeader::decodeFrom(bitstream, nuh, asps, afps);
  atl.atlas_tile_data_unit() =
      AtlasTileDataUnit::decodeFrom(bitstream,  vps, asps, afps, atl.atlas_tile_header());
  bitstream.rbspTrailingBits();

  return atl;
}

void AtlasTileLayerRBSP::encodeTo(ostream &stream, 
                                  const V3cParameterSet &vps, const NalUnitHeader &nuh,
                                  const vector<AtlasSequenceParameterSetRBSP> &asps,
                                  const vector<AtlasFrameParameterSetRBSP> &afps) const {
  OutputBitstream bitstream{stream};

  atlas_tile_header().encodeTo(bitstream, nuh, asps, afps);
  atlas_tile_data_unit().encodeTo(bitstream,  vps, asps, afps, atlas_tile_header());
  bitstream.rbspTrailingBits();
}
} // namespace TMIV::MivBitstream<|MERGE_RESOLUTION|>--- conflicted
+++ resolved
@@ -156,15 +156,11 @@
 }
 
 auto operator<<(ostream &stream, const AtlasTileHeader &x) -> ostream & {
-<<<<<<< HEAD
   if (x.m_ath_no_output_of_prior_atlas_frames_flag.has_value()) {
     stream << "ath_no_output_of_prior_atlas_frames_flag=" << boolalpha
            << x.ath_no_output_of_prior_atlas_frames_flag() << '\n';
   }
-  stream << "ath_atlas_frame_parameter_set_id=" << int(x.ath_atlas_frame_parameter_set_id())
-=======
   stream << "ath_atlas_frame_parameter_set_id=" << int{x.ath_atlas_frame_parameter_set_id()}
->>>>>>> 6f263fbe
          << '\n';
   stream << "ath_atlas_adaptation_parameter_set_id=" << int{x.m_ath_adaptation_parameter_set_id}
          << '\n';
@@ -173,45 +169,25 @@
   if (x.m_ath_atlas_output_flag) {
     stream << "ath_atlas_output_flag=" << boolalpha << *x.m_ath_atlas_output_flag << '\n';
   }
-<<<<<<< HEAD
-  stream << "ath_atlas_frm_order_cnt_lsb=" << int(x.ath_atlas_frm_order_cnt_lsb()) << '\n';
+  stream << "ath_atlas_frm_order_cnt_lsb=" << int{x.ath_atlas_frm_order_cnt_lsb()} << '\n';
   if (x.m_ath_ref_atlas_frame_list_asps_flag) {
     stream << "ath_ref_atlas_frame_list_asps_flag=" << boolalpha
            << *x.m_ath_ref_atlas_frame_list_asps_flag << '\n';
   }
   if (x.ath_type() != AthType::SKIP_TILE) {
     if (x.m_ath_pos_min_d_quantizer) {
-      stream << "ath_pos_min_d_quantizer=" << int(*x.m_ath_pos_min_d_quantizer) << '\n';
+      stream << "ath_pos_min_d_quantizer=" << int{*x.m_ath_pos_min_d_quantizer} << '\n';
       if (x.m_ath_pos_delta_max_d_quantizer) {
-        stream << "ath_pos_delta_max_d_quantizer=" << int(*x.m_ath_pos_delta_max_d_quantizer)
+        stream << "ath_pos_delta_max_d_quantizer=" << int{*x.m_ath_pos_delta_max_d_quantizer}
                << '\n';
       }
     }
     if (x.m_ath_patch_size_x_info_quantizer || x.m_ath_patch_size_y_info_quantizer) {
-      stream << "ath_patch_size_x_info_quantizer=" << int(x.ath_patch_size_x_info_quantizer())
+      stream << "ath_patch_size_x_info_quantizer=" << int{x.ath_patch_size_x_info_quantizer()}
              << '\n';
-      stream << "ath_patch_size_y_info_quantizer=" << int(x.ath_patch_size_y_info_quantizer())
+      stream << "ath_patch_size_y_info_quantizer=" << int{x.ath_patch_size_y_info_quantizer()}
              << '\n';
     }
-=======
-  stream << "ath_atlas_frm_order_cnt_lsb=" << int{x.ath_atlas_frm_order_cnt_lsb()} << '\n';
-  if (x.m_ath_ref_atlas_frame_list_sps_flag) {
-    stream << "ath_ref_atlas_frame_list_sps_flag=" << boolalpha
-           << *x.m_ath_ref_atlas_frame_list_sps_flag << '\n';
-  }
-  if (x.ath_type() != AthType::SKIP_TILE) {
-    if (x.m_ath_pos_min_z_quantizer) {
-      stream << "ath_pos_min_z_quantizer=" << int{*x.m_ath_pos_min_z_quantizer} << '\n';
-      if (x.m_ath_pos_delta_max_z_quantizer) {
-        stream << "ath_pos_delta_max_z_quantizer=" << int{*x.m_ath_pos_delta_max_z_quantizer}
-               << '\n';
-      }
-    }
-    stream << "ath_patch_size_x_info_quantizer=" << int{x.ath_patch_size_x_info_quantizer()}
-           << '\n';
-    stream << "ath_patch_size_y_info_quantizer=" << int{x.ath_patch_size_y_info_quantizer()}
-           << '\n';
->>>>>>> 6f263fbe
   }
   return stream;
 }
