--- conflicted
+++ resolved
@@ -73,12 +73,7 @@
 
         // Index patch and view parameters
         const auto &patchParams = atlas.patchParamsList[patchId];
-<<<<<<< HEAD
-        const auto viewId = patchParams.pduViewId();
-=======
         const auto viewId = patchParams.pduViewIdx();
-        const auto &viewParams = frame.viewParamsList[viewId];
->>>>>>> 17344f0e
 
         // Test for occupancy
         if (atlas.occFrame.getPlane(0)(i, j)==0)
