﻿/* The copyright in this software is being made available under the BSD
 * License, included below. This software may be subject to other third party
 * and contributor rights, including patent rights, and no such rights are
 * granted under this license.
 *
 * Copyright (c) 2010-2019, ISO/IEC
 * All rights reserved.
 *
 * Redistribution and use in source and binary forms, with or without
 * modification, are permitted provided that the following conditions are met:
 *
 *  * Redistributions of source code must retain the above copyright notice,
 *    this list of conditions and the following disclaimer.
 *  * Redistributions in binary form must reproduce the above copyright notice,
 *    this list of conditions and the following disclaimer in the documentation
 *    and/or other materials provided with the distribution.
 *  * Neither the name of the ISO/IEC nor the names of its contributors may
 *    be used to endorse or promote products derived from this software without
 *    specific prior written permission.
 *
 * THIS SOFTWARE IS PROVIDED BY THE COPYRIGHT HOLDERS AND CONTRIBUTORS "AS IS"
 * AND ANY EXPRESS OR IMPLIED WARRANTIES, INCLUDING, BUT NOT LIMITED TO, THE
 * IMPLIED WARRANTIES OF MERCHANTABILITY AND FITNESS FOR A PARTICULAR PURPOSE
 * ARE DISCLAIMED. IN NO EVENT SHALL THE COPYRIGHT HOLDER OR CONTRIBUTORS
 * BE LIABLE FOR ANY DIRECT, INDIRECT, INCIDENTAL, SPECIAL, EXEMPLARY, OR
 * CONSEQUENTIAL DAMAGES (INCLUDING, BUT NOT LIMITED TO, PROCUREMENT OF
 * SUBSTITUTE GOODS OR SERVICES; LOSS OF USE, DATA, OR PROFITS; OR BUSINESS
 * INTERRUPTION) HOWEVER CAUSED AND ON ANY THEORY OF LIABILITY, WHETHER IN
 * CONTRACT, STRICT LIABILITY, OR TORT (INCLUDING NEGLIGENCE OR OTHERWISE)
 * ARISING IN ANY WAY OUT OF THE USE OF THIS SOFTWARE, EVEN IF ADVISED OF
 * THE POSSIBILITY OF SUCH DAMAGE.
 */

#include <TMIV/Renderer/GroupBasedRenderer.h>

#include <TMIV/Common/Common.h>
#include <TMIV/Common/Factory.h>

#include <cmath>
#include <iostream>

using namespace std;
using namespace TMIV::Common;
using namespace TMIV::Metadata;

namespace TMIV::Renderer {
constexpr auto neutralChroma = uint16_t(512);

GroupBasedRenderer::GroupBasedRenderer(const Json &rootNode, const Json &componentNode) {
  m_synthesizer =
      Factory<ISynthesizer>::getInstance().create("Synthesizer", rootNode, componentNode);
  m_inpainter = Factory<IInpainter>::getInstance().create("Inpainter", rootNode, componentNode);
  m_viewingSpaceController = Factory<IViewingSpaceController>::getInstance().create(
      "ViewingSpaceController", rootNode, componentNode);
}

auto GroupBasedRenderer::renderFrame(const MVD10Frame &atlases,
                                     const PatchIdMapList &patchIdMapList,
                                     const IvSequenceParams &ivSequenceParams,
                                     const IvAccessUnitParams &ivAccessUnitParams,
                                     const ViewParams &target) const -> Texture444Depth16Frame {
  if (ivSequenceParams.numGroups >= GroupIdMask{}.size()) {
    throw runtime_error("This decoder implementation is limited to a maximum number of groups");
  }

  // Determine group render order
  const auto groupIdPass = groupRenderOrder(ivSequenceParams, ivAccessUnitParams, target);

  // Render all passes
  auto viewportPass = vector<Texture444Depth16Frame>(ivSequenceParams.numGroups);
  auto groupIdMask = GroupIdMask{};
  for (size_t pass = 0; pass < ivSequenceParams.numGroups; ++pass) {
    groupIdMask.set(groupIdPass[pass]);
    viewportPass[pass] = renderPass(groupIdMask, atlases, patchIdMapList, ivSequenceParams,
                                    ivAccessUnitParams, target);
  }

  // Merge passes
  auto viewport = move(viewportPass.back());
  for (auto pass = ivSequenceParams.numGroups - 1; pass > 0; --pass) {
    inplaceMerge(viewport, viewportPass[pass - 1],
                 ivSequenceParams.depthLowQualityFlag ? MergeMode::lowPass : MergeMode::highPass);
  }

  // Inpainting
<<<<<<< HEAD
  if (ivSequenceParams.maxEntities > 1)
    fillNeutral(viewport);
  else
    m_inpainter->inplaceInpaint(viewport, target);
=======
  m_inpainter->inplaceInpaint(viewport, target);

  // fading to grey with respect to viewing space
  if (ivSequenceParams.viewingSpace)
    m_viewingSpaceController->inplaceFading(viewport, target, ivSequenceParams);

>>>>>>> 5f3ddb1a
  return viewport;
}

auto GroupBasedRenderer::groupRenderOrder(const Metadata::IvSequenceParams &ivSequenceParams,
                                          const Metadata::IvAccessUnitParams &ivAccessUnitParams,
                                          const Metadata::ViewParams &target)
    -> std::vector<unsigned> {
  auto groupPriorities = vector<Priority>();
  auto result = vector<unsigned>();

  // Build array of group priorities
  for (unsigned groupId = 0; groupId < ivSequenceParams.numGroups; ++groupId) {
    groupPriorities.push_back(groupPriority(groupId, ivSequenceParams, ivAccessUnitParams, target));
    result.push_back(groupId);
  }

  // Sort by priority
  sort(begin(result), end(result),
       [&](unsigned i, unsigned j) { return groupPriorities[i] < groupPriorities[j]; });

  // Return sort key
  return result;
}

auto GroupBasedRenderer::renderPass(GroupIdMask groupIdMask, const MVD10Frame &atlases,
                                    const PatchIdMapList &patchIdMapList,
                                    const IvSequenceParams &ivSequenceParams,
                                    const IvAccessUnitParams &ivAccessUnitParams,
                                    const ViewParams &target) const -> Texture444Depth16Frame {
  return m_synthesizer->renderFrame(atlases,
                                    filterPatchIdMapList(groupIdMask, patchIdMapList,
                                                         ivAccessUnitParams),
                                    ivSequenceParams, ivAccessUnitParams, target);
}

auto GroupBasedRenderer::filterPatchIdMapList(GroupIdMask groupIdMask,
                                              PatchIdMapList patchIdMapList,
                                              const IvAccessUnitParams &ivAccessUnitParams)
    -> PatchIdMapList {
  assert(ivAccessUnitParams.atlasParamsList);

  // No grouping, no filtering
  if (!ivAccessUnitParams.atlasParamsList->groupIds) {
    assert(groupIdMask == 1);
    return patchIdMapList;
  }

  // Filter out atlases that belong to a group that is not selected for this pass
  const auto &groupIds = *ivAccessUnitParams.atlasParamsList->groupIds;
  for (size_t atlasId = 0; atlasId < patchIdMapList.size(); ++atlasId) {
    if (!groupIdMask.test(groupIds[atlasId])) {
      fill(patchIdMapList[atlasId].getPlane(0).begin(), patchIdMapList[atlasId].getPlane(0).end(),
           unusedPatchId);
    }
  }

  return patchIdMapList;
}

auto GroupBasedRenderer::groupPriority(unsigned groupId, const IvSequenceParams &ivSequenceParams,
                                       const IvAccessUnitParams &ivAccessUnitParams,
                                       const ViewParams &target) -> Priority {
  // No grouping, no priority
  assert(ivAccessUnitParams.atlasParamsList);
  if (!ivAccessUnitParams.atlasParamsList->groupIds) {
    assert(groupId == 0);
    return {};
  }

  // Enumerate the views that occur in this group (in arbitrary order)
  vector<unsigned> viewIds;
  viewIds.reserve(ivSequenceParams.viewParamsList.size());
  const auto &groupIds = *ivAccessUnitParams.atlasParamsList->groupIds;
  for (const auto &patch : *ivAccessUnitParams.atlasParamsList) {
    if (groupId == groupIds[patch.atlasId] && !contains(viewIds, patch.viewId)) {
      viewIds.push_back(patch.viewId);
    }
  }

  // Do something in case there are no patches
  if (viewIds.empty()) {
    return {};
  }

  // Find the view with the highest priority (i.e. the view within the group that is closest to the
  // target view)
  const auto highest = *min_element(begin(viewIds), end(viewIds), [&](unsigned i, unsigned j) {
    return viewPriority(ivSequenceParams.viewParamsList[i], target) <
           viewPriority(ivSequenceParams.viewParamsList[j], target);
  });

  // Return that priority
  return viewPriority(ivSequenceParams.viewParamsList[highest], target);
}

auto GroupBasedRenderer::viewPriority(const ViewParams &source, const ViewParams &target)
    -> Priority {
  const auto distance = norm(source.position - target.position);

  // Compute angle between the camera and target in degree unit
  const auto yaw_target = target.rotation[0] * radperdeg;
  const auto yaw_source = source.rotation[0] * radperdeg;
  const auto pitch_target = target.rotation[1] * radperdeg;
  const auto pitch_source = source.rotation[1] * radperdeg;
  auto angle =
      degperrad * acos(sin(pitch_source) * sin(pitch_target) +
                       cos(pitch_source) * cos(pitch_target) * cos(yaw_source - yaw_target));

  // to assure angle is ranging from -180 to 180 degree
  if (angle > halfCycle) {
    angle -= fullCycle;
  }

  // Introduce angleWeight as a simple triangle function (with value of 1 when
  // angle is 0 & value of 0 when angle is 180)
  const auto angleWeight = (1.F - abs(angle) / halfCycle);

  return {distance, angleWeight};
}

namespace {
template <class InIt1, class InIt2, class InIt3, class InIt4, class OutIt, class Fn>
void transform4(InIt1 i1, InIt1 end1, InIt2 i2, InIt3 i3, InIt4 i4, OutIt dest, Fn Func) {
  for (; i1 != end1; ++i1, ++i2, ++i3, ++i4, ++dest) {
    *dest = Func(*i1, *i2, *i3, *i4);
  }
}
} // namespace

void GroupBasedRenderer::inplaceMerge(Texture444Depth16Frame &viewport,
                                      const Texture444Depth16Frame &viewportPass,
                                      MergeMode mergeMode) {
  transform(viewportPass.second.getPlane(0).begin(), // i's
            viewportPass.second.getPlane(0).end(),   //
            viewport.second.getPlane(0).begin(),     // j's
            viewport.second.getPlane(0).begin(),     // result
            [=](auto i, auto j) { return filterMergeDepth(i, j, mergeMode); });

  for (int d = 0; d < viewportPass.first.getNumberOfPlanes(); ++d) {
    transform4(viewportPass.first.getPlane(d).begin(),  // i's
               viewportPass.first.getPlane(d).end(),    //
               viewport.first.getPlane(d).begin(),      // j's
               viewportPass.second.getPlane(0).begin(), // id's
               viewport.second.getPlane(0).begin(),     // jd's
               viewport.first.getPlane(d).begin(),      // result
               [=](auto i, auto j, auto id, auto jd) {
                 return filterMergeTexture(i, j, id, jd, mergeMode);
               });
  }
}

auto GroupBasedRenderer::filterMergeDepth(uint16_t i, uint16_t j, MergeMode mergeMode) -> uint16_t {
  return filterMergeTexture(i, j, i, j, mergeMode);
}

auto GroupBasedRenderer::filterMergeTexture(uint16_t i, uint16_t j, uint16_t id, uint16_t jd,
                                            MergeMode mergeMode) -> uint16_t {
  if (i > 0) {
    if (id >= jd) { // Checking depth
      return i;
    }
    // Handle conflict
    switch (mergeMode) {
    case MergeMode::inpaint:
      return 0;
    case MergeMode::lowPass:
      return i;
    case MergeMode::highPass:
      return j;
    default:
      abort();
    }
  }
  return j;
}

auto GroupBasedRenderer::Priority::operator<(const Priority &other) const -> bool {
  // avoid 0 < 0 when angleWeight == other.angleWeight == 1
  if (angleWeight == other.angleWeight) {
    return distance < other.distance;
  }
  return distance * (1.F - angleWeight) < other.distance * (1.F - other.angleWeight);
}

void GroupBasedRenderer::fillNeutral(Texture444Depth16Frame &viewport) {
  vector<int> Indices(viewport.second.getPlane(0).size());
  std::iota(Indices.begin(), Indices.end(), 0);
  std::for_each(Indices.begin(), Indices.end(), [&](auto i) {
    if (viewport.second.getPlane(0)[i] == 0)
      for (int pIndex = 0; pIndex < viewport.first.getNumberOfPlanes(); pIndex++)
        viewport.first.getPlane(pIndex)[i] = neutralChroma;
  });
}

} // namespace TMIV::Renderer<|MERGE_RESOLUTION|>--- conflicted
+++ resolved
@@ -83,19 +83,15 @@
   }
 
   // Inpainting
-<<<<<<< HEAD
-  if (ivSequenceParams.maxEntities > 1)
-    fillNeutral(viewport);
-  else
-    m_inpainter->inplaceInpaint(viewport, target);
-=======
-  m_inpainter->inplaceInpaint(viewport, target);
+  if (ivSequenceParams.maxEntities == 1) {
+	m_inpainter->inplaceInpaint(viewport, target);
+  }
 
   // fading to grey with respect to viewing space
-  if (ivSequenceParams.viewingSpace)
+  if (ivSequenceParams.viewingSpace) {
     m_viewingSpaceController->inplaceFading(viewport, target, ivSequenceParams);
-
->>>>>>> 5f3ddb1a
+  }
+
   return viewport;
 }
 
