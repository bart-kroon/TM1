--- conflicted
+++ resolved
@@ -50,13 +50,8 @@
   virtual int getAlignment() = 0;
 
   virtual auto pack(const Common::SizeVector &atlasSize, const Common::MaskList &masks,
-<<<<<<< HEAD
                     const std::vector<bool> &isBasicView) -> MivBitstream::PatchParamsList = 0;
-  virtual void updateAggregatedEntityMasks(const Common::EntityMapList &entityMasks) = 0;
-=======
-                    const std::vector<bool> &isBasicView) -> Metadata::AtlasParamsVector = 0;
   virtual void updateAggregatedEntityMasks(const std::vector<Common::MaskList> &entityMasks) = 0;
->>>>>>> 1dfd8fd6
 };
 } // namespace TMIV::AtlasConstructor
 
