/* The copyright in this software is being made available under the BSD
 * License, included below. This software may be subject to other third party
 * and contributor rights, including patent rights, and no such rights are
 * granted under this license.
 *
 * Copyright (c) 2010-2020, ISO/IEC
 * All rights reserved.
 *
 * Redistribution and use in source and binary forms, with or without
 * modification, are permitted provided that the following conditions are met:
 *
 *  * Redistributions of source code must retain the above copyright notice,
 *    this list of conditions and the following disclaimer.
 *  * Redistributions in binary form must reproduce the above copyright notice,
 *    this list of conditions and the following disclaimer in the documentation
 *    and/or other materials provided with the distribution.
 *  * Neither the name of the ISO/IEC nor the names of its contributors may
 *    be used to endorse or promote products derived from this software without
 *    specific prior written permission.
 *
 * THIS SOFTWARE IS PROVIDED BY THE COPYRIGHT HOLDERS AND CONTRIBUTORS "AS IS"
 * AND ANY EXPRESS OR IMPLIED WARRANTIES, INCLUDING, BUT NOT LIMITED TO, THE
 * IMPLIED WARRANTIES OF MERCHANTABILITY AND FITNESS FOR A PARTICULAR PURPOSE
 * ARE DISCLAIMED. IN NO EVENT SHALL THE COPYRIGHT HOLDER OR CONTRIBUTORS
 * BE LIABLE FOR ANY DIRECT, INDIRECT, INCIDENTAL, SPECIAL, EXEMPLARY, OR
 * CONSEQUENTIAL DAMAGES (INCLUDING, BUT NOT LIMITED TO, PROCUREMENT OF
 * SUBSTITUTE GOODS OR SERVICES; LOSS OF USE, DATA, OR PROFITS; OR BUSINESS
 * INTERRUPTION) HOWEVER CAUSED AND ON ANY THEORY OF LIABILITY, WHETHER IN
 * CONTRACT, STRICT LIABILITY, OR TORT (INCLUDING NEGLIGENCE OR OTHERWISE)
 * ARISING IN ANY WAY OUT OF THE USE OF THIS SOFTWARE, EVEN IF ADVISED OF
 * THE POSSIBILITY OF SUCH DAMAGE.
 */

#include <TMIV/Encoder/MivEncoder.h>

#include <TMIV/MivBitstream/verify.h>

#include <sstream>

using namespace std;
using namespace TMIV::Common;

namespace TMIV::Encoder {
MivEncoder::MivEncoder(std::ostream &stream) : m_stream{stream} {
  m_ssvh.encodeTo(m_stream);
  m_stream.flush();
}

void MivEncoder::writeAccessUnit(const EncoderParams &params) {
  m_params = params;

  if (m_irap) {
    writeV3cUnit(VuhUnitType::V3C_VPS, 0, m_params.vps);
    m_log2MaxFrmOrderCntLsbMinus4 = m_params.aaps.aaps_log2_max_atlas_frame_order_cnt_lsb_minus4();
  }

  m_frmOrderCntLsb = m_params.atlas.front().ath.ath_atlas_frm_order_cnt_lsb();
  VERIFY_MIVBITSTREAM(m_frmOrderCntLsb < maxFrmOrderCntLsb());

  if (m_irap || m_viewParamsList != params.viewParamsList) {
    writeV3cUnit(VuhUnitType::V3C_CAD, 0, commonAtlasSubBitstream());
    m_viewParamsList = params.viewParamsList;
  }

<<<<<<< HEAD
  for (uint8_t vai = 0; vai <= m_params.vps.vps_atlas_count_minus1(); ++vai) {
=======
  for (uint8_t vai = 0; vai <= m_ivs.vps.vps_atlas_count_minus1(); ++vai) {
    // Clause 7.4.5.3.2 of V-PCC DIS d85 [N19329]: AXPS regardless of atlas ID (and temporal ID)
    // share the same value space for AXPS ID
    auto &aau = m_ivau.atlas[vai];
    aau.asps.asps_atlas_sequence_parameter_set_id(vai);
    aau.afps.afps_atlas_frame_parameter_set_id(vai);
    aau.afps.afps_atlas_sequence_parameter_set_id(vai);
    aau.ath.ath_atlas_frame_parameter_set_id(vai);

>>>>>>> 725ca957
    writeV3cUnit(VuhUnitType::V3C_AD, vai, atlasSubBitstream(vai));
  }

  m_irap = false;
}

namespace {
const auto nuhAaps = NalUnitHeader{NalUnitType::NAL_AAPS, 0, 1};
const auto nuhAsps = NalUnitHeader{NalUnitType::NAL_ASPS, 0, 1};
const auto nuhAfps = NalUnitHeader{NalUnitType::NAL_AFPS, 0, 1};
const auto nuhIdr = NalUnitHeader{NalUnitType::NAL_IDR_N_LP, 0, 1};
const auto nuhCra = NalUnitHeader{NalUnitType::NAL_CRA, 0, 1};
const auto nuhCaf = NalUnitHeader{NalUnitType::NAL_CAF, 0, 1};
} // namespace

auto MivEncoder::commonAtlasSubBitstream() -> AtlasSubBitstream {
  auto asb = AtlasSubBitstream{m_ssnh};

  if (m_irap) {
    writeNalUnit(asb, nuhAaps, m_params.aaps);
  }

  writeNalUnit(asb, nuhCaf, commonAtlasFrame(), m_params.vps, maxFrmOrderCntLsb());
  return asb;
}

auto MivEncoder::commonAtlasFrame() const -> CommonAtlasFrameRBSP {
  auto caf = CommonAtlasFrameRBSP{};

  const auto mode = mvpUpdateMode();
  caf.caf_atlas_adaptation_parameter_set_id(0)
      .caf_frm_order_cnt_lsb(m_frmOrderCntLsb)
      .caf_miv_view_params_list_update_mode(mode);

  if (mode == MvpUpdateMode::VPL_INITLIST) {
    caf.miv_view_params_list() = mivViewParamsList();
  } else {
    if (mode == MvpUpdateMode::VPL_UPD_EXT || mode == MvpUpdateMode::VPL_ALL) {
      caf.miv_view_params_update_extrinsics() = mivViewParamsUpdateExtrinsics();
    }
    if (mode == MvpUpdateMode::VPL_UPD_INT || mode == MvpUpdateMode::VPL_ALL) {
      caf.miv_view_params_update_intrinsics() = mivViewParamsUpdateIntrinsics();
    }
    if (mode == MvpUpdateMode::VPL_UPD_DQ || mode == MvpUpdateMode::VPL_ALL) {
      caf.miv_view_params_update_depth_quantization() = mivViewParamsUpdateDepthQuantization();
    }
  }
  return caf;
}

auto MivEncoder::mvpUpdateMode() const -> MvpUpdateMode {
  if (m_irap) {
    return MvpUpdateMode::VPL_INITLIST;
  }
  auto updExt = false;
  auto updInt = false;
  auto updDq = false;
  VERIFY_MIVBITSTREAM(m_viewParamsList.size() == m_params.viewParamsList.size());
  for (size_t i = 0; i < m_viewParamsList.size(); ++i) {
    updExt = updExt || m_viewParamsList[i].ce != m_params.viewParamsList[i].ce;
    updInt = updInt || m_viewParamsList[i].ci != m_params.viewParamsList[i].ci;
    updDq = updDq || m_viewParamsList[i].dq != m_params.viewParamsList[i].dq;
  }
  if (int(updExt) + int(updInt) + int(updDq) > 1) {
    return MvpUpdateMode::VPL_ALL;
  }
  if (updExt) {
    return MvpUpdateMode::VPL_UPD_EXT;
  }
  if (updInt) {
    return MvpUpdateMode::VPL_UPD_INT;
  }
  if (updDq) {
    return MvpUpdateMode::VPL_UPD_DQ;
  }
  MIVBITSTREAM_ERROR("It is not possible to have a CAF that does not update view parameters.");
}

auto MivEncoder::mivViewParamsList() const -> MivViewParamsList {
  auto mvpl = MivViewParamsList{};
  auto &vpl = m_params.viewParamsList;

  assert(!vpl.empty());
  mvpl.mvp_num_views_minus1(uint16_t(vpl.size() - 1));
  mvpl.mvp_intrinsic_params_equal_flag(
      all_of(vpl.begin(), vpl.end(), [&](const auto &x) { return x.ci == vpl.front().ci; }));
  mvpl.mvp_depth_quantization_params_equal_flag(
      all_of(vpl.begin(), vpl.end(), [&](const auto &x) { return x.dq == vpl.front().dq; }));
  mvpl.mvp_pruning_graph_params_present_flag(vpl.front().pp.has_value());

  for (uint16_t i = 0; i <= mvpl.mvp_num_views_minus1(); ++i) {
    const auto &vp = vpl[i];
    mvpl.camera_extrinsics(i) = vp.ce;

    if (i == 0 || !mvpl.mvp_intrinsic_params_equal_flag()) {
      mvpl.camera_intrinsics(i) = vp.ci;
    }
    if (i == 0 || !mvpl.mvp_depth_quantization_params_equal_flag()) {
      mvpl.depth_quantization(i) = vp.dq;
    }
    assert(vp.pp.has_value() == mvpl.mvp_pruning_graph_params_present_flag());
    if (vp.pp.has_value()) {
      mvpl.pruning_parent(i) = *vp.pp;
    }
  }

  mvpl.mvp_num_views_minus1(uint16_t(m_params.viewParamsList.size() - 1));
  for (uint8_t a = 0; a <= m_params.vps.vps_atlas_count_minus1(); ++a) {
    for (uint16_t v = 0; v <= mvpl.mvp_num_views_minus1(); ++v) {
      mvpl.mvp_view_enabled_in_atlas_flag(a, v, true);
      mvpl.mvp_view_complete_in_atlas_flag(a, v, m_params.viewParamsList[v].isBasicView);
    }
  }
  mvpl.mvp_explicit_view_id_flag(true);
  for (uint16_t v = 0; v <= mvpl.mvp_num_views_minus1(); ++v) {
    mvpl.mvp_view_id(v, v);
  }

  return mvpl;
}

auto MivEncoder::mivViewParamsUpdateExtrinsics() const -> MivViewParamsUpdateExtrinsics {
  auto mvpue = MivViewParamsUpdateExtrinsics{};
  auto viewIdx = vector<uint16_t>{};
  for (size_t v = 0; v < m_viewParamsList.size(); ++v) {
    if (m_viewParamsList[v].ce != m_params.viewParamsList[v].ce) {
      viewIdx.push_back(uint16_t(v));
    }
  }
  VERIFY_MIVBITSTREAM(!viewIdx.empty());
  mvpue.mvpue_num_view_updates_minus1(uint16_t(viewIdx.size() - 1));
  for (uint16_t i = 0; i <= mvpue.mvpue_num_view_updates_minus1(); ++i) {
    mvpue.mvpue_view_idx(i, viewIdx[i]);
    mvpue.camera_extrinsics(i) = m_params.viewParamsList[viewIdx[i]].ce;
  }
  return mvpue;
}

auto MivEncoder::mivViewParamsUpdateIntrinsics() const -> MivViewParamsUpdateIntrinsics {
  auto mvpui = MivViewParamsUpdateIntrinsics{};
  auto viewIdx = vector<uint16_t>{};
  for (size_t v = 0; v < m_viewParamsList.size(); ++v) {
    if (m_viewParamsList[v].ci != m_params.viewParamsList[v].ci) {
      viewIdx.push_back(uint16_t(v));
    }
  }
  VERIFY_MIVBITSTREAM(!viewIdx.empty());
  mvpui.mvpui_num_view_updates_minus1(uint16_t(viewIdx.size() - 1));
  for (uint16_t i = 0; i <= mvpui.mvpui_num_view_updates_minus1(); ++i) {
    mvpui.mvpui_view_idx(i, viewIdx[i]);
    mvpui.camera_intrinsics(i) = m_params.viewParamsList[viewIdx[i]].ci;
  }
  return mvpui;
}

auto MivEncoder::mivViewParamsUpdateDepthQuantization() const
    -> MivViewParamsUpdateDepthQuantization {
  auto mvpudq = MivViewParamsUpdateDepthQuantization{};
  auto viewIdx = vector<uint16_t>{};
  for (size_t v = 0; v < m_viewParamsList.size(); ++v) {
    if (m_viewParamsList[v].dq != m_params.viewParamsList[v].dq) {
      viewIdx.push_back(uint16_t(v));
    }
  }
  VERIFY_MIVBITSTREAM(!viewIdx.empty());
  mvpudq.mvpudq_num_view_updates_minus1(uint16_t(viewIdx.size() - 1));
  for (uint16_t i = 0; i <= mvpudq.mvpudq_num_view_updates_minus1(); ++i) {
    mvpudq.mvpudq_view_idx(i, viewIdx[i]);
    mvpudq.depth_quantization(i) = m_params.viewParamsList[viewIdx[i]].dq;
  }
  return mvpudq;
}

auto MivEncoder::atlasSubBitstream(std::uint8_t vai) -> AtlasSubBitstream {
  auto asb = AtlasSubBitstream{m_ssnh};

  auto vuh = V3cUnitHeader{VuhUnitType::V3C_AD};
  vuh.vuh_atlas_id(vai);

  const auto &aau = m_params.atlas[vai];

  if (m_irap) {
    VERIFY_MIVBITSTREAM(m_log2MaxFrmOrderCntLsbMinus4 ==
                        aau.asps.asps_log2_max_atlas_frame_order_cnt_lsb_minus4());
    writeNalUnit(asb, nuhAsps, aau.asps, vuh, m_params.vps);
    writeNalUnit(asb, nuhAfps, aau.afps, vector<AtlasSequenceParameterSetRBSP>{aau.asps});
  }

  const auto aspsV = vector<AtlasSequenceParameterSetRBSP>{aau.asps};
  const auto afpsV = vector<AtlasFrameParameterSetRBSP>{aau.afps};
  writeNalUnit(asb, m_irap ? nuhIdr : nuhCra, atlasTileGroupLayer(vai), vuh, m_params.vps, aspsV,
               afpsV);

  return asb;
}

auto MivEncoder::atlasTileGroupLayer(std::uint8_t vai) const -> AtlasTileLayerRBSP {
  auto patchData = AtlasTileDataUnit::Vector{};
  patchData.reserve(m_params.patchParamsList.size());

  const auto &aau = m_params.atlas[vai];

  const auto k = aau.asps.asps_log2_patch_packing_block_size();

  for (const auto &pp : m_params.patchParamsList) {
    if (pp.vuhAtlasId == vai) {
      auto pdu = PatchDataUnit{};

      VERIFY_MIVBITSTREAM(0 <= pp.pdu2dPos().x() && pp.pdu2dPos().x() <= UINT16_MAX);
      VERIFY_MIVBITSTREAM(0 <= pp.pdu2dPos().y() && pp.pdu2dPos().y() <= UINT16_MAX);
      VERIFY_MIVBITSTREAM(pp.pdu2dPos().x() % (1 << k) == 0);
      VERIFY_MIVBITSTREAM(pp.pdu2dPos().y() % (1 << k) == 0);
      pdu.pdu_2d_pos_x(uint16_t(pp.pdu2dPos().x()) >> k);
      pdu.pdu_2d_pos_y(uint16_t(pp.pdu2dPos().y()) >> k);

      VERIFY_MIVBITSTREAM(0 < pp.pdu2dSize().x() && pp.pdu2dSize().x() <= UINT16_MAX + 1);
      VERIFY_MIVBITSTREAM(0 < pp.pdu2dSize().y() && pp.pdu2dSize().y() <= UINT16_MAX + 1);
      VERIFY_MIVBITSTREAM(pp.pdu2dSize().x() % (1 << k) == 0);
      VERIFY_MIVBITSTREAM(pp.pdu2dSize().y() % (1 << k) == 0);
      pdu.pdu_2d_size_x_minus1(uint16_t(pp.pdu2dSize().x() - 1) >> k);
      pdu.pdu_2d_size_y_minus1(uint16_t(pp.pdu2dSize().y() - 1) >> k);

      pdu.pdu_view_pos_x(pp.pduViewPos().x());
      pdu.pdu_view_pos_y(pp.pduViewPos().y());

      VERIFY_MIVBITSTREAM(pp.pduDepthStart() % (1 << aau.ath.ath_pos_min_z_quantizer()) == 0);
      pdu.pdu_depth_start(pp.pduDepthStart() >> aau.ath.ath_pos_min_z_quantizer());

      if (pp.pduDepthEnd()) {
        const auto ath_pos_delta_max_z_quantizer = aau.ath.ath_pos_delta_max_z_quantizer();
        VERIFY_MIVBITSTREAM(*pp.pduDepthEnd() % (1 << ath_pos_delta_max_z_quantizer) == 0);
        pdu.pdu_depth_end(*pp.pduDepthEnd() >> ath_pos_delta_max_z_quantizer);
      }

      pdu.pdu_orientation_index(pp.pduOrientationIndex());
      pdu.pdu_projection_id(pp.pduViewId());

      if (pp.pduEntityId()) {
        pdu.pdu_miv_extension().pdu_entity_id(*pp.pduEntityId());
      }
      if (pp.pduDepthOccMapThreshold()) {
        pdu.pdu_miv_extension().pdu_depth_occ_threshold(*pp.pduDepthOccMapThreshold());
      }
      patchData.emplace_back(AtduPatchMode::I_INTRA, pdu);
    }
  }

  return AtlasTileLayerRBSP{aau.ath, AtlasTileDataUnit{patchData}};
}

template <typename Payload>
void MivEncoder::writeV3cUnit(VuhUnitType vut, uint8_t vai, Payload &&payload) {
  auto vuh = V3cUnitHeader{vut};
  if (vai != 0) {
    vuh.vuh_atlas_id(vai);
  }
  const auto vu = V3cUnit{vuh, forward<Payload>(payload)};

  ostringstream substream;
  vu.encodeTo(substream);

  const auto ssvu = SampleStreamV3cUnit{substream.str()};
  ssvu.encodeTo(m_stream, m_ssvh);
}

template <typename Payload, typename... Args>
void MivEncoder::writeNalUnit(AtlasSubBitstream &asb, NalUnitHeader nuh, Payload &&payload,
                              Args &&... args) {
  ostringstream substream1;
  payload.encodeTo(substream1, forward<Args>(args)...);
  asb.nal_units().emplace_back(nuh, substream1.str());
}
} // namespace TMIV::Encoder<|MERGE_RESOLUTION|>--- conflicted
+++ resolved
@@ -62,19 +62,15 @@
     m_viewParamsList = params.viewParamsList;
   }
 
-<<<<<<< HEAD
   for (uint8_t vai = 0; vai <= m_params.vps.vps_atlas_count_minus1(); ++vai) {
-=======
-  for (uint8_t vai = 0; vai <= m_ivs.vps.vps_atlas_count_minus1(); ++vai) {
     // Clause 7.4.5.3.2 of V-PCC DIS d85 [N19329]: AXPS regardless of atlas ID (and temporal ID)
     // share the same value space for AXPS ID
-    auto &aau = m_ivau.atlas[vai];
+    auto &aau = m_params.atlas[vai];
     aau.asps.asps_atlas_sequence_parameter_set_id(vai);
     aau.afps.afps_atlas_frame_parameter_set_id(vai);
     aau.afps.afps_atlas_sequence_parameter_set_id(vai);
     aau.ath.ath_atlas_frame_parameter_set_id(vai);
 
->>>>>>> 725ca957
     writeV3cUnit(VuhUnitType::V3C_AD, vai, atlasSubBitstream(vai));
   }
 
