/* The copyright in this software is being made available under the BSD
 * License, included below. This software may be subject to other third party
 * and contributor rights, including patent rights, and no such rights are
 * granted under this license.
 *
 * Copyright (c) 2010-2020, ISO/IEC
 * All rights reserved.
 *
 * Redistribution and use in source and binary forms, with or without
 * modification, are permitted provided that the following conditions are met:
 *
 *  * Redistributions of source code must retain the above copyright notice,
 *    this list of conditions and the following disclaimer.
 *  * Redistributions in binary form must reproduce the above copyright notice,
 *    this list of conditions and the following disclaimer in the documentation
 *    and/or other materials provided with the distribution.
 *  * Neither the name of the ISO/IEC nor the names of its contributors may
 *    be used to endorse or promote products derived from this software without
 *    specific prior written permission.
 *
 * THIS SOFTWARE IS PROVIDED BY THE COPYRIGHT HOLDERS AND CONTRIBUTORS "AS IS"
 * AND ANY EXPRESS OR IMPLIED WARRANTIES, INCLUDING, BUT NOT LIMITED TO, THE
 * IMPLIED WARRANTIES OF MERCHANTABILITY AND FITNESS FOR A PARTICULAR PURPOSE
 * ARE DISCLAIMED. IN NO EVENT SHALL THE COPYRIGHT HOLDER OR CONTRIBUTORS
 * BE LIABLE FOR ANY DIRECT, INDIRECT, INCIDENTAL, SPECIAL, EXEMPLARY, OR
 * CONSEQUENTIAL DAMAGES (INCLUDING, BUT NOT LIMITED TO, PROCUREMENT OF
 * SUBSTITUTE GOODS OR SERVICES; LOSS OF USE, DATA, OR PROFITS; OR BUSINESS
 * INTERRUPTION) HOWEVER CAUSED AND ON ANY THEORY OF LIABILITY, WHETHER IN
 * CONTRACT, STRICT LIABILITY, OR TORT (INCLUDING NEGLIGENCE OR OTHERWISE)
 * ARISING IN ANY WAY OUT OF THE USE OF THIS SOFTWARE, EVEN IF ADVISED OF
 * THE POSSIBILITY OF SUCH DAMAGE.
 */

#include <TMIV/Encoder/MivEncoder.h>

#include <TMIV/MivBitstream/verify.h>

#include <sstream>

namespace TMIV::Encoder {
MivEncoder::MivEncoder(std::ostream &stream) : m_stream{stream} {
  m_ssvh.encodeTo(m_stream);
  m_stream.flush();
}

void MivEncoder::writeAccessUnit(const MivBitstream::EncoderParams &params) {
  m_params = params;

  if (m_irap) {
    m_params.vps.profile_tier_level().ptl_max_decodes_idc(ptlMaxDecodesIdc());
<<<<<<< HEAD
    writeV3cUnit(MivBitstream::VuhUnitType::V3C_VPS, 0, m_params.vps);
=======
    writeV3cUnit(VuhUnitType::V3C_VPS, {}, m_params.vps);
>>>>>>> 13f27f50
    m_log2MaxFrmOrderCntLsbMinus4 = m_params.aaps.aaps_log2_max_atlas_frame_order_cnt_lsb_minus4();
  }

  m_frmOrderCntLsb = m_params.atlas.front().ath.ath_atlas_frm_order_cnt_lsb();
  VERIFY_MIVBITSTREAM(m_frmOrderCntLsb < maxFrmOrderCntLsb());

  if (m_irap || m_viewParamsList != params.viewParamsList) {
<<<<<<< HEAD
    writeV3cUnit(MivBitstream::VuhUnitType::V3C_CAD, 0, commonAtlasSubBitstream());
=======
    writeV3cUnit(VuhUnitType::V3C_CAD, {}, commonAtlasSubBitstream());
>>>>>>> 13f27f50
    m_viewParamsList = params.viewParamsList;
  }

  for (size_t k = 0; k <= m_params.vps.vps_atlas_count_minus1(); ++k) {
    // Clause 7.4.5.3.2 of V-PCC DIS d85 [N19329]: AXPS regardless of atlas ID (and temporal ID)
    // share the same value space for AXPS ID
    auto &aau = m_params.atlas[k];
    aau.asps.asps_atlas_sequence_parameter_set_id(uint8_t(k));
    aau.afps.afps_atlas_frame_parameter_set_id(uint8_t(k));
    aau.afps.afps_atlas_sequence_parameter_set_id(uint8_t(k));
    aau.ath.ath_atlas_frame_parameter_set_id(uint8_t(k));

<<<<<<< HEAD
    writeV3cUnit(MivBitstream::VuhUnitType::V3C_AD, vai, atlasSubBitstream(vai));
=======
    writeV3cUnit(VuhUnitType::V3C_AD, m_params.vps.vps_atlas_id(k), atlasSubBitstream(k));
>>>>>>> 13f27f50
  }

  m_irap = false;
}

auto MivEncoder::ptlMaxDecodesIdc() const -> MivBitstream::PtlMaxDecodesIdc {
  auto numDecodes = 0;
  for (uint8_t k = 0; k < m_params.vps.vps_atlas_count_minus1() + 1; ++k) {
    const auto j = m_params.vps.vps_atlas_id(k);
    numDecodes += m_params.vps.vps_auxiliary_video_present_flag(j);
    numDecodes += m_params.vps.vps_occupancy_video_present_flag(j);
    numDecodes += m_params.vps.vps_geometry_video_present_flag(j) *
                  (m_params.vps.vps_map_count_minus1(j) + 1);
    if (m_params.vps.vps_attribute_video_present_flag(j)) {
      numDecodes += m_params.vps.attribute_information(j).ai_attribute_count() *
                    (m_params.vps.vps_map_count_minus1(j) + 1);
    }
  }
  if (numDecodes <= 1) {
    return MivBitstream::PtlMaxDecodesIdc::max_1;
  }
  if (numDecodes <= 2) {
    return MivBitstream::PtlMaxDecodesIdc::max_2;
  }
  if (numDecodes <= 3) {
    return MivBitstream::PtlMaxDecodesIdc::max_3;
  }
  if (numDecodes <= 4) {
    return MivBitstream::PtlMaxDecodesIdc::max_4;
  }
  if (numDecodes <= 6) {
    return MivBitstream::PtlMaxDecodesIdc::max_6;
  }
  if (numDecodes <= 12) {
    return MivBitstream::PtlMaxDecodesIdc::max_12;
  }
  if (numDecodes <= 16) {
    return MivBitstream::PtlMaxDecodesIdc::max_16;
  }
  if (numDecodes <= 24) {
    return MivBitstream::PtlMaxDecodesIdc::max_24;
  }
  if (numDecodes <= 24) {
    return MivBitstream::PtlMaxDecodesIdc::max_24;
  }
  if (numDecodes <= 32) {
    return MivBitstream::PtlMaxDecodesIdc::max_32;
  }
  return MivBitstream::PtlMaxDecodesIdc::unconstrained;
}

namespace {
const auto nuhAaps = MivBitstream::NalUnitHeader{MivBitstream::NalUnitType::NAL_AAPS, 0, 1};
const auto nuhAsps = MivBitstream::NalUnitHeader{MivBitstream::NalUnitType::NAL_ASPS, 0, 1};
const auto nuhAfps = MivBitstream::NalUnitHeader{MivBitstream::NalUnitType::NAL_AFPS, 0, 1};
const auto nuhIdr = MivBitstream::NalUnitHeader{MivBitstream::NalUnitType::NAL_IDR_N_LP, 0, 1};
const auto nuhCra = MivBitstream::NalUnitHeader{MivBitstream::NalUnitType::NAL_CRA, 0, 1};
const auto nuhCaf = MivBitstream::NalUnitHeader{MivBitstream::NalUnitType::NAL_CAF, 0, 1};
} // namespace

auto MivEncoder::commonAtlasSubBitstream() -> MivBitstream::AtlasSubBitstream {
  auto asb = MivBitstream::AtlasSubBitstream{m_ssnh};

  if (m_irap) {
    writeNalUnit(asb, nuhAaps, m_params.aaps);
  }

  writeNalUnit(asb, nuhCaf, commonAtlasFrame(), m_params.vps, maxFrmOrderCntLsb());
  return asb;
}

auto MivEncoder::commonAtlasFrame() const -> MivBitstream::CommonAtlasFrameRBSP {
  auto caf = MivBitstream::CommonAtlasFrameRBSP{};

  const auto mode = mvpUpdateMode();
  caf.caf_atlas_adaptation_parameter_set_id(0)
      .caf_frm_order_cnt_lsb(m_frmOrderCntLsb)
      .caf_miv_view_params_list_update_mode(mode);

  if (mode == MivBitstream::MvpUpdateMode::VPL_INITLIST) {
    caf.miv_view_params_list() = mivViewParamsList();
  } else {
    if (mode == MivBitstream::MvpUpdateMode::VPL_UPD_EXT ||
        mode == MivBitstream::MvpUpdateMode::VPL_ALL) {
      caf.miv_view_params_update_extrinsics() = mivViewParamsUpdateExtrinsics();
    }
    if (mode == MivBitstream::MvpUpdateMode::VPL_UPD_INT ||
        mode == MivBitstream::MvpUpdateMode::VPL_ALL) {
      caf.miv_view_params_update_intrinsics() = mivViewParamsUpdateIntrinsics();
    }
    if (mode == MivBitstream::MvpUpdateMode::VPL_UPD_DQ ||
        mode == MivBitstream::MvpUpdateMode::VPL_ALL) {
      caf.miv_view_params_update_depth_quantization() = mivViewParamsUpdateDepthQuantization();
    }
  }
  return caf;
}

auto MivEncoder::mvpUpdateMode() const -> MivBitstream::MvpUpdateMode {
  if (m_irap) {
    return MivBitstream::MvpUpdateMode::VPL_INITLIST;
  }
  auto updExt = false;
  auto updInt = false;
  auto updDq = false;
  VERIFY_MIVBITSTREAM(m_viewParamsList.size() == m_params.viewParamsList.size());
  for (size_t i = 0; i < m_viewParamsList.size(); ++i) {
    updExt = updExt || m_viewParamsList[i].ce != m_params.viewParamsList[i].ce;
    updInt = updInt || m_viewParamsList[i].ci != m_params.viewParamsList[i].ci;
    updDq = updDq || m_viewParamsList[i].dq != m_params.viewParamsList[i].dq;
  }
<<<<<<< HEAD
  if (int(updExt) + int(updInt) + int(updDq) > 1) {
    return MivBitstream::MvpUpdateMode::VPL_ALL;
=======
  if (int{updExt} + int{updInt} + int{updDq} > 1) {
    return MvpUpdateMode::VPL_ALL;
>>>>>>> 13f27f50
  }
  if (updExt) {
    return MivBitstream::MvpUpdateMode::VPL_UPD_EXT;
  }
  if (updInt) {
    return MivBitstream::MvpUpdateMode::VPL_UPD_INT;
  }
  if (updDq) {
    return MivBitstream::MvpUpdateMode::VPL_UPD_DQ;
  }
  MIVBITSTREAM_ERROR("It is not possible to have a CAF that does not update view parameters.");
}

auto MivEncoder::mivViewParamsList() const -> MivBitstream::MivViewParamsList {
  auto mvpl = MivBitstream::MivViewParamsList{};
  auto &vpl = m_params.viewParamsList;

  assert(!vpl.empty());
  mvpl.mvp_num_views_minus1(uint16_t(vpl.size() - 1));
  mvpl.mvp_intrinsic_params_equal_flag(
      std::all_of(vpl.begin(), vpl.end(), [&](const auto &x) { return x.ci == vpl.front().ci; }));
  mvpl.mvp_depth_quantization_params_equal_flag(
      std::all_of(vpl.begin(), vpl.end(), [&](const auto &x) { return x.dq == vpl.front().dq; }));
  mvpl.mvp_pruning_graph_params_present_flag(vpl.front().pp.has_value());

  for (uint16_t i = 0; i <= mvpl.mvp_num_views_minus1(); ++i) {
    const auto &vp = vpl[i];
    mvpl.camera_extrinsics(i) = vp.ce;

    if (i == 0 || !mvpl.mvp_intrinsic_params_equal_flag()) {
      mvpl.camera_intrinsics(i) = vp.ci;
    }
    if (i == 0 || !mvpl.mvp_depth_quantization_params_equal_flag()) {
      mvpl.depth_quantization(i) = vp.dq;
    }
    assert(vp.pp.has_value() == mvpl.mvp_pruning_graph_params_present_flag());
    if (vp.pp.has_value()) {
      mvpl.pruning_parent(i) = *vp.pp;
    }
  }

  mvpl.mvp_num_views_minus1(uint16_t(m_params.viewParamsList.size() - 1));
  for (uint8_t a = 0; a <= m_params.vps.vps_atlas_count_minus1(); ++a) {
    for (uint16_t v = 0; v <= mvpl.mvp_num_views_minus1(); ++v) {
      mvpl.mvp_view_enabled_in_atlas_flag(a, v, true);
      mvpl.mvp_view_complete_in_atlas_flag(a, v, m_params.viewParamsList[v].isBasicView);
    }
  }
  mvpl.mvp_explicit_view_id_flag(true);
  for (uint16_t v = 0; v <= mvpl.mvp_num_views_minus1(); ++v) {
    mvpl.mvp_view_id(v, v);
  }

  return mvpl;
}

auto MivEncoder::mivViewParamsUpdateExtrinsics() const
    -> MivBitstream::MivViewParamsUpdateExtrinsics {
  auto mvpue = MivBitstream::MivViewParamsUpdateExtrinsics{};
  auto viewIdx = std::vector<uint16_t>{};
  for (size_t v = 0; v < m_viewParamsList.size(); ++v) {
    if (m_viewParamsList[v].ce != m_params.viewParamsList[v].ce) {
      viewIdx.push_back(uint16_t(v));
    }
  }
  VERIFY_MIVBITSTREAM(!viewIdx.empty());
  mvpue.mvpue_num_view_updates_minus1(uint16_t(viewIdx.size() - 1));
  for (uint16_t i = 0; i <= mvpue.mvpue_num_view_updates_minus1(); ++i) {
    mvpue.mvpue_view_idx(i, viewIdx[i]);
    mvpue.camera_extrinsics(i) = m_params.viewParamsList[viewIdx[i]].ce;
  }
  return mvpue;
}

auto MivEncoder::mivViewParamsUpdateIntrinsics() const
    -> MivBitstream::MivViewParamsUpdateIntrinsics {
  auto mvpui = MivBitstream::MivViewParamsUpdateIntrinsics{};
  auto viewIdx = std::vector<uint16_t>{};
  for (size_t v = 0; v < m_viewParamsList.size(); ++v) {
    if (m_viewParamsList[v].ci != m_params.viewParamsList[v].ci) {
      viewIdx.push_back(uint16_t(v));
    }
  }
  VERIFY_MIVBITSTREAM(!viewIdx.empty());
  mvpui.mvpui_num_view_updates_minus1(uint16_t(viewIdx.size() - 1));
  for (uint16_t i = 0; i <= mvpui.mvpui_num_view_updates_minus1(); ++i) {
    mvpui.mvpui_view_idx(i, viewIdx[i]);
    mvpui.camera_intrinsics(i) = m_params.viewParamsList[viewIdx[i]].ci;
  }
  return mvpui;
}

auto MivEncoder::mivViewParamsUpdateDepthQuantization() const
    -> MivBitstream::MivViewParamsUpdateDepthQuantization {
  auto mvpudq = MivBitstream::MivViewParamsUpdateDepthQuantization{};
  auto viewIdx = std::vector<uint16_t>{};
  for (size_t v = 0; v < m_viewParamsList.size(); ++v) {
    if (m_viewParamsList[v].dq != m_params.viewParamsList[v].dq) {
      viewIdx.push_back(uint16_t(v));
    }
  }
  VERIFY_MIVBITSTREAM(!viewIdx.empty());
  mvpudq.mvpudq_num_view_updates_minus1(uint16_t(viewIdx.size() - 1));
  for (uint16_t i = 0; i <= mvpudq.mvpudq_num_view_updates_minus1(); ++i) {
    mvpudq.mvpudq_view_idx(i, viewIdx[i]);
    mvpudq.depth_quantization(i) = m_params.viewParamsList[viewIdx[i]].dq;
  }
  return mvpudq;
}

<<<<<<< HEAD
auto MivEncoder::atlasSubBitstream(std::uint8_t vai) -> MivBitstream::AtlasSubBitstream {
  auto asb = MivBitstream::AtlasSubBitstream{m_ssnh};

  auto vuh = MivBitstream::V3cUnitHeader{MivBitstream::VuhUnitType::V3C_AD};
  vuh.vuh_atlas_id(vai);
=======
auto MivEncoder::atlasSubBitstream(size_t k) -> AtlasSubBitstream {
  auto asb = AtlasSubBitstream{m_ssnh};

  auto vuh = V3cUnitHeader{VuhUnitType::V3C_AD};
  vuh.vuh_atlas_id(m_params.vps.vps_atlas_id(k));
>>>>>>> 13f27f50

  const auto &aau = m_params.atlas[k];

  if (m_irap) {
    VERIFY_MIVBITSTREAM(m_log2MaxFrmOrderCntLsbMinus4 ==
                        aau.asps.asps_log2_max_atlas_frame_order_cnt_lsb_minus4());
    writeNalUnit(asb, nuhAsps, aau.asps, vuh, m_params.vps);
    writeNalUnit(asb, nuhAfps, aau.afps,
                 std::vector<MivBitstream::AtlasSequenceParameterSetRBSP>{aau.asps});
  }

<<<<<<< HEAD
  const auto aspsV = std::vector<MivBitstream::AtlasSequenceParameterSetRBSP>{aau.asps};
  const auto afpsV = std::vector<MivBitstream::AtlasFrameParameterSetRBSP>{aau.afps};
  writeNalUnit(asb, m_irap ? nuhIdr : nuhCra, atlasTileGroupLayer(vai), vuh, m_params.vps, aspsV,
               afpsV);
=======
  const auto aspsV = vector<AtlasSequenceParameterSetRBSP>{aau.asps};
  const auto afpsV = vector<AtlasFrameParameterSetRBSP>{aau.afps};
  const auto nuh = m_irap ? nuhIdr : nuhCra;
  writeNalUnit(asb, nuh, atlasTileLayer(k), m_params.vps, nuh, aspsV, afpsV);
>>>>>>> 13f27f50

  return asb;
}

<<<<<<< HEAD
auto MivEncoder::atlasTileGroupLayer(std::uint8_t vai) const -> MivBitstream::AtlasTileLayerRBSP {
  auto patchData = MivBitstream::AtlasTileDataUnit::Vector{};
=======
auto MivEncoder::atlasTileLayer(size_t k) const -> AtlasTileLayerRBSP {
  auto patchData = AtlasTileDataUnit::Vector{};
>>>>>>> 13f27f50
  patchData.reserve(m_params.patchParamsList.size());

  const auto &aau = m_params.atlas[k];
  const auto atlasId = m_params.vps.vps_atlas_id(k);
  const auto patchPackingBlockSize = 1U << aau.asps.asps_log2_patch_packing_block_size();
  const auto offsetDQuantizer = 1U << aau.ath.ath_pos_min_d_quantizer();
  const auto rangeDQuantizer = 1U << aau.ath.ath_pos_delta_max_d_quantizer();
  const auto patchSizeXQuantizer = aau.asps.asps_patch_size_quantizer_present_flag()
                                       ? 1U << aau.ath.ath_patch_size_x_info_quantizer()
                                       : patchPackingBlockSize;
  const auto patchSizeYQuantizer = aau.asps.asps_patch_size_quantizer_present_flag()
                                       ? 1U << aau.ath.ath_patch_size_y_info_quantizer()
                                       : patchPackingBlockSize;

  for (const auto &pp : m_params.patchParamsList) {
<<<<<<< HEAD
    if (pp.vuhAtlasId == vai) {
      auto pdu = MivBitstream::PatchDataUnit{};
=======
    if (pp.atlasId == atlasId) {
      auto pdu = PatchDataUnit{};
>>>>>>> 13f27f50

      VERIFY_MIVBITSTREAM(pp.atlasPatch2dPosX() % patchPackingBlockSize == 0);
      VERIFY_MIVBITSTREAM(pp.atlasPatch2dPosY() % patchPackingBlockSize == 0);
      pdu.pdu_2d_pos_x(pp.atlasPatch2dPosX() / patchPackingBlockSize);
      pdu.pdu_2d_pos_y(pp.atlasPatch2dPosY() / patchPackingBlockSize);

      pdu.pdu_3d_offset_u(pp.atlasPatch3dOffsetU());
      pdu.pdu_3d_offset_v(pp.atlasPatch3dOffsetV());

      VERIFY_MIVBITSTREAM(pp.atlasPatch3dOffsetD() % offsetDQuantizer == 0);
      pdu.pdu_3d_offset_d(pp.atlasPatch3dOffsetD() / offsetDQuantizer);

      if (aau.asps.asps_normal_axis_max_delta_value_enabled_flag()) {
        VERIFY_MIVBITSTREAM((pp.atlasPatch3dRangeD() + 1) % rangeDQuantizer == 0);
        pdu.pdu_3d_range_d(pp.atlasPatch3dRangeD() / rangeDQuantizer + 1);
      }

      pdu.pdu_projection_id(pp.atlasPatchProjectionId());
      pdu.pdu_orientation_index(pp.atlasPatchOrientationIndex());

      VERIFY_MIVBITSTREAM(pp.atlasPatch2dSizeX() % patchSizeXQuantizer == 0);
      VERIFY_MIVBITSTREAM(pp.atlasPatch2dSizeY() % patchSizeYQuantizer == 0);
      pdu.pdu_2d_size_x_minus1(pp.atlasPatch2dSizeX() / patchSizeXQuantizer - 1);
      pdu.pdu_2d_size_y_minus1(pp.atlasPatch2dSizeY() / patchSizeYQuantizer - 1);

      if (pp.atlasPatchEntityId()) {
        pdu.pdu_miv_extension().pdu_entity_id(*pp.atlasPatchEntityId());
      }
      if (pp.atlasPatchDepthOccMapThreshold()) {
        pdu.pdu_miv_extension().pdu_depth_occ_threshold(*pp.atlasPatchDepthOccMapThreshold());
      }
      patchData.emplace_back(MivBitstream::AtduPatchMode::I_INTRA, pdu);
    }
  }

  auto x = MivBitstream::AtlasTileLayerRBSP{};
  x.atlas_tile_header() = aau.ath;
  x.atlas_tile_data_unit() = MivBitstream::AtlasTileDataUnit{patchData};
  return x;
}

template <typename Payload>
<<<<<<< HEAD
void MivEncoder::writeV3cUnit(MivBitstream::VuhUnitType vut, uint8_t vai, Payload &&payload) {
  auto vuh = MivBitstream::V3cUnitHeader{vut};
  if (vai != 0) {
    vuh.vuh_atlas_id(vai);
=======
void MivEncoder::writeV3cUnit(VuhUnitType vut, AtlasId atlasId, Payload &&payload) {
  auto vuh = V3cUnitHeader{vut};
  if (vut != VuhUnitType::V3C_VPS && vut != VuhUnitType::V3C_CAD) {
    vuh.vuh_atlas_id(atlasId);
>>>>>>> 13f27f50
  }
  const auto vu = MivBitstream::V3cUnit{vuh, std::forward<Payload>(payload)};

  std::ostringstream substream;
  vu.encodeTo(substream);

  const auto ssvu = MivBitstream::SampleStreamV3cUnit{substream.str()};
  ssvu.encodeTo(m_stream, m_ssvh);
}

template <typename Payload, typename... Args>
void MivEncoder::writeNalUnit(MivBitstream::AtlasSubBitstream &asb, MivBitstream::NalUnitHeader nuh,
                              Payload &&payload, Args &&... args) {
  std::ostringstream substream1;
  payload.encodeTo(substream1, std::forward<Args>(args)...);
  asb.nal_units().emplace_back(nuh, substream1.str());
}
} // namespace TMIV::Encoder<|MERGE_RESOLUTION|>--- conflicted
+++ resolved
@@ -48,11 +48,7 @@
 
   if (m_irap) {
     m_params.vps.profile_tier_level().ptl_max_decodes_idc(ptlMaxDecodesIdc());
-<<<<<<< HEAD
-    writeV3cUnit(MivBitstream::VuhUnitType::V3C_VPS, 0, m_params.vps);
-=======
-    writeV3cUnit(VuhUnitType::V3C_VPS, {}, m_params.vps);
->>>>>>> 13f27f50
+    writeV3cUnit(MivBitstream::VuhUnitType::V3C_VPS, {}, m_params.vps);
     m_log2MaxFrmOrderCntLsbMinus4 = m_params.aaps.aaps_log2_max_atlas_frame_order_cnt_lsb_minus4();
   }
 
@@ -60,11 +56,7 @@
   VERIFY_MIVBITSTREAM(m_frmOrderCntLsb < maxFrmOrderCntLsb());
 
   if (m_irap || m_viewParamsList != params.viewParamsList) {
-<<<<<<< HEAD
-    writeV3cUnit(MivBitstream::VuhUnitType::V3C_CAD, 0, commonAtlasSubBitstream());
-=======
-    writeV3cUnit(VuhUnitType::V3C_CAD, {}, commonAtlasSubBitstream());
->>>>>>> 13f27f50
+    writeV3cUnit(MivBitstream::VuhUnitType::V3C_CAD, {}, commonAtlasSubBitstream());
     m_viewParamsList = params.viewParamsList;
   }
 
@@ -77,11 +69,8 @@
     aau.afps.afps_atlas_sequence_parameter_set_id(uint8_t(k));
     aau.ath.ath_atlas_frame_parameter_set_id(uint8_t(k));
 
-<<<<<<< HEAD
-    writeV3cUnit(MivBitstream::VuhUnitType::V3C_AD, vai, atlasSubBitstream(vai));
-=======
-    writeV3cUnit(VuhUnitType::V3C_AD, m_params.vps.vps_atlas_id(k), atlasSubBitstream(k));
->>>>>>> 13f27f50
+    writeV3cUnit(MivBitstream::VuhUnitType::V3C_AD, m_params.vps.vps_atlas_id(k),
+                 atlasSubBitstream(k));
   }
 
   m_irap = false;
@@ -193,13 +182,8 @@
     updInt = updInt || m_viewParamsList[i].ci != m_params.viewParamsList[i].ci;
     updDq = updDq || m_viewParamsList[i].dq != m_params.viewParamsList[i].dq;
   }
-<<<<<<< HEAD
-  if (int(updExt) + int(updInt) + int(updDq) > 1) {
+  if (int{updExt} + int{updInt} + int{updDq} > 1) {
     return MivBitstream::MvpUpdateMode::VPL_ALL;
-=======
-  if (int{updExt} + int{updInt} + int{updDq} > 1) {
-    return MvpUpdateMode::VPL_ALL;
->>>>>>> 13f27f50
   }
   if (updExt) {
     return MivBitstream::MvpUpdateMode::VPL_UPD_EXT;
@@ -310,19 +294,11 @@
   return mvpudq;
 }
 
-<<<<<<< HEAD
-auto MivEncoder::atlasSubBitstream(std::uint8_t vai) -> MivBitstream::AtlasSubBitstream {
+auto MivEncoder::atlasSubBitstream(size_t k) -> MivBitstream::AtlasSubBitstream {
   auto asb = MivBitstream::AtlasSubBitstream{m_ssnh};
 
   auto vuh = MivBitstream::V3cUnitHeader{MivBitstream::VuhUnitType::V3C_AD};
-  vuh.vuh_atlas_id(vai);
-=======
-auto MivEncoder::atlasSubBitstream(size_t k) -> AtlasSubBitstream {
-  auto asb = AtlasSubBitstream{m_ssnh};
-
-  auto vuh = V3cUnitHeader{VuhUnitType::V3C_AD};
   vuh.vuh_atlas_id(m_params.vps.vps_atlas_id(k));
->>>>>>> 13f27f50
 
   const auto &aau = m_params.atlas[k];
 
@@ -334,28 +310,16 @@
                  std::vector<MivBitstream::AtlasSequenceParameterSetRBSP>{aau.asps});
   }
 
-<<<<<<< HEAD
   const auto aspsV = std::vector<MivBitstream::AtlasSequenceParameterSetRBSP>{aau.asps};
   const auto afpsV = std::vector<MivBitstream::AtlasFrameParameterSetRBSP>{aau.afps};
-  writeNalUnit(asb, m_irap ? nuhIdr : nuhCra, atlasTileGroupLayer(vai), vuh, m_params.vps, aspsV,
-               afpsV);
-=======
-  const auto aspsV = vector<AtlasSequenceParameterSetRBSP>{aau.asps};
-  const auto afpsV = vector<AtlasFrameParameterSetRBSP>{aau.afps};
   const auto nuh = m_irap ? nuhIdr : nuhCra;
   writeNalUnit(asb, nuh, atlasTileLayer(k), m_params.vps, nuh, aspsV, afpsV);
->>>>>>> 13f27f50
 
   return asb;
 }
 
-<<<<<<< HEAD
-auto MivEncoder::atlasTileGroupLayer(std::uint8_t vai) const -> MivBitstream::AtlasTileLayerRBSP {
+auto MivEncoder::atlasTileLayer(size_t k) const -> MivBitstream::AtlasTileLayerRBSP {
   auto patchData = MivBitstream::AtlasTileDataUnit::Vector{};
-=======
-auto MivEncoder::atlasTileLayer(size_t k) const -> AtlasTileLayerRBSP {
-  auto patchData = AtlasTileDataUnit::Vector{};
->>>>>>> 13f27f50
   patchData.reserve(m_params.patchParamsList.size());
 
   const auto &aau = m_params.atlas[k];
@@ -371,13 +335,8 @@
                                        : patchPackingBlockSize;
 
   for (const auto &pp : m_params.patchParamsList) {
-<<<<<<< HEAD
-    if (pp.vuhAtlasId == vai) {
+    if (pp.atlasId == atlasId) {
       auto pdu = MivBitstream::PatchDataUnit{};
-=======
-    if (pp.atlasId == atlasId) {
-      auto pdu = PatchDataUnit{};
->>>>>>> 13f27f50
 
       VERIFY_MIVBITSTREAM(pp.atlasPatch2dPosX() % patchPackingBlockSize == 0);
       VERIFY_MIVBITSTREAM(pp.atlasPatch2dPosY() % patchPackingBlockSize == 0);
@@ -420,17 +379,11 @@
 }
 
 template <typename Payload>
-<<<<<<< HEAD
-void MivEncoder::writeV3cUnit(MivBitstream::VuhUnitType vut, uint8_t vai, Payload &&payload) {
+void MivEncoder::writeV3cUnit(MivBitstream::VuhUnitType vut, MivBitstream::AtlasId atlasId,
+                              Payload &&payload) {
   auto vuh = MivBitstream::V3cUnitHeader{vut};
-  if (vai != 0) {
-    vuh.vuh_atlas_id(vai);
-=======
-void MivEncoder::writeV3cUnit(VuhUnitType vut, AtlasId atlasId, Payload &&payload) {
-  auto vuh = V3cUnitHeader{vut};
-  if (vut != VuhUnitType::V3C_VPS && vut != VuhUnitType::V3C_CAD) {
+  if (vut != MivBitstream::VuhUnitType::V3C_VPS && vut != MivBitstream::VuhUnitType::V3C_CAD) {
     vuh.vuh_atlas_id(atlasId);
->>>>>>> 13f27f50
   }
   const auto vu = MivBitstream::V3cUnit{vuh, std::forward<Payload>(payload)};
 
