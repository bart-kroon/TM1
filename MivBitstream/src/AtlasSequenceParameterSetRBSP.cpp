--- conflicted
+++ resolved
@@ -312,15 +312,9 @@
          << '\n';
   stream << "asps_frame_width=" << x.asps_frame_width() << '\n';
   stream << "asps_frame_height=" << x.asps_frame_height() << '\n';
-<<<<<<< HEAD
-  stream << "asps_geometry_3d_bit_depth_minus1=" << int(x.asps_geometry_3d_bit_depth_minus1())
-         << '\n';
-  stream << "asps_geometry_2d_bit_depth_minus1=" << int(x.asps_geometry_2d_bit_depth_minus1())
-=======
   stream << "asps_geometry_3d_bit_depth_minus1=" << int{x.asps_geometry_3d_bit_depth_minus1()}
          << '\n';
   stream << "asps_geometry_2d_bit_depth_minus1=" << int{x.asps_geometry_2d_bit_depth_minus1()}
->>>>>>> e2dbe934
          << '\n';
   stream << "asps_log2_max_atlas_frame_order_cnt_lsb_minus4="
          << int{x.asps_log2_max_atlas_frame_order_cnt_lsb_minus4()} << '\n';
@@ -351,11 +345,7 @@
          << '\n';
   stream << "asps_patch_size_quantizer_present_flag=" << boolalpha
          << x.asps_patch_size_quantizer_present_flag() << '\n';
-<<<<<<< HEAD
-  stream << "asps_map_count_minus1=" << int(x.asps_map_count_minus1()) << '\n';
-=======
   stream << "asps_map_count_minus1=" << int{x.asps_map_count_minus1()} << '\n';
->>>>>>> e2dbe934
   stream << "asps_pixel_deinterleaving_enabled_flag=" << boolalpha
          << x.asps_pixel_deinterleaving_enabled_flag() << '\n';
   stream << "asps_raw_patch_enabled_flag=" << boolalpha << x.asps_raw_patch_enabled_flag() << '\n';
@@ -369,11 +359,7 @@
            << x.asps_vpcc_extension_present_flag() << '\n';
     stream << "asps_miv_extension_present_flag=" << boolalpha << x.asps_miv_extension_present_flag()
            << '\n';
-<<<<<<< HEAD
-    stream << "asps_extension_6bits=" << int(x.asps_extension_6bits()) << '\n';
-=======
     stream << "asps_extension_6bits=" << int{x.asps_extension_6bits()} << '\n';
->>>>>>> e2dbe934
   }
   if (x.asps_vpcc_extension_present_flag()) {
     stream << x.asps_vpcc_extension();
