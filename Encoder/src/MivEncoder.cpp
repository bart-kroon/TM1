/* The copyright in this software is being made available under the BSD
 * License, included below. This software may be subject to other third party
 * and contributor rights, including patent rights, and no such rights are
 * granted under this license.
 *
 * Copyright (c) 2010-2020, ISO/IEC
 * All rights reserved.
 *
 * Redistribution and use in source and binary forms, with or without
 * modification, are permitted provided that the following conditions are met:
 *
 *  * Redistributions of source code must retain the above copyright notice,
 *    this list of conditions and the following disclaimer.
 *  * Redistributions in binary form must reproduce the above copyright notice,
 *    this list of conditions and the following disclaimer in the documentation
 *    and/or other materials provided with the distribution.
 *  * Neither the name of the ISO/IEC nor the names of its contributors may
 *    be used to endorse or promote products derived from this software without
 *    specific prior written permission.
 *
 * THIS SOFTWARE IS PROVIDED BY THE COPYRIGHT HOLDERS AND CONTRIBUTORS "AS IS"
 * AND ANY EXPRESS OR IMPLIED WARRANTIES, INCLUDING, BUT NOT LIMITED TO, THE
 * IMPLIED WARRANTIES OF MERCHANTABILITY AND FITNESS FOR A PARTICULAR PURPOSE
 * ARE DISCLAIMED. IN NO EVENT SHALL THE COPYRIGHT HOLDER OR CONTRIBUTORS
 * BE LIABLE FOR ANY DIRECT, INDIRECT, INCIDENTAL, SPECIAL, EXEMPLARY, OR
 * CONSEQUENTIAL DAMAGES (INCLUDING, BUT NOT LIMITED TO, PROCUREMENT OF
 * SUBSTITUTE GOODS OR SERVICES; LOSS OF USE, DATA, OR PROFITS; OR BUSINESS
 * INTERRUPTION) HOWEVER CAUSED AND ON ANY THEORY OF LIABILITY, WHETHER IN
 * CONTRACT, STRICT LIABILITY, OR TORT (INCLUDING NEGLIGENCE OR OTHERWISE)
 * ARISING IN ANY WAY OUT OF THE USE OF THIS SOFTWARE, EVEN IF ADVISED OF
 * THE POSSIBILITY OF SUCH DAMAGE.
 */

#include <TMIV/Encoder/MivEncoder.h>

#include <TMIV/MivBitstream/verify.h>

#include <sstream>

namespace TMIV::Encoder {
MivEncoder::MivEncoder(std::ostream &stream) : m_stream{stream} {
  m_ssvh.encodeTo(m_stream);
  m_stream.flush();
}

void MivEncoder::writeAccessUnit(const MivBitstream::EncoderParams &params) {
  m_params = params;

  if (m_irap) {
    m_params.vps.profile_tier_level().ptl_max_decodes_idc(ptlMaxDecodesIdc());
    writeV3cUnit(MivBitstream::VuhUnitType::V3C_VPS, {}, m_params.vps);
    m_log2MaxFrmOrderCntLsbMinus4 = m_params.aaps.aaps_log2_max_atlas_frame_order_cnt_lsb_minus4();
  }

  m_frmOrderCntLsb = m_params.atlas.front().ath.ath_atlas_frm_order_cnt_lsb();
  VERIFY_MIVBITSTREAM(m_frmOrderCntLsb < maxFrmOrderCntLsb());

  if (m_irap || m_viewParamsList != params.viewParamsList) {
    writeV3cUnit(MivBitstream::VuhUnitType::V3C_CAD, {}, commonAtlasSubBitstream());
    m_viewParamsList = params.viewParamsList;
  }

  for (uint8_t k = 0; k <= m_params.vps.vps_atlas_count_minus1(); ++k) {
    // Clause 7.4.5.3.2 of V-PCC DIS d85 [N19329]: AXPS regardless of atlas ID (and temporal ID)
    // share the same value space for AXPS ID
    auto &aau = m_params.atlas[k];
    aau.asps.asps_atlas_sequence_parameter_set_id(k);
    aau.afps.afps_atlas_frame_parameter_set_id(k);
    aau.afps.afps_atlas_sequence_parameter_set_id(k);
    aau.ath.ath_atlas_frame_parameter_set_id(k);

    writeV3cUnit(MivBitstream::VuhUnitType::V3C_AD, m_params.vps.vps_atlas_id(k),
                 atlasSubBitstream(k));
  }

  m_irap = false;
}

auto MivEncoder::ptlMaxDecodesIdc() const -> MivBitstream::PtlMaxDecodesIdc {
  auto numDecodes = 0;
  for (uint8_t k = 0; k < m_params.vps.vps_atlas_count_minus1() + 1; ++k) {
    const auto j = m_params.vps.vps_atlas_id(k);
    numDecodes += static_cast<int>(m_params.vps.vps_auxiliary_video_present_flag(j));
    numDecodes += static_cast<int>(m_params.vps.vps_occupancy_video_present_flag(j));
    numDecodes += static_cast<int>(m_params.vps.vps_geometry_video_present_flag(j)) *
                  (m_params.vps.vps_map_count_minus1(j) + 1);
    if (m_params.vps.vps_attribute_video_present_flag(j)) {
      numDecodes += m_params.vps.attribute_information(j).ai_attribute_count() *
                    (m_params.vps.vps_map_count_minus1(j) + 1);
    }
  }
  if (numDecodes <= 1) {
    return MivBitstream::PtlMaxDecodesIdc::max_1;
  }
  if (numDecodes <= 2) {
    return MivBitstream::PtlMaxDecodesIdc::max_2;
  }
  if (numDecodes <= 3) {
    return MivBitstream::PtlMaxDecodesIdc::max_3;
  }
  if (numDecodes <= 4) {
    return MivBitstream::PtlMaxDecodesIdc::max_4;
  }
  if (numDecodes <= 6) {
    return MivBitstream::PtlMaxDecodesIdc::max_6;
  }
  if (numDecodes <= 12) {
    return MivBitstream::PtlMaxDecodesIdc::max_12;
  }
  if (numDecodes <= 16) {
    return MivBitstream::PtlMaxDecodesIdc::max_16;
  }
  if (numDecodes <= 24) {
    return MivBitstream::PtlMaxDecodesIdc::max_24;
  }
  if (numDecodes <= 24) {
    return MivBitstream::PtlMaxDecodesIdc::max_24;
  }
  if (numDecodes <= 32) {
    return MivBitstream::PtlMaxDecodesIdc::max_32;
  }
  return MivBitstream::PtlMaxDecodesIdc::unconstrained;
}

namespace {
const auto nuhAaps = MivBitstream::NalUnitHeader{MivBitstream::NalUnitType::NAL_AAPS, 0, 1};
const auto nuhAsps = MivBitstream::NalUnitHeader{MivBitstream::NalUnitType::NAL_ASPS, 0, 1};
const auto nuhAfps = MivBitstream::NalUnitHeader{MivBitstream::NalUnitType::NAL_AFPS, 0, 1};
const auto nuhIdr = MivBitstream::NalUnitHeader{MivBitstream::NalUnitType::NAL_IDR_N_LP, 0, 1};
const auto nuhCra = MivBitstream::NalUnitHeader{MivBitstream::NalUnitType::NAL_CRA, 0, 1};
const auto nuhCaf = MivBitstream::NalUnitHeader{MivBitstream::NalUnitType::NAL_CAF, 0, 1};
} // namespace

auto MivEncoder::commonAtlasSubBitstream() -> MivBitstream::AtlasSubBitstream {
  auto asb = MivBitstream::AtlasSubBitstream{m_ssnh};

  if (m_irap) {
    writeNalUnit(asb, nuhAaps, m_params.aaps);
  }

  writeNalUnit(asb, nuhCaf, commonAtlasFrame(), m_params.vps, maxFrmOrderCntLsb());
  return asb;
}

<<<<<<< HEAD
auto MivEncoder::commonAtlasFrame() const -> MivBitstream::CommonAtlasFrameRBSP {
  auto caf = MivBitstream::CommonAtlasFrameRBSP{};

  const auto mode = mvpUpdateMode();
  caf.caf_atlas_adaptation_parameter_set_id(0)
      .caf_frm_order_cnt_lsb(m_frmOrderCntLsb)
      .caf_miv_view_params_list_update_mode(mode);

  if (mode == MivBitstream::MvpUpdateMode::VPL_INITLIST) {
    caf.miv_view_params_list() = mivViewParamsList();
  } else {
    if (mode == MivBitstream::MvpUpdateMode::VPL_UPD_EXT ||
        mode == MivBitstream::MvpUpdateMode::VPL_ALL) {
      caf.miv_view_params_update_extrinsics() = mivViewParamsUpdateExtrinsics();
    }
    if (mode == MivBitstream::MvpUpdateMode::VPL_UPD_INT ||
        mode == MivBitstream::MvpUpdateMode::VPL_ALL) {
      caf.miv_view_params_update_intrinsics() = mivViewParamsUpdateIntrinsics();
    }
    if (mode == MivBitstream::MvpUpdateMode::VPL_UPD_DQ ||
        mode == MivBitstream::MvpUpdateMode::VPL_ALL) {
=======
auto MivEncoder::commonAtlasFrame() const -> CommonAtlasFrameRBSP {
  auto caf = CommonAtlasFrameRBSP{};
  caf.caf_atlas_adaptation_parameter_set_id(0)
      .caf_frm_order_cnt_lsb(m_frmOrderCntLsb)
      .caf_irap_flag(m_irap);
  if (m_irap) {
    caf.miv_view_params_list() = mivViewParamsList();
  } else {
    VERIFY_MIVBITSTREAM(m_viewParamsList.size() == m_params.viewParamsList.size());
    for (size_t i = 0; i < m_viewParamsList.size(); ++i) {
      if (m_viewParamsList[i].ce != m_params.viewParamsList[i].ce) {
        caf.caf_update_extrinsics_flag(true);
      }
      if (m_viewParamsList[i].ci != m_params.viewParamsList[i].ci) {
        caf.caf_update_intrinsics_flag(true);
      }
      if (m_viewParamsList[i].dq != m_params.viewParamsList[i].dq) {
        caf.caf_update_depth_quantization_flag(true);
      }
    }
    if (caf.caf_update_extrinsics_flag()) {
      caf.miv_view_params_update_extrinsics() = mivViewParamsUpdateExtrinsics();
    }
    if (caf.caf_update_intrinsics_flag()) {
      caf.miv_view_params_update_intrinsics() = mivViewParamsUpdateIntrinsics();
    }
    if (caf.caf_update_depth_quantization_flag()) {
>>>>>>> c9009679
      caf.miv_view_params_update_depth_quantization() = mivViewParamsUpdateDepthQuantization();
    }
  }
  return caf;
}

<<<<<<< HEAD
auto MivEncoder::mvpUpdateMode() const -> MivBitstream::MvpUpdateMode {
  if (m_irap) {
    return MivBitstream::MvpUpdateMode::VPL_INITLIST;
  }
  auto updExt = false;
  auto updInt = false;
  auto updDq = false;
  VERIFY_MIVBITSTREAM(m_viewParamsList.size() == m_params.viewParamsList.size());
  for (size_t i = 0; i < m_viewParamsList.size(); ++i) {
    updExt = updExt || m_viewParamsList[i].ce != m_params.viewParamsList[i].ce;
    updInt = updInt || m_viewParamsList[i].ci != m_params.viewParamsList[i].ci;
    updDq = updDq || m_viewParamsList[i].dq != m_params.viewParamsList[i].dq;
  }
  if (static_cast<int>(updExt) + static_cast<int>(updInt) + static_cast<int>(updDq) > 1) {
    return MivBitstream::MvpUpdateMode::VPL_ALL;
  }
  if (updExt) {
    return MivBitstream::MvpUpdateMode::VPL_UPD_EXT;
  }
  if (updInt) {
    return MivBitstream::MvpUpdateMode::VPL_UPD_INT;
  }
  if (updDq) {
    return MivBitstream::MvpUpdateMode::VPL_UPD_DQ;
  }
  MIVBITSTREAM_ERROR("It is not possible to have a CAF that does not update view parameters.");
}

auto MivEncoder::mivViewParamsList() const -> MivBitstream::MivViewParamsList {
  auto mvpl = MivBitstream::MivViewParamsList{};
  const auto &vpl = m_params.viewParamsList;
=======
auto MivEncoder::mivViewParamsList() const -> MivViewParamsList {
  auto mvpl = MivViewParamsList{};
  auto &vpl = m_params.viewParamsList;
>>>>>>> c9009679

  assert(!vpl.empty());
  mvpl.mvp_num_views_minus1(static_cast<uint16_t>(vpl.size() - 1));
  mvpl.mvp_intrinsic_params_equal_flag(
      std::all_of(vpl.begin(), vpl.end(), [&](const auto &x) { return x.ci == vpl.front().ci; }));
  mvpl.mvp_depth_quantization_params_equal_flag(
      std::all_of(vpl.begin(), vpl.end(), [&](const auto &x) { return x.dq == vpl.front().dq; }));
  mvpl.mvp_pruning_graph_params_present_flag(vpl.front().pp.has_value());

  for (uint16_t i = 0; i <= mvpl.mvp_num_views_minus1(); ++i) {
    const auto &vp = vpl[i];
    mvpl.camera_extrinsics(i) = vp.ce;

    if (i == 0 || !mvpl.mvp_intrinsic_params_equal_flag()) {
      mvpl.camera_intrinsics(i) = vp.ci;
    }
    if (i == 0 || !mvpl.mvp_depth_quantization_params_equal_flag()) {
      mvpl.depth_quantization(i) = vp.dq;
    }
    assert(vp.pp.has_value() == mvpl.mvp_pruning_graph_params_present_flag());
    if (vp.pp.has_value()) {
      mvpl.pruning_parent(i) = *vp.pp;
    }
  }

  mvpl.mvp_num_views_minus1(static_cast<uint16_t>(m_params.viewParamsList.size() - 1));
  for (uint8_t a = 0; a <= m_params.vps.vps_atlas_count_minus1(); ++a) {
    for (uint16_t v = 0; v <= mvpl.mvp_num_views_minus1(); ++v) {
      mvpl.mvp_view_enabled_in_atlas_flag(a, v, true);
      mvpl.mvp_view_complete_in_atlas_flag(a, v, m_params.viewParamsList[v].isBasicView);
    }
  }
  mvpl.mvp_explicit_view_id_flag(true);
  for (uint16_t v = 0; v <= mvpl.mvp_num_views_minus1(); ++v) {
    mvpl.mvp_view_id(v, v);
  }

  return mvpl;
}

auto MivEncoder::mivViewParamsUpdateExtrinsics() const
    -> MivBitstream::MivViewParamsUpdateExtrinsics {
  auto mvpue = MivBitstream::MivViewParamsUpdateExtrinsics{};
  auto viewIdx = std::vector<uint16_t>{};
  for (size_t v = 0; v < m_viewParamsList.size(); ++v) {
    if (m_viewParamsList[v].ce != m_params.viewParamsList[v].ce) {
      viewIdx.push_back(static_cast<uint16_t>(v));
    }
  }
  VERIFY_MIVBITSTREAM(!viewIdx.empty());
  mvpue.mvpue_num_view_updates_minus1(static_cast<uint16_t>(viewIdx.size() - 1));
  for (uint16_t i = 0; i <= mvpue.mvpue_num_view_updates_minus1(); ++i) {
    mvpue.mvpue_view_idx(i, viewIdx[i]);
    mvpue.camera_extrinsics(i) = m_params.viewParamsList[viewIdx[i]].ce;
  }
  return mvpue;
}

auto MivEncoder::mivViewParamsUpdateIntrinsics() const
    -> MivBitstream::MivViewParamsUpdateIntrinsics {
  auto mvpui = MivBitstream::MivViewParamsUpdateIntrinsics{};
  auto viewIdx = std::vector<uint16_t>{};
  for (size_t v = 0; v < m_viewParamsList.size(); ++v) {
    if (m_viewParamsList[v].ci != m_params.viewParamsList[v].ci) {
      viewIdx.push_back(static_cast<uint16_t>(v));
    }
  }
  VERIFY_MIVBITSTREAM(!viewIdx.empty());
  mvpui.mvpui_num_view_updates_minus1(static_cast<uint16_t>(viewIdx.size() - 1));
  for (uint16_t i = 0; i <= mvpui.mvpui_num_view_updates_minus1(); ++i) {
    mvpui.mvpui_view_idx(i, viewIdx[i]);
    mvpui.camera_intrinsics(i) = m_params.viewParamsList[viewIdx[i]].ci;
  }
  return mvpui;
}

auto MivEncoder::mivViewParamsUpdateDepthQuantization() const
    -> MivBitstream::MivViewParamsUpdateDepthQuantization {
  auto mvpudq = MivBitstream::MivViewParamsUpdateDepthQuantization{};
  auto viewIdx = std::vector<uint16_t>{};
  for (size_t v = 0; v < m_viewParamsList.size(); ++v) {
    if (m_viewParamsList[v].dq != m_params.viewParamsList[v].dq) {
      viewIdx.push_back(static_cast<uint16_t>(v));
    }
  }
  VERIFY_MIVBITSTREAM(!viewIdx.empty());
  mvpudq.mvpudq_num_view_updates_minus1(static_cast<uint16_t>(viewIdx.size() - 1));
  for (uint16_t i = 0; i <= mvpudq.mvpudq_num_view_updates_minus1(); ++i) {
    mvpudq.mvpudq_view_idx(i, viewIdx[i]);
    mvpudq.depth_quantization(i) = m_params.viewParamsList[viewIdx[i]].dq;
  }
  return mvpudq;
}

auto MivEncoder::atlasSubBitstream(size_t k) -> MivBitstream::AtlasSubBitstream {
  auto asb = MivBitstream::AtlasSubBitstream{m_ssnh};

  auto vuh = MivBitstream::V3cUnitHeader{MivBitstream::VuhUnitType::V3C_AD};
  vuh.vuh_atlas_id(m_params.vps.vps_atlas_id(k));

  const auto &aau = m_params.atlas[k];

  if (m_irap) {
    VERIFY_MIVBITSTREAM(m_log2MaxFrmOrderCntLsbMinus4 ==
                        aau.asps.asps_log2_max_atlas_frame_order_cnt_lsb_minus4());
    writeNalUnit(asb, nuhAsps, aau.asps, vuh, m_params.vps);
    writeNalUnit(asb, nuhAfps, aau.afps,
                 std::vector<MivBitstream::AtlasSequenceParameterSetRBSP>{aau.asps});
  }

  const auto aspsV = std::vector<MivBitstream::AtlasSequenceParameterSetRBSP>{aau.asps};
  const auto afpsV = std::vector<MivBitstream::AtlasFrameParameterSetRBSP>{aau.afps};
  const auto nuh = m_irap ? nuhIdr : nuhCra;
  writeNalUnit(asb, nuh, atlasTileLayer(k), m_params.vps, nuh, aspsV, afpsV);

  return asb;
}

auto MivEncoder::atlasTileLayer(size_t k) const -> MivBitstream::AtlasTileLayerRBSP {
  auto patchData = MivBitstream::AtlasTileDataUnit::Vector{};
  patchData.reserve(m_params.patchParamsList.size());

  const auto &aau = m_params.atlas[k];
  const auto atlasId = m_params.vps.vps_atlas_id(k);
  const auto patchPackingBlockSize = 1U << aau.asps.asps_log2_patch_packing_block_size();
  const auto offsetDQuantizer = 1U << aau.ath.ath_pos_min_d_quantizer();
  const auto rangeDQuantizer = 1U << aau.ath.ath_pos_delta_max_d_quantizer();
  const auto patchSizeXQuantizer = aau.asps.asps_patch_size_quantizer_present_flag()
                                       ? 1U << aau.ath.ath_patch_size_x_info_quantizer()
                                       : patchPackingBlockSize;
  const auto patchSizeYQuantizer = aau.asps.asps_patch_size_quantizer_present_flag()
                                       ? 1U << aau.ath.ath_patch_size_y_info_quantizer()
                                       : patchPackingBlockSize;

  for (const auto &pp : m_params.patchParamsList) {
    if (pp.atlasId == atlasId) {
      auto pdu = MivBitstream::PatchDataUnit{};

      VERIFY_MIVBITSTREAM(pp.atlasPatch2dPosX() % patchPackingBlockSize == 0);
      VERIFY_MIVBITSTREAM(pp.atlasPatch2dPosY() % patchPackingBlockSize == 0);
      pdu.pdu_2d_pos_x(pp.atlasPatch2dPosX() / patchPackingBlockSize);
      pdu.pdu_2d_pos_y(pp.atlasPatch2dPosY() / patchPackingBlockSize);

      pdu.pdu_3d_offset_u(pp.atlasPatch3dOffsetU());
      pdu.pdu_3d_offset_v(pp.atlasPatch3dOffsetV());

      VERIFY_MIVBITSTREAM(pp.atlasPatch3dOffsetD() % offsetDQuantizer == 0);
      pdu.pdu_3d_offset_d(pp.atlasPatch3dOffsetD() / offsetDQuantizer);

      if (aau.asps.asps_normal_axis_max_delta_value_enabled_flag()) {
        VERIFY_MIVBITSTREAM((pp.atlasPatch3dRangeD() + 1) % rangeDQuantizer == 0);
        pdu.pdu_3d_range_d(pp.atlasPatch3dRangeD() / rangeDQuantizer + 1);
      }

      pdu.pdu_projection_id(pp.atlasPatchProjectionId());
      pdu.pdu_orientation_index(pp.atlasPatchOrientationIndex());

      VERIFY_MIVBITSTREAM(pp.atlasPatch2dSizeX() % patchSizeXQuantizer == 0);
      VERIFY_MIVBITSTREAM(pp.atlasPatch2dSizeY() % patchSizeYQuantizer == 0);
      pdu.pdu_2d_size_x_minus1(pp.atlasPatch2dSizeX() / patchSizeXQuantizer - 1);
      pdu.pdu_2d_size_y_minus1(pp.atlasPatch2dSizeY() / patchSizeYQuantizer - 1);

      if (pp.atlasPatchEntityId()) {
        pdu.pdu_miv_extension().pdu_entity_id(*pp.atlasPatchEntityId());
      }
      if (pp.atlasPatchDepthOccMapThreshold()) {
        pdu.pdu_miv_extension().pdu_depth_occ_threshold(*pp.atlasPatchDepthOccMapThreshold());
      }
      patchData.emplace_back(MivBitstream::AtduPatchMode::I_INTRA, pdu);
    }
  }

  auto x = MivBitstream::AtlasTileLayerRBSP{};
  x.atlas_tile_header() = aau.ath;
  x.atlas_tile_data_unit() = MivBitstream::AtlasTileDataUnit{patchData};
  return x;
}

template <typename Payload>
void MivEncoder::writeV3cUnit(MivBitstream::VuhUnitType vut, MivBitstream::AtlasId atlasId,
                              Payload &&payload) {
  auto vuh = MivBitstream::V3cUnitHeader{vut};
  if (vut != MivBitstream::VuhUnitType::V3C_VPS && vut != MivBitstream::VuhUnitType::V3C_CAD) {
    vuh.vuh_atlas_id(atlasId);
  }
  const auto vu = MivBitstream::V3cUnit{vuh, std::forward<Payload>(payload)};

  std::ostringstream substream;
  vu.encodeTo(substream);

  const auto ssvu = MivBitstream::SampleStreamV3cUnit{substream.str()};
  ssvu.encodeTo(m_stream, m_ssvh);
}

template <typename Payload, typename... Args>
void MivEncoder::writeNalUnit(MivBitstream::AtlasSubBitstream &asb, MivBitstream::NalUnitHeader nuh,
                              Payload &&payload, Args &&... args) {
  std::ostringstream substream1;
  payload.encodeTo(substream1, std::forward<Args>(args)...);
  asb.nal_units().emplace_back(nuh, substream1.str());
}
} // namespace TMIV::Encoder<|MERGE_RESOLUTION|>--- conflicted
+++ resolved
@@ -142,31 +142,9 @@
   return asb;
 }
 
-<<<<<<< HEAD
 auto MivEncoder::commonAtlasFrame() const -> MivBitstream::CommonAtlasFrameRBSP {
   auto caf = MivBitstream::CommonAtlasFrameRBSP{};
 
-  const auto mode = mvpUpdateMode();
-  caf.caf_atlas_adaptation_parameter_set_id(0)
-      .caf_frm_order_cnt_lsb(m_frmOrderCntLsb)
-      .caf_miv_view_params_list_update_mode(mode);
-
-  if (mode == MivBitstream::MvpUpdateMode::VPL_INITLIST) {
-    caf.miv_view_params_list() = mivViewParamsList();
-  } else {
-    if (mode == MivBitstream::MvpUpdateMode::VPL_UPD_EXT ||
-        mode == MivBitstream::MvpUpdateMode::VPL_ALL) {
-      caf.miv_view_params_update_extrinsics() = mivViewParamsUpdateExtrinsics();
-    }
-    if (mode == MivBitstream::MvpUpdateMode::VPL_UPD_INT ||
-        mode == MivBitstream::MvpUpdateMode::VPL_ALL) {
-      caf.miv_view_params_update_intrinsics() = mivViewParamsUpdateIntrinsics();
-    }
-    if (mode == MivBitstream::MvpUpdateMode::VPL_UPD_DQ ||
-        mode == MivBitstream::MvpUpdateMode::VPL_ALL) {
-=======
-auto MivEncoder::commonAtlasFrame() const -> CommonAtlasFrameRBSP {
-  auto caf = CommonAtlasFrameRBSP{};
   caf.caf_atlas_adaptation_parameter_set_id(0)
       .caf_frm_order_cnt_lsb(m_frmOrderCntLsb)
       .caf_irap_flag(m_irap);
@@ -192,50 +170,15 @@
       caf.miv_view_params_update_intrinsics() = mivViewParamsUpdateIntrinsics();
     }
     if (caf.caf_update_depth_quantization_flag()) {
->>>>>>> c9009679
       caf.miv_view_params_update_depth_quantization() = mivViewParamsUpdateDepthQuantization();
     }
   }
   return caf;
-}
-
-<<<<<<< HEAD
-auto MivEncoder::mvpUpdateMode() const -> MivBitstream::MvpUpdateMode {
-  if (m_irap) {
-    return MivBitstream::MvpUpdateMode::VPL_INITLIST;
-  }
-  auto updExt = false;
-  auto updInt = false;
-  auto updDq = false;
-  VERIFY_MIVBITSTREAM(m_viewParamsList.size() == m_params.viewParamsList.size());
-  for (size_t i = 0; i < m_viewParamsList.size(); ++i) {
-    updExt = updExt || m_viewParamsList[i].ce != m_params.viewParamsList[i].ce;
-    updInt = updInt || m_viewParamsList[i].ci != m_params.viewParamsList[i].ci;
-    updDq = updDq || m_viewParamsList[i].dq != m_params.viewParamsList[i].dq;
-  }
-  if (static_cast<int>(updExt) + static_cast<int>(updInt) + static_cast<int>(updDq) > 1) {
-    return MivBitstream::MvpUpdateMode::VPL_ALL;
-  }
-  if (updExt) {
-    return MivBitstream::MvpUpdateMode::VPL_UPD_EXT;
-  }
-  if (updInt) {
-    return MivBitstream::MvpUpdateMode::VPL_UPD_INT;
-  }
-  if (updDq) {
-    return MivBitstream::MvpUpdateMode::VPL_UPD_DQ;
-  }
-  MIVBITSTREAM_ERROR("It is not possible to have a CAF that does not update view parameters.");
 }
 
 auto MivEncoder::mivViewParamsList() const -> MivBitstream::MivViewParamsList {
   auto mvpl = MivBitstream::MivViewParamsList{};
-  const auto &vpl = m_params.viewParamsList;
-=======
-auto MivEncoder::mivViewParamsList() const -> MivViewParamsList {
-  auto mvpl = MivViewParamsList{};
   auto &vpl = m_params.viewParamsList;
->>>>>>> c9009679
 
   assert(!vpl.empty());
   mvpl.mvp_num_views_minus1(static_cast<uint16_t>(vpl.size() - 1));
