/* The copyright in this software is being made available under the BSD
 * License, included below. This software may be subject to other third party
 * and contributor rights, including patent rights, and no such rights are
 * granted under this license.
 *
 * Copyright (c) 2010-2020, ISO/IEC
 * All rights reserved.
 *
 * Redistribution and use in source and binary forms, with or without
 * modification, are permitted provided that the following conditions are met:
 *
 *  * Redistributions of source code must retain the above copyright notice,
 *    this list of conditions and the following disclaimer.
 *  * Redistributions in binary form must reproduce the above copyright notice,
 *    this list of conditions and the following disclaimer in the documentation
 *    and/or other materials provided with the distribution.
 *  * Neither the name of the ISO/IEC nor the names of its contributors may
 *    be used to endorse or promote products derived from this software without
 *    specific prior written permission.
 *
 * THIS SOFTWARE IS PROVIDED BY THE COPYRIGHT HOLDERS AND CONTRIBUTORS "AS IS"
 * AND ANY EXPRESS OR IMPLIED WARRANTIES, INCLUDING, BUT NOT LIMITED TO, THE
 * IMPLIED WARRANTIES OF MERCHANTABILITY AND FITNESS FOR A PARTICULAR PURPOSE
 * ARE DISCLAIMED. IN NO EVENT SHALL THE COPYRIGHT HOLDER OR CONTRIBUTORS
 * BE LIABLE FOR ANY DIRECT, INDIRECT, INCIDENTAL, SPECIAL, EXEMPLARY, OR
 * CONSEQUENTIAL DAMAGES (INCLUDING, BUT NOT LIMITED TO, PROCUREMENT OF
 * SUBSTITUTE GOODS OR SERVICES; LOSS OF USE, DATA, OR PROFITS; OR BUSINESS
 * INTERRUPTION) HOWEVER CAUSED AND ON ANY THEORY OF LIABILITY, WHETHER IN
 * CONTRACT, STRICT LIABILITY, OR TORT (INCLUDING NEGLIGENCE OR OTHERWISE)
 * ARISING IN ANY WAY OUT OF THE USE OF THIS SOFTWARE, EVEN IF ADVISED OF
 * THE POSSIBILITY OF SUCH DAMAGE.
 */

#include <TMIV/Encoder/Encoder.h>

#include <cassert>
#include <iostream>

namespace TMIV::Encoder {
constexpr auto neutralChroma = Common::TextureFrame::neutralColor();

void Encoder::pushFrame(Common::MVD16Frame sourceViews) {
  if (m_params.vme().vme_max_entities_minus1() == 0) {
    pushSingleEntityFrame(std::move(sourceViews));
  } else {
    pushMultiEntityFrame(std::move(sourceViews));
  }
}

void Encoder::pushSingleEntityFrame(Common::MVD16Frame sourceViews) {
  auto transportViews = m_viewOptimizer->optimizeFrame(std::move(sourceViews));
  const auto masks = m_pruner->prune(m_transportParams, transportViews, m_blockSize);
  updateNonAggregatedMask(transportViews, masks);
  m_transportViews.push_back(std::move(transportViews));
  m_aggregator->pushMask(masks);
}

namespace {
// Atlas dilation
// Visit all pixels
<<<<<<< HEAD
template <typename F> void forPixels(std::array<size_t, 2> sizes, F f) {
  for (int i = 0; i < int(sizes[0]); ++i) {
    for (int j = 0; j < int(sizes[1]); ++j) {
=======
template <typename F> void forPixels(array<size_t, 2> sizes, F f) {
  for (int i = 0; i < static_cast<int>(sizes[0]); ++i) {
    for (int j = 0; j < static_cast<int>(sizes[1]); ++j) {
>>>>>>> 13f27f50
      f(i, j);
    }
  }
}

// Visit all pixel neighbors (in between 3 and 8)
<<<<<<< HEAD
template <typename F> auto forNeighbors(int i, int j, std::array<size_t, 2> sizes, F f) -> bool {
  const int n1 = std::max(0, i - 1);
  const int n2 = std::min(int(sizes[0]), i + 2);
  const int m1 = std::max(0, j - 1);
  const int m2 = std::min(int(sizes[1]), j + 2);
=======
template <typename F> auto forNeighbors(int i, int j, array<size_t, 2> sizes, F f) -> bool {
  const int n1 = max(0, i - 1);
  const int n2 = min(static_cast<int>(sizes[0]), i + 2);
  const int m1 = max(0, j - 1);
  const int m2 = min(static_cast<int>(sizes[1]), j + 2);
>>>>>>> 13f27f50

  for (int n = n1; n < n2; ++n) {
    for (int m = m1; m < m2; ++m) {
      if (!f(n, m)) {
        return false;
      }
    }
  }
  return true;
}

auto dilate(const Common::Mat<uint8_t> &mask) -> Common::Mat<uint8_t> {
  Common::Mat<uint8_t> result{mask.sizes()};
  forPixels(mask.sizes(), [&](int i, int j) {
    result(i, j) =
        forNeighbors(i, j, mask.sizes(), [&mask](int n, int m) { return mask(n, m) == 0; }) ? 0
                                                                                            : 255;
  });
  return result;
}
} // namespace

void Encoder::updateNonAggregatedMask(const Common::MVD16Frame &transportViews,
                                      const Common::MaskList &masks) {
  const auto frameId = m_transportViews.size();
  Common::MaskList dilatedMasks = masks; // Atlas dilation

  // Atlas dilation
  if (m_params.vps.vps_miv_extension().vme_depth_low_quality_flag()) {
    for (size_t viewId = 0; viewId < masks.size(); ++viewId) {
      for (int n = 0; n < m_dilationIter; ++n) {
        dilatedMasks[viewId].getPlane(0) = dilate(dilatedMasks[viewId].getPlane(0));
      }
    }
  }

  for (size_t viewId = 0; viewId < masks.size(); ++viewId) {
    const auto height = transportViews[viewId].texture.getHeight();
    const auto width = transportViews[viewId].texture.getWidth();

    for (int i = 0; i < height; i++) {
      for (int j = 0; j < width; j++) {
        if (dilatedMasks[viewId].getPlane(0)(i, j) != 0) {
          m_nonAggregatedMask[viewId](i, j)[frameId] = true;
        }
      }
    }
  }
}

void Encoder::pushMultiEntityFrame(Common::MVD16Frame sourceViews) {
  auto transportViews = m_viewOptimizer->optimizeFrame(std::move(sourceViews));

  Common::MaskList mergedMasks;
  for (const auto &transportView : transportViews) {
    mergedMasks.emplace_back(transportView.texture.getWidth(), transportView.texture.getHeight());
  }

  for (auto entityId = m_entityEncRange[0]; entityId < m_entityEncRange[1]; entityId++) {
    std::cout << "Processing entity " << entityId << '\n';

    const auto transportEntityViews = entitySeparator(transportViews, entityId);
    auto masks = m_pruner->prune(m_transportParams, transportEntityViews, m_blockSize);
    updateMasks(transportEntityViews, masks);
    aggregateEntityMasks(masks, entityId);
    mergeMasks(mergedMasks, masks);
  }

  updateNonAggregatedMask(transportViews, mergedMasks);
  m_transportViews.push_back(std::move(transportViews));
  m_aggregator->pushMask(mergedMasks);
}

auto Encoder::yuvSampler(const Common::EntityMapList &in)
    -> std::vector<Common::Frame<Common::YUV420P16>> {
  std::vector<Common::Frame<Common::YUV420P16>> outYuvAll;
  for (const auto &viewId : in) {
<<<<<<< HEAD
    Common::Frame<Common::YUV420P16> outYuv(int(viewId.getWidth()), int(viewId.getHeight()));
=======
    Frame<YUV420P16> outYuv(int{viewId.getWidth()}, int{viewId.getHeight()});
>>>>>>> 13f27f50
    const auto width = viewId.getWidth();
    const auto height = viewId.getHeight();
    int step = 1;
    for (int k = 0; k < 3; ++k) {
      if (k != 0) {
        step = 2;
      }
      int rowIndex = 0;
      for (int i = 0; i != height; i = i + step) {
        int colIndex = 0;
        for (int j = 0; j != width; j = j + step) {
          outYuv.getPlane(k)(rowIndex, colIndex) = viewId.getPlane(0)(i, j);
          colIndex++;
        }
        rowIndex++;
      }
    }
    outYuvAll.push_back(outYuv);
  }
  return outYuvAll;
}

void Encoder::mergeMasks(Common::MaskList &mergedMasks, Common::MaskList masks) {
  for (size_t viewId = 0; viewId < mergedMasks.size(); viewId++) {
    for (size_t i = 0; i < mergedMasks[viewId].getPlane(0).size(); i++) {
      if (masks[viewId].getPlane(0)[i] != uint8_t(0)) {
        mergedMasks[viewId].getPlane(0)[i] = masks[viewId].getPlane(0)[i];
      }
    }
  }
}

void Encoder::updateMasks(const Common::MVD16Frame &views, Common::MaskList &masks) {
  for (size_t viewId = 0; viewId < views.size(); viewId++) {
    for (size_t i = 0; i < masks[viewId].getPlane(0).size(); i++) {
      if ((views[viewId].texture.getPlane(0)[i] == neutralChroma) &&
          (views[viewId].depth.getPlane(0)[i] == uint16_t(0))) {
        masks[viewId].getPlane(0)[i] = uint8_t(0);
      }
    }
  }
}

<<<<<<< HEAD
void Encoder::aggregateEntityMasks(Common::MaskList &masks, uint16_t entityId) {
  if (int(m_aggregatedEntityMask.size()) < m_entityEncRange[1] - m_entityEncRange[0]) {
=======
void Encoder::aggregateEntityMasks(MaskList &masks, uint16_t entityId) {
  if (static_cast<int>(m_aggregatedEntityMask.size()) < m_entityEncRange[1] - m_entityEncRange[0]) {
>>>>>>> 13f27f50
    m_aggregatedEntityMask.push_back(masks);
  } else {
    for (size_t i = 0; i < masks.size(); i++) {
      std::transform(m_aggregatedEntityMask[entityId - m_entityEncRange[0]][i].getPlane(0).begin(),
                     m_aggregatedEntityMask[entityId - m_entityEncRange[0]][i].getPlane(0).end(),
                     masks[i].getPlane(0).begin(),
                     m_aggregatedEntityMask[entityId - m_entityEncRange[0]][i].getPlane(0).begin(),
                     [](auto v1, auto v2) { return std::max(v1, v2); });
    }
  }
}

auto Encoder::entitySeparator(const Common::MVD16Frame &transportViews, uint16_t entityId)
    -> Common::MVD16Frame {
  // Initalize entityViews
  Common::MVD16Frame entityViews;
  for (const auto &transportView : transportViews) {
    Common::TextureDepth16Frame entityView = {
        Common::TextureFrame(transportView.texture.getWidth(), transportView.texture.getHeight()),
        Common::Depth16Frame(transportView.depth.getWidth(), transportView.depth.getHeight())};
    entityViews.push_back(std::move(entityView));
  }
  Common::EntityMapList entityMaps;
  for (const auto &transportView : transportViews) {
    entityMaps.push_back(transportView.entities);
  }

  auto entityMapsYUV = yuvSampler(entityMaps);

  for (size_t viewId = 0; viewId < transportViews.size(); viewId++) {
    for (int planeId = 0; planeId < transportViews[viewId].texture.getNumberOfPlanes();
         planeId++) {                                                          //
      std::transform(transportViews[viewId].texture.getPlane(planeId).begin(), // i's
                     transportViews[viewId].texture.getPlane(planeId).end(),   //
                     entityMapsYUV[viewId].getPlane(planeId).begin(),          // j's
                     entityViews[viewId].texture.getPlane(planeId).begin(),    // result
                     [=](auto i, auto j) { return (j == entityId) ? i : neutralChroma; });
    }
    std::transform(transportViews[viewId].depth.getPlane(0).begin(), // i's
                   transportViews[viewId].depth.getPlane(0).end(),   //
                   entityMaps[viewId].getPlane(0).begin(),           // j's
                   entityViews[viewId].depth.getPlane(0).begin(),    // result
                   [=](auto i, auto j) { return (j == entityId) ? i : uint16_t(0); });
  }

  return entityViews;
}
} // namespace TMIV::Encoder<|MERGE_RESOLUTION|>--- conflicted
+++ resolved
@@ -58,34 +58,20 @@
 namespace {
 // Atlas dilation
 // Visit all pixels
-<<<<<<< HEAD
 template <typename F> void forPixels(std::array<size_t, 2> sizes, F f) {
-  for (int i = 0; i < int(sizes[0]); ++i) {
-    for (int j = 0; j < int(sizes[1]); ++j) {
-=======
-template <typename F> void forPixels(array<size_t, 2> sizes, F f) {
   for (int i = 0; i < static_cast<int>(sizes[0]); ++i) {
     for (int j = 0; j < static_cast<int>(sizes[1]); ++j) {
->>>>>>> 13f27f50
       f(i, j);
     }
   }
 }
 
 // Visit all pixel neighbors (in between 3 and 8)
-<<<<<<< HEAD
 template <typename F> auto forNeighbors(int i, int j, std::array<size_t, 2> sizes, F f) -> bool {
   const int n1 = std::max(0, i - 1);
-  const int n2 = std::min(int(sizes[0]), i + 2);
+  const int n2 = std::min(static_cast<int>(sizes[0]), i + 2);
   const int m1 = std::max(0, j - 1);
-  const int m2 = std::min(int(sizes[1]), j + 2);
-=======
-template <typename F> auto forNeighbors(int i, int j, array<size_t, 2> sizes, F f) -> bool {
-  const int n1 = max(0, i - 1);
-  const int n2 = min(static_cast<int>(sizes[0]), i + 2);
-  const int m1 = max(0, j - 1);
-  const int m2 = min(static_cast<int>(sizes[1]), j + 2);
->>>>>>> 13f27f50
+  const int m2 = std::min(static_cast<int>(sizes[1]), j + 2);
 
   for (int n = n1; n < n2; ++n) {
     for (int m = m1; m < m2; ++m) {
@@ -163,11 +149,7 @@
     -> std::vector<Common::Frame<Common::YUV420P16>> {
   std::vector<Common::Frame<Common::YUV420P16>> outYuvAll;
   for (const auto &viewId : in) {
-<<<<<<< HEAD
-    Common::Frame<Common::YUV420P16> outYuv(int(viewId.getWidth()), int(viewId.getHeight()));
-=======
-    Frame<YUV420P16> outYuv(int{viewId.getWidth()}, int{viewId.getHeight()});
->>>>>>> 13f27f50
+    Common::Frame<Common::YUV420P16> outYuv(int{viewId.getWidth()}, int{viewId.getHeight()});
     const auto width = viewId.getWidth();
     const auto height = viewId.getHeight();
     int step = 1;
@@ -211,13 +193,8 @@
   }
 }
 
-<<<<<<< HEAD
 void Encoder::aggregateEntityMasks(Common::MaskList &masks, uint16_t entityId) {
-  if (int(m_aggregatedEntityMask.size()) < m_entityEncRange[1] - m_entityEncRange[0]) {
-=======
-void Encoder::aggregateEntityMasks(MaskList &masks, uint16_t entityId) {
   if (static_cast<int>(m_aggregatedEntityMask.size()) < m_entityEncRange[1] - m_entityEncRange[0]) {
->>>>>>> 13f27f50
     m_aggregatedEntityMask.push_back(masks);
   } else {
     for (size_t i = 0; i < masks.size(); i++) {
