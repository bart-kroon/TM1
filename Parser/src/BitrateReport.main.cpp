--- conflicted
+++ resolved
@@ -119,25 +119,14 @@
         break;
       case TMIV::MivBitstream::VuhUnitType::V3C_AD:
       case TMIV::MivBitstream::VuhUnitType::V3C_OVD:
-<<<<<<< HEAD
         stream << vuh.vuh_atlas_id() << ",,";
         break;
       case TMIV::MivBitstream::VuhUnitType::V3C_GVD:
-        stream << vuh.vuh_atlas_id() << ',' << int(vuh.vuh_map_index()) << ',';
+        stream << vuh.vuh_atlas_id() << ',' << int{vuh.vuh_map_index()} << ',';
         break;
       case TMIV::MivBitstream::VuhUnitType::V3C_AVD:
-        stream << vuh.vuh_atlas_id() << ',' << int(vuh.vuh_map_index()) << ','
+        stream << vuh.vuh_atlas_id() << ',' << int{vuh.vuh_map_index()} << ','
                << int(vuh.vuh_attribute_index());
-=======
-        stream << int{vuh.vuh_atlas_id()} << ",,";
-        break;
-      case TMIV::MivBitstream::VuhUnitType::V3C_GVD:
-        stream << int{vuh.vuh_atlas_id()} << ',' << int{vuh.vuh_map_index()} << ',';
-        break;
-      case TMIV::MivBitstream::VuhUnitType::V3C_AVD:
-        stream << int{vuh.vuh_atlas_id()} << ',' << int{vuh.vuh_map_index()} << ','
-               << int{vuh.vuh_attribute_index()};
->>>>>>> 6f263fbe
         break;
       default:
         abort();
