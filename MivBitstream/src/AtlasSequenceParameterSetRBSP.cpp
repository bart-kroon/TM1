--- conflicted
+++ resolved
@@ -151,17 +151,14 @@
     stream << "asme_geometry_scale_factor_y_minus1=" << x.asme_geometry_scale_factor_y_minus1()
            << '\n';
   }
-<<<<<<< HEAD
   if (x.m_asme_occupancy_scale_factor_x_minus1 || x.m_asme_occupancy_scale_factor_y_minus1) {
     stream << "asme_occupancy_scale_factor_x_minus1=" << x.asme_occupancy_scale_factor_x_minus1()
            << '\n';
     stream << "asme_occupancy_scale_factor_y_minus1=" << x.asme_occupancy_scale_factor_y_minus1()
            << '\n';
   }
-=======
   stream << "asme_patch_constant_depth_flag=" << boolalpha << x.asme_patch_constant_depth_flag()
          << '\n';
->>>>>>> 17344f0e
   return stream;
 }
 
@@ -177,15 +174,12 @@
     x.asme_geometry_scale_factor_x_minus1(bitstream.getUExpGolomb<uint16_t>());
     x.asme_geometry_scale_factor_y_minus1(bitstream.getUExpGolomb<uint16_t>());
   }
-<<<<<<< HEAD
   if (!vps.vps_miv_extension().vme_embedded_occupancy_flag() &&
       vps.vps_miv_extension().vme_occupancy_scale_enabled_flag()) {
     x.asme_occupancy_scale_factor_x_minus1(bitstream.getUExpGolomb<uint16_t>());
     x.asme_occupancy_scale_factor_y_minus1(bitstream.getUExpGolomb<uint16_t>());
   }
-=======
   x.asme_patch_constant_depth_flag(bitstream.getFlag());
->>>>>>> 17344f0e
   return x;
 }
 
@@ -198,15 +192,12 @@
     bitstream.putUExpGolomb(asme_geometry_scale_factor_x_minus1());
     bitstream.putUExpGolomb(asme_geometry_scale_factor_y_minus1());
   }
-<<<<<<< HEAD
   if (!vps.vps_miv_extension().vme_embedded_occupancy_flag() &&
       vps.vps_miv_extension().vme_occupancy_scale_enabled_flag()) {
     bitstream.putUExpGolomb(asme_occupancy_scale_factor_x_minus1());
     bitstream.putUExpGolomb(asme_occupancy_scale_factor_y_minus1());
   }
-=======
   bitstream.putFlag(asme_patch_constant_depth_flag());
->>>>>>> 17344f0e
 }
 
 auto AtlasSequenceParameterSetRBSP::asps_num_ref_atlas_frame_lists_in_asps() const noexcept
