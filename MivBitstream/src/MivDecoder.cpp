/* The copyright in this software is being made available under the BSD
 * License, included below. This software may be subject to other third party
 * and contributor rights, including patent rights, and no such rights are
 * granted under this license.
 *
 * Copyright (c) 2010-2019, ISO/IEC
 * All rights reserved.
 *
 * Redistribution and use in source and binary forms, with or without
 * modification, are permitted provided that the following conditions are met:
 *
 *  * Redistributions of source code must retain the above copyright notice,
 *    this list of conditions and the following disclaimer.
 *  * Redistributions in binary form must reproduce the above copyright notice,
 *    this list of conditions and the following disclaimer in the documentation
 *    and/or other materials provided with the distribution.
 *  * Neither the name of the ISO/IEC nor the names of its contributors may
 *    be used to endorse or promote products derived from this software without
 *    specific prior written permission.
 *
 * THIS SOFTWARE IS PROVIDED BY THE COPYRIGHT HOLDERS AND CONTRIBUTORS "AS IS"
 * AND ANY EXPRESS OR IMPLIED WARRANTIES, INCLUDING, BUT NOT LIMITED TO, THE
 * IMPLIED WARRANTIES OF MERCHANTABILITY AND FITNESS FOR A PARTICULAR PURPOSE
 * ARE DISCLAIMED. IN NO EVENT SHALL THE COPYRIGHT HOLDER OR CONTRIBUTORS
 * BE LIABLE FOR ANY DIRECT, INDIRECT, INCIDENTAL, SPECIAL, EXEMPLARY, OR
 * CONSEQUENTIAL DAMAGES (INCLUDING, BUT NOT LIMITED TO, PROCUREMENT OF
 * SUBSTITUTE GOODS OR SERVICES; LOSS OF USE, DATA, OR PROFITS; OR BUSINESS
 * INTERRUPTION) HOWEVER CAUSED AND ON ANY THEORY OF LIABILITY, WHETHER IN
 * CONTRACT, STRICT LIABILITY, OR TORT (INCLUDING NEGLIGENCE OR OTHERWISE)
 * ARISING IN ANY WAY OUT OF THE USE OF THIS SOFTWARE, EVEN IF ADVISED OF
 * THE POSSIBILITY OF SUCH DAMAGE.
 */

#include <TMIV/MivBitstream/MivDecoder.h>

#include <TMIV/Common/Bitstream.h>
#include <TMIV/Common/Bytestream.h>
#include <TMIV/MivBitstream/VpccSampleStreamFormat.h>
#include <TMIV/MivBitstream/VpccUnit.h>

#include <istream>
#include <sstream>
#include <variant>

#include "verify.h"

using namespace std;
using namespace TMIV::Common;

namespace TMIV::MivBitstream {
MivDecoder::MivDecoder(std::istream &stream)
    : m_stream{stream}, m_ssvh{sampleStreamVpccHeader(stream)} {}

auto MivDecoder::decodeVpccUnit() -> bool {
  VERIFY_VPCCBITSTREAM(m_stream.good());
  const auto ssvu = SampleStreamVpccUnit::decodeFrom(m_stream, m_ssvh);
  VERIFY_VPCCBITSTREAM(m_stream.good());

  istringstream substream{ssvu.ssvu_vpcc_unit()};
  const auto vu = VpccUnit::decodeFrom(substream, m_vps, ssvu.ssvu_vpcc_unit_size());
  visit([this, &vu](const auto &payload) { onVpccPayload(vu.vpcc_unit_header(), payload); },
        vu.vpcc_payload().payload());

  m_stream.peek();
  return !m_stream.eof();
}

void MivDecoder::decode() {
  while (decodeVpccUnit()) {
    ;
  }
}

void MivDecoder::onVpccPayload(const VpccUnitHeader & /* vuh */,
                               const std::monostate & /* payload */) {
  VPCCBITSTREAM_ERROR("V-PCC payload of unknown type");
}

void MivDecoder::onVpccPayload(const VpccUnitHeader & /*vuh*/, const VpccParameterSet &vps) {
  const auto id = vps.vps_vpcc_parameter_set_id();
  while (m_vps.size() <= id) {
    m_vps.emplace_back();
    m_sequence.emplace_back();
  }
  m_vps[id] = vps;
  m_sequence[id] = Sequence{};
  m_sequence[id].atlas.resize(vps.vps_atlas_count());
}

void MivDecoder::onVpccPayload(const VpccUnitHeader &vuh, const AtlasSubBitstream &ad) {
  for (const auto &nu : ad.nal_units()) {
    onNalUnit(vuh, nu);
  }
}

<<<<<<< HEAD
void MivDecoder::onVpccPayload(const VpccUnitHeader &vuh, const VideoSubBitstream &vd) {
  // TODO(BK): Implement
=======
void MivDecoder::onVpccPayload(const VpccUnitHeader & /*vuh*/, const VideoSubBitstream & /*vd*/) {
  if (m_mode == Mode::MIV) {
    VERIFY_MIVBITSTREAM("TMIV does not yet support video sub bitstreams");
  }
>>>>>>> 1a49265c
}

void MivDecoder::onNalUnit(const VpccUnitHeader &vuh, const NalUnit &nu) {
  switch (nu.nal_unit_header().nal_unit_type()) {
  case NalUnitType::NAL_TRAIL:
  case NalUnitType::NAL_TSA:
  case NalUnitType::NAL_STSA:
  case NalUnitType::NAL_RADL:
  case NalUnitType::NAL_RASL:
  case NalUnitType::NAL_SKIP:
  case NalUnitType::NAL_BLA_W_LP:
  case NalUnitType::NAL_BLA_W_RADL:
  case NalUnitType::NAL_BLA_N_LP:
  case NalUnitType::NAL_GBLA_W_LP:
  case NalUnitType::NAL_GBLA_W_RADL:
  case NalUnitType::NAL_GBLA_N_LP:
  case NalUnitType::NAL_IDR_W_RADL:
  case NalUnitType::NAL_IDR_N_LP:
  case NalUnitType::NAL_GIDR_W_RADL:
  case NalUnitType::NAL_GIDR_N_LP:
  case NalUnitType::NAL_CRA:
  case NalUnitType::NAL_GCRA:
    return decodeAcl(vuh, nu);
  case NalUnitType::NAL_ASPS:
    return decodeAsps(vuh, nu);
  case NalUnitType::NAL_AFPS:
    return decodeAfps(vuh, nu);
  case NalUnitType::NAL_AUD:
    return decodeAud(vuh, nu);
  case NalUnitType::NAL_VPCC_AUD:
    return decodeVpccAud(vuh, nu);
  case NalUnitType::NAL_EOS:
    return decodeEos(vuh, nu);
  case NalUnitType::NAL_EOB:
    return decodeEob(vuh, nu);
  case NalUnitType::NAL_FD:
    return decodeFd(vuh, nu);
  case NalUnitType::NAL_PREFIX_NSEI:
    return decodePrefixNSei(vuh, nu);
  case NalUnitType::NAL_SUFFIX_NSEI:
    return decodeSuffixNSei(vuh, nu);
  case NalUnitType::NAL_PREFIX_ESEI:
    return decodePrefixESei(vuh, nu);
  case NalUnitType::NAL_SUFFIX_ESEI:
    return decodeSuffixESei(vuh, nu);
  default:
    return onUnknownNalUnit(vuh, nu);
  }
}

void MivDecoder::onUnknownNalUnit(const VpccUnitHeader & /*vuh*/, const NalUnit &nu) {
  cout << "WARNING: Ignoring NAL unit of unknown type " << nu.nal_unit_header().nal_unit_type()
       << '\n';
}

void MivDecoder::onAtgl(const VpccUnitHeader &vuh, const NalUnitHeader &nuh,
                        AtlasTileGroupLayerRBSP atgl) {
  // TODO(BK): Implement
}

void MivDecoder::onAsps(const VpccUnitHeader &vuh, const NalUnitHeader & /* nuh */,
                        AtlasSequenceParameterSetRBSP asps) {
  auto &atlas_ = atlas(vuh);
  while (atlas_.asps.size() <= asps.asps_atlas_sequence_parameter_set_id()) {
    atlas_.asps.emplace_back();
  }
  atlas_.asps[asps.asps_atlas_sequence_parameter_set_id()] = move(asps);
}

void MivDecoder::onAfps(const VpccUnitHeader &vuh, const NalUnitHeader & /*nuh*/,
                        AtlasFrameParameterSetRBSP afps) {
  auto &atlas_ = atlas(vuh);
  while (atlas_.afps.size() <= afps.afps_atlas_frame_parameter_set_id()) {
    atlas_.afps.emplace_back();
  }
  atlas_.afps[afps.afps_atlas_frame_parameter_set_id()] = afps;
}

void MivDecoder::onAud(const VpccUnitHeader & /* vuh */, const NalUnitHeader & /* nuh */,
                       AccessUnitDelimiterRBSP /* aud */) {
  // TODO(BK): Implement
}

void MivDecoder::onVpccAud(const VpccUnitHeader & /* vuh */, const NalUnitHeader & /* nuh */,
                           AccessUnitDelimiterRBSP /* aud */) {
  // TODO(BK): Implement
}

void MivDecoder::onEos(const VpccUnitHeader & /* vuh */, const NalUnitHeader & /* nuh */,
                       EndOfSequenceRBSP /* eos */) {
  // TODO(BK): Implement
}

void MivDecoder::onEob(const VpccUnitHeader &vuh, const NalUnitHeader &nuh,
                       EndOfAtlasSubBitstreamRBSP eob) {
  // TODO(BK): Implement
}

void MivDecoder::onPrefixNSei(const VpccUnitHeader &vuh, const NalUnitHeader &nuh, SeiRBSP sei) {
  // TODO(BK): Implement
}

void MivDecoder::onSuffixNSei(const VpccUnitHeader &vuh, const NalUnitHeader &nuh, SeiRBSP sei) {
  // TODO(BK): Implement
}

void MivDecoder::onPrefixESei(const VpccUnitHeader &vuh, const NalUnitHeader &nuh, SeiRBSP sei) {
  // TODO(BK): Implement
}

void MivDecoder::onSuffixESei(const VpccUnitHeader &vuh, const NalUnitHeader &nuh, SeiRBSP sei) {
  // TODO(BK): Implement
}

auto MivDecoder::sampleStreamVpccHeader(istream &stream) -> SampleStreamVpccHeader {
  if (mode == MivDecoder::Mode::TMC2) {
    // Skip TMC2 header
    const uint32_t PCCTMC2ContainerMagicNumber = 23021981;
    const uint32_t PCCTMC2ContainerVersion = 1;
    VERIFY_TMC2BITSTREAM(getUint32(stream) == PCCTMC2ContainerMagicNumber);
    VERIFY_TMC2BITSTREAM(getUint32(stream) == PCCTMC2ContainerVersion);
    VERIFY_TMC2BITSTREAM(getUint64(stream) == 0);
  }
  return SampleStreamVpccHeader::decodeFrom(stream);
}

void MivDecoder::decodeAsps(const VpccUnitHeader &vuh, const NalUnit &nu) {
  istringstream stream{nu.rbsp()};
  onAsps(vuh, nu.nal_unit_header(), AtlasSequenceParameterSetRBSP::decodeFrom(stream));
}

void MivDecoder::decodeAfps(const VpccUnitHeader &vuh, const NalUnit &nu) {
  istringstream stream{nu.rbsp()};
  onAfps(vuh, nu.nal_unit_header(), AtlasFrameParameterSetRBSP::decodeFrom(stream, asps(vuh)));
}

void MivDecoder::decodeAud(const VpccUnitHeader &vuh, const NalUnit &nu) {
  istringstream stream{nu.rbsp()};
  onAud(vuh, nu.nal_unit_header(), AccessUnitDelimiterRBSP::decodeFrom(stream));
}

void MivDecoder::decodeVpccAud(const VpccUnitHeader &vuh, const NalUnit &nu) {
  istringstream stream{nu.rbsp()};
  onVpccAud(vuh, nu.nal_unit_header(), AccessUnitDelimiterRBSP::decodeFrom(stream));
}

void MivDecoder::decodeEos(const VpccUnitHeader &vuh, const NalUnit &nu) {
  istringstream stream{nu.rbsp()};
  onEos(vuh, nu.nal_unit_header(), EndOfSequenceRBSP::decodeFrom(stream));
}

void MivDecoder::decodeEob(const VpccUnitHeader &vuh, const NalUnit &nu) {
  istringstream stream{nu.rbsp()};
  onEob(vuh, nu.nal_unit_header(), EndOfAtlasSubBitstreamRBSP::decodeFrom(stream));
}

void MivDecoder::decodeFd(const VpccUnitHeader & /* vuh */, const NalUnit & /* nu */) {
  cout << "Ignoring filler data\n";
}

void MivDecoder::decodePrefixNSei(const VpccUnitHeader &vuh, const NalUnit &nu) {
  istringstream stream{nu.rbsp()};
  onPrefixNSei(vuh, nu.nal_unit_header(), SeiRBSP::decodeFrom(stream));
}

void MivDecoder::decodeSuffixNSei(const VpccUnitHeader &vuh, const NalUnit &nu) {
  istringstream stream{nu.rbsp()};
  onSuffixNSei(vuh, nu.nal_unit_header(), SeiRBSP::decodeFrom(stream));
}

void MivDecoder::decodePrefixESei(const VpccUnitHeader &vuh, const NalUnit &nu) {
  istringstream stream{nu.rbsp()};
  onPrefixESei(vuh, nu.nal_unit_header(), SeiRBSP::decodeFrom(stream));
}

void MivDecoder::decodeSuffixESei(const VpccUnitHeader &vuh, const NalUnit &nu) {
  istringstream stream{nu.rbsp()};
  onSuffixESei(vuh, nu.nal_unit_header(), SeiRBSP::decodeFrom(stream));
}

auto MivDecoder::sequence(const VpccUnitHeader &vuh) const -> const Sequence & {
  VERIFY_VPCCBITSTREAM(vuh.vuh_vpcc_parameter_set_id() < m_vps.size());
  return m_sequence[vuh.vuh_vpcc_parameter_set_id()];
}

auto MivDecoder::sequence(const VpccUnitHeader &vuh) -> Sequence & {
  VERIFY_VPCCBITSTREAM(vuh.vuh_vpcc_parameter_set_id() < m_vps.size());
  return m_sequence[vuh.vuh_vpcc_parameter_set_id()];
}

auto MivDecoder::atlas(const VpccUnitHeader &vuh) const -> const Atlas & {
  const auto &sequence_ = sequence(vuh);

  if (vuh.vuh_atlas_id() == specialAtlasId) {
    return specialAtlas(vuh);
  }

  VERIFY_VPCCBITSTREAM(vuh.vuh_atlas_id() < sequence_.atlas.size());
  return sequence_.atlas[vuh.vuh_atlas_id()];
}

auto MivDecoder::atlas(const VpccUnitHeader &vuh) -> Atlas & {
  auto &sequence_ = sequence(vuh);

  if (vuh.vuh_atlas_id() == specialAtlasId) {
    return specialAtlas(vuh);
  }

  VERIFY_VPCCBITSTREAM(vuh.vuh_atlas_id() < sequence_.atlas.size());
  return sequence_.atlas[vuh.vuh_atlas_id()];
}

auto MivDecoder::specialAtlas(const VpccUnitHeader &vuh) const -> const Atlas & {
  const auto &sequence_ = sequence(vuh);

  VERIFY_MIVBITSTREAM(sequence_.specialAtlas.has_value());
  return *sequence_.specialAtlas;
}

auto MivDecoder::specialAtlas(const VpccUnitHeader &vuh) -> Atlas & {
  auto &sequence_ = sequence(vuh);

  VERIFY_MIVBITSTREAM(sequence_.specialAtlas.has_value());
  return *sequence_.specialAtlas;
}

auto MivDecoder::asps(const VpccUnitHeader &vuh) const
    -> const std::vector<AtlasSequenceParameterSetRBSP> & {
  auto &atlas_ = atlas(vuh);
  if (atlas_.asps.empty()) {
    return specialAtlas(vuh).asps;
  }
  return atlas_.asps;
}

auto MivDecoder::afps(const VpccUnitHeader &vuh) const
    -> const std::vector<AtlasFrameParameterSetRBSP> & {
  auto &atlas_ = atlas(vuh);
  if (atlas_.afps.empty()) {
    return specialAtlas(vuh).afps;
  }
  return atlas_.afps;
}
} // namespace TMIV::MivBitstream<|MERGE_RESOLUTION|>--- conflicted
+++ resolved
@@ -93,15 +93,8 @@
   }
 }
 
-<<<<<<< HEAD
-void MivDecoder::onVpccPayload(const VpccUnitHeader &vuh, const VideoSubBitstream &vd) {
-  // TODO(BK): Implement
-=======
 void MivDecoder::onVpccPayload(const VpccUnitHeader & /*vuh*/, const VideoSubBitstream & /*vd*/) {
-  if (m_mode == Mode::MIV) {
-    VERIFY_MIVBITSTREAM("TMIV does not yet support video sub bitstreams");
-  }
->>>>>>> 1a49265c
+  // TODO(BK): Implement
 }
 
 void MivDecoder::onNalUnit(const VpccUnitHeader &vuh, const NalUnit &nu) {
