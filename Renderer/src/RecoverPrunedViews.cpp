/* The copyright in this software is being made available under the BSD
 * License, included below. This software may be subject to other third party
 * and contributor rights, including patent rights, and no such rights are
 * granted under this license.
 *
 * Copyright (c) 2010-2020, ISO/IEC
 * All rights reserved.
 *
 * Redistribution and use in source and binary forms, with or without
 * modification, are permitted provided that the following conditions are met:
 *
 *  * Redistributions of source code must retain the above copyright notice,
 *    this list of conditions and the following disclaimer.
 *  * Redistributions in binary form must reproduce the above copyright notice,
 *    this list of conditions and the following disclaimer in the documentation
 *    and/or other materials provided with the distribution.
 *  * Neither the name of the ISO/IEC nor the names of its contributors may
 *    be used to endorse or promote products derived from this software without
 *    specific prior written permission.
 *
 * THIS SOFTWARE IS PROVIDED BY THE COPYRIGHT HOLDERS AND CONTRIBUTORS "AS IS"
 * AND ANY EXPRESS OR IMPLIED WARRANTIES, INCLUDING, BUT NOT LIMITED TO, THE
 * IMPLIED WARRANTIES OF MERCHANTABILITY AND FITNESS FOR A PARTICULAR PURPOSE
 * ARE DISCLAIMED. IN NO EVENT SHALL THE COPYRIGHT HOLDER OR CONTRIBUTORS
 * BE LIABLE FOR ANY DIRECT, INDIRECT, INCIDENTAL, SPECIAL, EXEMPLARY, OR
 * CONSEQUENTIAL DAMAGES (INCLUDING, BUT NOT LIMITED TO, PROCUREMENT OF
 * SUBSTITUTE GOODS OR SERVICES; LOSS OF USE, DATA, OR PROFITS; OR BUSINESS
 * INTERRUPTION) HOWEVER CAUSED AND ON ANY THEORY OF LIABILITY, WHETHER IN
 * CONTRACT, STRICT LIABILITY, OR TORT (INCLUDING NEGLIGENCE OR OTHERWISE)
 * ARISING IN ANY WAY OUT OF THE USE OF THIS SOFTWARE, EVEN IF ADVISED OF
 * THE POSSIBILITY OF SUCH DAMAGE.
 */

#include <TMIV/Renderer/RecoverPrunedViews.h>

#include <TMIV/MivBitstream/DepthOccupancyTransform.h>

#include <algorithm>
#include <iostream>

using namespace std;
using namespace TMIV::Common;
using namespace TMIV::MivBitstream;

namespace TMIV::Renderer {
// NOTE(BK): This new implementation relies on the block to patch map. There is no assumption on
// patch ordering anymore.
auto recoverPrunedViewAndMask(const Decoder::AccessUnit &frame)
    -> pair<vector<Texture444Depth10Frame>, MaskList> {
  // Initialization
  auto prunedView = vector<Texture444Depth10Frame>{};
  auto prunedMasks = MaskList{};

  const auto &viewParamsList = frame.viewParamsList;

  for (const auto &viewParams : viewParamsList) {
    const auto size = viewParams.ci.projectionPlaneSize();
    prunedView.emplace_back(Texture444Frame{size.x(), size.y()}, Depth10Frame{size.x(), size.y()});
    prunedView.back().first.fillNeutral();
    prunedMasks.emplace_back(size.x(), size.y());
    prunedMasks.back().fillZero();
  }

  // For each pixel in each atlas
  for (const auto &atlas : frame.atlas) {
    for (int i = 0; i < atlas.asps.asps_frame_height(); ++i) {
      for (int j = 0; j < atlas.asps.asps_frame_width(); ++j) {
        // Fetch patch ID
        const auto patchId = atlas.patchId(i, j);
        if (patchId == unusedPatchId) {
          continue;
        }

        // Index patch and view parameters
        const auto &patchParams = atlas.patchParamsList[patchId];
        const auto viewId = patchParams.pduViewId();
<<<<<<< HEAD
        
=======
        const auto &viewParams = frame.viewParamsList[viewId];

>>>>>>> dc93fb7f
        // Test for occupancy
        if (atlas.occFrame.getPlane(0)(i, j)==0)
          continue;
        
        // Map to view position
        const auto viewPos = patchParams.atlasToView({j, i});
        const auto x = viewPos.x();
        const auto y = viewPos.y();

		// temporary use only view dimensions
        if (y >= prunedView[viewId].first.getSize()[1] ||
            x >= prunedView[viewId].first.getSize()[0])
          continue;

        // Copy geometry
        prunedView[viewId].second.getPlane(0)(y, x) = atlas.geoFrame.getPlane(0)(i, j);

        // Copy attributes
        for (int d = 0; d < 3; ++d) {
          prunedView[viewId].first.getPlane(d)(y, x) = atlas.attrFrame.getPlane(d)(i, j);
        }

        // Set mask
        prunedMasks[viewId].getPlane(0)(y, x) = UINT8_MAX;
      }
    }
  }

  return pair{prunedView, prunedMasks};
}
} // namespace TMIV::Renderer<|MERGE_RESOLUTION|>--- conflicted
+++ resolved
@@ -74,12 +74,7 @@
         // Index patch and view parameters
         const auto &patchParams = atlas.patchParamsList[patchId];
         const auto viewId = patchParams.pduViewId();
-<<<<<<< HEAD
-        
-=======
-        const auto &viewParams = frame.viewParamsList[viewId];
 
->>>>>>> dc93fb7f
         // Test for occupancy
         if (atlas.occFrame.getPlane(0)(i, j)==0)
           continue;
