/* The copyright in this software is being made available under the BSD
 * License, included below. This software may be subject to other third party
 * and contributor rights, including patent rights, and no such rights are
 * granted under this license.
 *
 * Copyright (c) 2010-2020, ISO/IEC
 * All rights reserved.
 *
 * Redistribution and use in source and binary forms, with or without
 * modification, are permitted provided that the following conditions are met:
 *
 *  * Redistributions of source code must retain the above copyright notice,
 *    this list of conditions and the following disclaimer.
 *  * Redistributions in binary form must reproduce the above copyright notice,
 *    this list of conditions and the following disclaimer in the documentation
 *    and/or other materials provided with the distribution.
 *  * Neither the name of the ISO/IEC nor the names of its contributors may
 *    be used to endorse or promote products derived from this software without
 *    specific prior written permission.
 *
 * THIS SOFTWARE IS PROVIDED BY THE COPYRIGHT HOLDERS AND CONTRIBUTORS "AS IS"
 * AND ANY EXPRESS OR IMPLIED WARRANTIES, INCLUDING, BUT NOT LIMITED TO, THE
 * IMPLIED WARRANTIES OF MERCHANTABILITY AND FITNESS FOR A PARTICULAR PURPOSE
 * ARE DISCLAIMED. IN NO EVENT SHALL THE COPYRIGHT HOLDER OR CONTRIBUTORS
 * BE LIABLE FOR ANY DIRECT, INDIRECT, INCIDENTAL, SPECIAL, EXEMPLARY, OR
 * CONSEQUENTIAL DAMAGES (INCLUDING, BUT NOT LIMITED TO, PROCUREMENT OF
 * SUBSTITUTE GOODS OR SERVICES; LOSS OF USE, DATA, OR PROFITS; OR BUSINESS
 * INTERRUPTION) HOWEVER CAUSED AND ON ANY THEORY OF LIABILITY, WHETHER IN
 * CONTRACT, STRICT LIABILITY, OR TORT (INCLUDING NEGLIGENCE OR OTHERWISE)
 * ARISING IN ANY WAY OUT OF THE USE OF THIS SOFTWARE, EVEN IF ADVISED OF
 * THE POSSIBILITY OF SUCH DAMAGE.
 */

#include <TMIV/Pruner/HierarchicalPruner.h>

#include "PrunedMesh.h"
#include <TMIV/Common/Graph.h>
#include <TMIV/MivBitstream/DepthOccupancyTransform.h>
#include <TMIV/Renderer/Rasterizer.h>
#include <TMIV/Renderer/reprojectPoints.h>

#include <algorithm>
#include <cassert>
#include <cmath>
#include <future>
#include <iomanip>
#include <iostream>
#include <numeric>

using namespace TMIV::Common;
using namespace TMIV::Common::Graph;
using namespace TMIV::MivBitstream;
using namespace TMIV::Renderer;
using namespace std;

namespace TMIV::Pruner {
class HierarchicalPruner::Impl {
private:
  struct IncrementalSynthesizer {
    IncrementalSynthesizer(const AccumulatingPixel<Vec3f> &config, Vec2i size, size_t index_,
                           Mat<float> reference_, Mat<float> referenceY_)
        : rasterizer{config, size}
        , index{index_}
        , reference{move(reference_)}
        , referenceY{move(referenceY_)} {}

    Rasterizer<Vec3f> rasterizer;
    const size_t index;
    float maskAverage{0.F};
    const Mat<float> reference;
    const Mat<float> referenceY;
  };

  const float m_maxDepthError{};
  const float m_maxLumaError{};
  const float m_maxStretching{};
  const int m_erode{};
  const int m_dilate{};
  const int m_maxBasicViewsPerGraph{};
  const AccumulatingPixel<Vec3f> m_config;
  EncoderParams m_params;
  vector<unique_ptr<IncrementalSynthesizer>> m_synthesizers;
  vector<size_t> m_clusterIds;
  struct Cluster {
    vector<size_t> basicViewId;
    vector<size_t> additionalViewId;
    vector<size_t> pruningOrder;
  };
  vector<Cluster> m_clusters;
  vector<Frame<YUV400P8>> m_masks;
  vector<Frame<YUV400P8>> m_status;

public:
  explicit Impl(const Json &nodeConfig)
      : m_maxDepthError{nodeConfig.require("maxDepthError").asFloat()}
      , m_maxLumaError{nodeConfig.require("maxLumaError").asFloat()}
      , m_maxStretching{nodeConfig.require("maxStretching").asFloat()}
      , m_erode{nodeConfig.require("erode").asInt()}
      , m_dilate{nodeConfig.require("dilate").asInt()}
      , m_maxBasicViewsPerGraph{nodeConfig.require("maxBasicViewsPerGraph").asInt()}
      , m_config{nodeConfig.require("rayAngleParameter").asFloat(),
                 nodeConfig.require("depthParameter").asFloat(),
                 nodeConfig.require("stretchingParameter").asFloat(), m_maxStretching} {}

  void assignAdditionalViews(const Mat<float> &overlap, const ViewParamsList &viewParamsList,
                             size_t numClusters, vector<size_t> &clusterIds) {
    const auto N = viewParamsList.size();
    auto numViewsPerCluster = vector<size_t>(numClusters, 0);
    for (size_t i = 0; i < N; ++i) {
      if (viewParamsList[i].isBasicView) {
        const auto c = clusterIds[i];
        ++numViewsPerCluster[c];
      }
    }
    for (;;) {
      auto minCount = N;
      auto maxOverlap = 0.F;
      size_t basicViewId = 0;
      size_t additionalViewId = 0;

      for (size_t i = 0; i < N; ++i) {
        const auto c_i = clusterIds[i];
        if (viewParamsList[i].isBasicView) {
          for (size_t j = 0; j < N; ++j) {
            if (!viewParamsList[j].isBasicView && clusterIds[j] == numClusters) {
              if (minCount > numViewsPerCluster[c_i] ||
                  (minCount == numViewsPerCluster[c_i] && maxOverlap < overlap(i, j))) {
                minCount = numViewsPerCluster[c_i];
                maxOverlap = overlap(i, j);
                basicViewId = i;
                additionalViewId = j;
              }
            }
          }
        }
      }
      if (minCount == N) {
        break;
      }
      const auto c = clusterIds[basicViewId];
      ++numViewsPerCluster[c];
      clusterIds[additionalViewId] = c;
    }
  }

  auto scoreClustering(const Mat<float> &overlap, const vector<size_t> &clusterIds) -> double {
    auto score = 0.;
    const auto N = overlap.height();

    for (size_t i = 0; i < N; ++i) {
      for (size_t j = i + 1; j < N; ++j) {
        if (clusterIds[i] == clusterIds[j]) {
          score += overlap(i, j);
        }
      }
    }
    return score;
  }

  auto exhaustiveSearch(const Mat<float> &overlap, const ViewParamsList &viewParamsList)
      -> vector<size_t> {
    auto basicViewIds = vector<size_t>{};
    auto haveAdditionalViews = false;
    for (size_t i = 0; i < viewParamsList.size(); ++i) {
      if (viewParamsList[i].isBasicView) {
        basicViewIds.push_back(i);
      } else {
        haveAdditionalViews = true;
      }
    }

    if (!haveAdditionalViews) {
      // NOTE(BK): Avoid exhaustive search on R17 SB
      return vector<size_t>(viewParamsList.size(), 0);
    }

    const size_t maxBasicViews = m_maxBasicViewsPerGraph;
    const auto numClusters = (basicViewIds.size() + maxBasicViews - 1) / maxBasicViews;
    assert(numClusters >= 1);

    size_t numPermutations = 1;
    for (size_t i = 0; i < basicViewIds.size(); ++i) {
      numPermutations *= numClusters;
    }

    auto clusterIds = vector<size_t>(viewParamsList.size());
    auto numBasicViewsPerCluster = vector<size_t>(numClusters);

    auto bestScore = 0.;
    auto bestClusterIds = vector<size_t>{};

    for (size_t p = 0; p < numPermutations; ++p) {
      auto q = p;
      fill(clusterIds.begin(), clusterIds.end(), numClusters);
      fill(numBasicViewsPerCluster.begin(), numBasicViewsPerCluster.end(), 0);
      auto valid = true;
      for (auto i : basicViewIds) {
        const auto j = q % numClusters;
        q /= numClusters;
        clusterIds[i] = j;
        if (++numBasicViewsPerCluster[j] > maxBasicViews) {
          valid = false;
          break;
        }
      }
      if (valid) {
        assignAdditionalViews(overlap, viewParamsList, numClusters, clusterIds);
        const auto score = scoreClustering(overlap, clusterIds);

        if (bestScore < score) {
          bestScore = score;
          bestClusterIds = clusterIds;
        }
      }
    }

    assert(!bestClusterIds.empty());
    return bestClusterIds;
  }

  void clusterViews(const Mat<float> &overlap, const ViewParamsList &viewParamsList) {
    const auto clusterIds = exhaustiveSearch(overlap, viewParamsList);

    m_clusters = vector<Cluster>(1 + *max_element(clusterIds.cbegin(), clusterIds.cend()));
    for (size_t i = 0; i < clusterIds.size(); ++i) {
      if (viewParamsList[i].isBasicView) {
        m_clusters[clusterIds[i]].basicViewId.push_back(i);
      } else {
        m_clusters[clusterIds[i]].additionalViewId.push_back(i);
      }
    }
  }

  void computePruningOrder(const Mat<float> &overlappingMatrix) {
    for (auto &cluster : m_clusters) {
      auto processedList = cluster.basicViewId;
      auto pendingList = cluster.additionalViewId;
      cluster.pruningOrder.clear();

      while (!pendingList.empty()) {
        float worseOverlapping = numeric_limits<float>::max();
        size_t bestPendingNodeId = 0;

        for (auto pendingNodeId : pendingList) {
          for (auto processNodeId : processedList) {
            float overlapping = overlappingMatrix(processNodeId, pendingNodeId);

            if (overlapping < worseOverlapping) {
              bestPendingNodeId = pendingNodeId;
              worseOverlapping = overlapping;
            }
          }
        }

        processedList.emplace_back(bestPendingNodeId);

        auto iter = find(pendingList.begin(), pendingList.end(), bestPendingNodeId);
        pendingList.erase(iter);

        cluster.pruningOrder.push_back(bestPendingNodeId);
      }
    }
  }

  void printClusters(const ViewParamsList &vpl) const {
    cout << "Pruning graph:\n";
    for (auto &cluster : m_clusters) {
      cout << "  (";
      for (auto i : cluster.basicViewId) {
        cout << ' ' << vpl[i].name;
      }
      cout << " )";
      for (auto i : cluster.pruningOrder) {
        cout << " <- " << vpl[i].name;
      }
      cout << '\n';
    }
  }

  void registerPruningRelation(MivBitstream::EncoderParams &params) {
    auto &viewParamsList = params.viewParamsList;
    ProjectionHelperList cameraHelperList{viewParamsList};

    // Create clusters and pruning order
    auto overlappingMatrix = computeOverlappingMatrix(cameraHelperList);
    clusterViews(overlappingMatrix, viewParamsList);
    computePruningOrder(overlappingMatrix);
    printClusters(viewParamsList);

    // Pruning graph
    Graph::BuiltIn::Sparse<float> pruningGraph(viewParamsList.size());

    for (auto &cluster : m_clusters) {
      if (!cluster.pruningOrder.empty()) {
        for (auto i : cluster.basicViewId) {
          pruningGraph.connect(cluster.pruningOrder.front(), i, 1.F, LinkType::Directed);
        }
        for (size_t i = 1; i < cluster.pruningOrder.size(); ++i) {
          pruningGraph.connect(cluster.pruningOrder[i], cluster.pruningOrder[i - 1], 1.F,
                               LinkType::Directed);
        }
      }
    }

    // Pruning mask
    for (auto camId = 0U; camId < viewParamsList.size(); camId++) {
      const auto &neighbourhood = pruningGraph.getNeighbourhood(camId);

      if (neighbourhood.empty()) {
        viewParamsList[camId].pp = PruningParents{};
      } else {
        vector<uint16_t> parentIdList;

        parentIdList.reserve(neighbourhood.size());

        for (const auto &link : neighbourhood) {
          parentIdList.emplace_back(static_cast<uint16_t>(link.node()));
        }

        viewParamsList[camId].pp = PruningParents{move(parentIdList)};
      }
    }
  }

  auto prune(const MivBitstream::EncoderParams &params, const MVD16Frame &views,
             const int blockSize) -> MaskList {
    m_params = params;

    prepareFrame(views, blockSize);
    pruneFrame(views);

    return move(m_masks);
  }

private:
  void prepareFrame(const MVD16Frame &views, const int blockSize) {
    createInitialMasks(views, blockSize);
    createSynthesizerPerPartialView(views);
    synthesizeReferenceViews(views);
  }

  void createInitialMasks(const MVD16Frame &views, const int blockSize) {
    m_masks.clear();
    m_masks.reserve(views.size());
    transform(cbegin(m_params.viewParamsList), cend(m_params.viewParamsList), cbegin(views),
              back_inserter(m_masks),
<<<<<<< HEAD
              [](const ViewParams &viewParams, const TextureDepth16Frame &view) {
                auto mask = Frame<YUV400P8>{viewParams.ci.projectionPlaneSize().x(),
                                            viewParams.ci.projectionPlaneSize().y()};
=======
              [blockSize](const ViewParams &viewParams, const TextureDepth16Frame &view) {
                auto mask =
                    Frame<YUV400P8>{align(viewParams.ci.projectionPlaneSize().x(), blockSize),
                                    align(viewParams.ci.projectionPlaneSize().y(), blockSize)};
>>>>>>> 478f23eb

                transform(cbegin(view.depth.getPlane(0)), cend(view.depth.getPlane(0)),
                          begin(mask.getPlane(0)), [ot = OccupancyTransform{viewParams}](auto x) {
                            // #94: When there are invalid pixels in a basic view, these should be
                            // excluded from the pruning mask
                            return uint8_t(ot.occupant(x) ? 255 : 0);
                          });
                return mask;
              });

    m_status.clear();
    m_status.reserve(views.size());
    transform(cbegin(m_params.viewParamsList), cend(m_params.viewParamsList), cbegin(views),
              back_inserter(m_status),
<<<<<<< HEAD
              [](const ViewParams &viewParams, const TextureDepth16Frame &view) {
                auto status = Frame<YUV400P8>{viewParams.ci.projectionPlaneSize().x(),
                                              viewParams.ci.projectionPlaneSize().y()};
=======
              [blockSize](const ViewParams &viewParams, const TextureDepth16Frame &view) {
                auto status =
                    Frame<YUV400P8>{align(viewParams.ci.projectionPlaneSize().x(), blockSize),
                                    align(viewParams.ci.projectionPlaneSize().y(), blockSize)};
>>>>>>> 478f23eb

                transform(cbegin(view.depth.getPlane(0)), cend(view.depth.getPlane(0)),
                          begin(status.getPlane(0)), [ot = OccupancyTransform{viewParams}](auto x) {
                            // #94: When there are invalid pixels in a basic view, these should be
                            // freezed from pruning
                            return uint8_t(ot.occupant(x) ? 255 : 0);
                          });
                return status;
              });
  }

  void createSynthesizerPerPartialView(const MVD16Frame &views) {
    m_synthesizers.clear();
    for (size_t i = 0; i < m_params.viewParamsList.size(); ++i) {
      if (!m_params.viewParamsList[i].isBasicView) {
        const auto depthTransform = DepthTransform<16>{m_params.viewParamsList[i].dq};
        m_synthesizers.emplace_back(make_unique<IncrementalSynthesizer>(
            m_config, m_params.viewParamsList[i].ci.projectionPlaneSize(), i,
            depthTransform.expandDepth(views[i].depth), expandLuma(views[i].texture)));
      }
    }
  }

  void synthesizeReferenceViews(const MVD16Frame &views) {
    if (m_synthesizers.empty()) {
      // Skip generation the meshes
      cout << "Nothing to prune: only basic views\n";
      return;
    }

    for (auto &cluster : m_clusters) {
      for (size_t i : cluster.basicViewId) {
        synthesizeViews(i, views[i], cluster.additionalViewId);
      }
    }
  }

  void pruneFrame(const MVD16Frame &views) {
    for (auto &cluster : m_clusters) {
      for (auto i : cluster.pruningOrder) {
        auto it = find_if(begin(m_synthesizers), end(m_synthesizers),
                          [i](const auto &s) { return s->index == i; });
        m_synthesizers.erase(it);
        synthesizeViews(i, views[i], cluster.additionalViewId);
      }
    }

    auto sumValues = 0.;
    for (const auto &mask : m_masks) {
      sumValues = accumulate(begin(mask.getPlane(0)), end(mask.getPlane(0)), sumValues);
    }
    const auto lumaSamplesPerFrame = 2. * sumValues / 255e6;
    cout << "Non-pruned luma samples per frame is " << lumaSamplesPerFrame << "M\n";
  }

  // Synthesize the specified view to all remaining partial views.
  //
  // Special care is taken to make a pruned (masked) mesh once and re-use that
  // multiple times.
  void synthesizeViews(size_t index, const TextureDepth16Frame &view,
                       const vector<size_t> &viewIds) {
    auto [ivertices, triangles, attributes] =
        unprojectPrunedView(view, m_params.viewParamsList[index], m_masks[index].getPlane(0));

    if (m_params.viewParamsList[index].isBasicView) {
      cout << "Basic view ";
    } else {
      cout << "Prune view ";
    }

    const auto prec = cout.precision(2);
    const auto flags = cout.setf(ios::fixed, ios::floatfield);
    cout << setw(2) << index << " (" << setw(3) << m_params.viewParamsList[index].name
         << "): " << ivertices.size() << " vertices ("
         << 100. * double(ivertices.size()) /
                (double(view.texture.getWidth()) * view.texture.getHeight())
         << "% of full view)\n";
    cout.precision(prec);
    cout.setf(flags);

    for (auto &s : m_synthesizers) {
      if (contains(viewIds, s->index)) {
        auto overtices =
            project(ivertices, m_params.viewParamsList[index], m_params.viewParamsList[s->index]);
        weightedSphere(m_params.viewParamsList[s->index].ci, overtices, triangles);
        s->rasterizer.submit(overtices, attributes, triangles);
        s->rasterizer.run();
        updateMask(*s);
      }
    }
  }

  // Visit all pixels
  template <typename F> static void forPixels(array<size_t, 2> sizes, F f) {
    for (int i = 0; i < int(sizes[0]); ++i) {
      for (int j = 0; j < int(sizes[1]); ++j) {
        f(i, j);
      }
    }
  }

  // Visit all pixel neighbors (in between 3 and 8)
  template <typename F>
  static auto forNeighbors(int i, int j, array<size_t, 2> sizes, F f) -> bool {
    const int n1 = max(0, i - 1);
    const int n2 = min(int(sizes[0]), i + 2);
    const int m1 = max(0, j - 1);
    const int m2 = min(int(sizes[1]), j + 2);

    for (int n = n1; n < n2; ++n) {
      for (int m = m1; m < m2; ++m) {
        if (!f(n, m)) {
          return false;
        }
      }
    }
    return true;
  }

  static auto erode(const Mat<uint8_t> &mask) -> Mat<uint8_t> {
    Mat<uint8_t> result{mask.sizes()};
    forPixels(mask.sizes(), [&](int i, int j) {
      result(i, j) =
          forNeighbors(i, j, mask.sizes(), [&mask](int n, int m) { return mask(n, m) > 0; }) ? 255
                                                                                             : 0;
    });
    return result;
  }

  static auto dilate(const Mat<uint8_t> &mask) -> Mat<uint8_t> {
    Mat<uint8_t> result{mask.sizes()};
    forPixels(mask.sizes(), [&](int i, int j) {
      result(i, j) =
          forNeighbors(i, j, mask.sizes(), [&mask](int n, int m) { return mask(n, m) == 0; }) ? 0
                                                                                              : 255;
    });
    return result;
  }

  void updateMask(IncrementalSynthesizer &synthesizer) {
    auto &mask = m_masks[synthesizer.index].getPlane(0);
    auto &status = m_status[synthesizer.index].getPlane(0);

    auto i = begin(mask);
    auto j = begin(synthesizer.reference);
    auto jY = begin(synthesizer.referenceY);
    auto k = begin(status);

    int pp = 0;
    const auto W = int(synthesizer.reference.width());
    const auto H = int(synthesizer.reference.height());

    synthesizer.rasterizer.visit([&](const PixelValue<Vec3f> &x) {
      if (x.normDisp > 0) {
        const auto depthError = (x.depth() / *j - 1.F);
        auto lumaError = abs(std::get<0>(x.attributes()).x() - *(jY));

        const auto h = pp / W;
        const auto w = pp % W;

        for (int hh = -1; hh <= 1; hh++) {
          for (int ww = -1; ww <= 1; ww++) {
            if (h + hh < 0 || h + hh >= H || w + ww < 0 || w + ww >= W) {
              continue;
            }
            const auto offset = hh * W + ww;
            lumaError = min(lumaError, abs(std::get<0>(x.attributes()).x() - *(jY + offset)));
          }
        }

        if (abs(depthError) < m_maxDepthError && lumaError < m_maxLumaError) {
          if (*k != 0) {
            *i = 0;
          }
        } else if (m_params.vme().vme_depth_low_quality_flag() && (depthError < 0.F)) {
          if (*k != 0) {
            *k = 0;
            *i = 255;
          }
        }
      }

      i++;
      j++;
      jY++;
      k++;
      pp++;

      return true;
    });
    for (int n = 0; n < m_erode; ++n) {
      mask = erode(mask);
    }
    for (int n = 0; n < m_dilate; ++n) {
      mask = dilate(mask);
    }
    synthesizer.maskAverage = float(accumulate(begin(mask), end(mask), 0)) /
                              (2.55F * float(mask.width() * mask.height()));
  }
};

HierarchicalPruner::HierarchicalPruner(const Json & /* unused */, const Json &nodeConfig)
    : m_impl(new Impl{nodeConfig}) {}

HierarchicalPruner::~HierarchicalPruner() = default;

void HierarchicalPruner::registerPruningRelation(MivBitstream::EncoderParams &params) {
  return m_impl->registerPruningRelation(params);
}

auto HierarchicalPruner::prune(const MivBitstream::EncoderParams &params,
                               const Common::MVD16Frame &views, const int blockSize)
    -> Common::MaskList {
  return m_impl->prune(params, views, blockSize);
}
} // namespace TMIV::Pruner<|MERGE_RESOLUTION|>--- conflicted
+++ resolved
@@ -344,16 +344,10 @@
     m_masks.reserve(views.size());
     transform(cbegin(m_params.viewParamsList), cend(m_params.viewParamsList), cbegin(views),
               back_inserter(m_masks),
-<<<<<<< HEAD
-              [](const ViewParams &viewParams, const TextureDepth16Frame &view) {
-                auto mask = Frame<YUV400P8>{viewParams.ci.projectionPlaneSize().x(),
-                                            viewParams.ci.projectionPlaneSize().y()};
-=======
               [blockSize](const ViewParams &viewParams, const TextureDepth16Frame &view) {
                 auto mask =
                     Frame<YUV400P8>{align(viewParams.ci.projectionPlaneSize().x(), blockSize),
                                     align(viewParams.ci.projectionPlaneSize().y(), blockSize)};
->>>>>>> 478f23eb
 
                 transform(cbegin(view.depth.getPlane(0)), cend(view.depth.getPlane(0)),
                           begin(mask.getPlane(0)), [ot = OccupancyTransform{viewParams}](auto x) {
@@ -368,16 +362,10 @@
     m_status.reserve(views.size());
     transform(cbegin(m_params.viewParamsList), cend(m_params.viewParamsList), cbegin(views),
               back_inserter(m_status),
-<<<<<<< HEAD
-              [](const ViewParams &viewParams, const TextureDepth16Frame &view) {
-                auto status = Frame<YUV400P8>{viewParams.ci.projectionPlaneSize().x(),
-                                              viewParams.ci.projectionPlaneSize().y()};
-=======
               [blockSize](const ViewParams &viewParams, const TextureDepth16Frame &view) {
                 auto status =
                     Frame<YUV400P8>{align(viewParams.ci.projectionPlaneSize().x(), blockSize),
                                     align(viewParams.ci.projectionPlaneSize().y(), blockSize)};
->>>>>>> 478f23eb
 
                 transform(cbegin(view.depth.getPlane(0)), cend(view.depth.getPlane(0)),
                           begin(status.getPlane(0)), [ot = OccupancyTransform{viewParams}](auto x) {
