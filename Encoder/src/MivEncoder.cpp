/* The copyright in this software is being made available under the BSD
 * License, included below. This software may be subject to other third party
 * and contributor rights, including patent rights, and no such rights are
 * granted under this license.
 *
 * Copyright (c) 2010-2020, ISO/IEC
 * All rights reserved.
 *
 * Redistribution and use in source and binary forms, with or without
 * modification, are permitted provided that the following conditions are met:
 *
 *  * Redistributions of source code must retain the above copyright notice,
 *    this list of conditions and the following disclaimer.
 *  * Redistributions in binary form must reproduce the above copyright notice,
 *    this list of conditions and the following disclaimer in the documentation
 *    and/or other materials provided with the distribution.
 *  * Neither the name of the ISO/IEC nor the names of its contributors may
 *    be used to endorse or promote products derived from this software without
 *    specific prior written permission.
 *
 * THIS SOFTWARE IS PROVIDED BY THE COPYRIGHT HOLDERS AND CONTRIBUTORS "AS IS"
 * AND ANY EXPRESS OR IMPLIED WARRANTIES, INCLUDING, BUT NOT LIMITED TO, THE
 * IMPLIED WARRANTIES OF MERCHANTABILITY AND FITNESS FOR A PARTICULAR PURPOSE
 * ARE DISCLAIMED. IN NO EVENT SHALL THE COPYRIGHT HOLDER OR CONTRIBUTORS
 * BE LIABLE FOR ANY DIRECT, INDIRECT, INCIDENTAL, SPECIAL, EXEMPLARY, OR
 * CONSEQUENTIAL DAMAGES (INCLUDING, BUT NOT LIMITED TO, PROCUREMENT OF
 * SUBSTITUTE GOODS OR SERVICES; LOSS OF USE, DATA, OR PROFITS; OR BUSINESS
 * INTERRUPTION) HOWEVER CAUSED AND ON ANY THEORY OF LIABILITY, WHETHER IN
 * CONTRACT, STRICT LIABILITY, OR TORT (INCLUDING NEGLIGENCE OR OTHERWISE)
 * ARISING IN ANY WAY OUT OF THE USE OF THIS SOFTWARE, EVEN IF ADVISED OF
 * THE POSSIBILITY OF SUCH DAMAGE.
 */

#include <TMIV/Encoder/MivEncoder.h>

#include <TMIV/MivBitstream/verify.h>

#include <sstream>

namespace TMIV::Encoder {
MivEncoder::MivEncoder(std::ostream &stream) : m_stream{stream} {
  m_ssvh.encodeTo(m_stream);
  m_stream.flush();
}

void MivEncoder::writeAccessUnit(const MivBitstream::EncoderParams &params) {
  m_params = params;

  if (m_irap) {
    m_params.vps.profile_tier_level().ptl_max_decodes_idc(ptlMaxDecodesIdc());
    writeV3cUnit(MivBitstream::VuhUnitType::V3C_VPS, {}, m_params.vps);
    m_log2MaxFrmOrderCntLsbMinus4 = m_params.aaps.aaps_log2_max_atlas_frame_order_cnt_lsb_minus4();
  }

  m_frmOrderCntLsb = m_params.atlas.front().ath.ath_atlas_frm_order_cnt_lsb();
  VERIFY_MIVBITSTREAM(m_frmOrderCntLsb < maxFrmOrderCntLsb());

  if (m_irap || m_viewParamsList != params.viewParamsList) {
    writeV3cUnit(MivBitstream::VuhUnitType::V3C_CAD, {}, commonAtlasSubBitstream());
    m_viewParamsList = params.viewParamsList;
  }

  for (size_t k = 0; k <= m_params.vps.vps_atlas_count_minus1(); ++k) {
    // Clause 7.4.5.3.2 of V-PCC DIS d85 [N19329]: AXPS regardless of atlas ID (and temporal ID)
    // share the same value space for AXPS ID
    auto &aau = m_params.atlas[k];
    aau.asps.asps_atlas_sequence_parameter_set_id(uint8_t(k));
    aau.afps.afps_atlas_frame_parameter_set_id(uint8_t(k));
    aau.afps.afps_atlas_sequence_parameter_set_id(uint8_t(k));
    aau.ath.ath_atlas_frame_parameter_set_id(uint8_t(k));

    writeV3cUnit(MivBitstream::VuhUnitType::V3C_AD, m_params.vps.vps_atlas_id(k),
                 atlasSubBitstream(k));
  }

  m_irap = false;
}

auto MivEncoder::ptlMaxDecodesIdc() const -> MivBitstream::PtlMaxDecodesIdc {
  auto numDecodes = 0;
  for (uint8_t k = 0; k < m_params.vps.vps_atlas_count_minus1() + 1; ++k) {
    const auto j = m_params.vps.vps_atlas_id(k);
    numDecodes += static_cast<int>(m_params.vps.vps_auxiliary_video_present_flag(j));
    numDecodes += static_cast<int>(m_params.vps.vps_occupancy_video_present_flag(j));
    numDecodes += static_cast<int>(m_params.vps.vps_geometry_video_present_flag(j)) *
                  (m_params.vps.vps_map_count_minus1(j) + 1);
    if (m_params.vps.vps_attribute_video_present_flag(j)) {
      numDecodes += m_params.vps.attribute_information(j).ai_attribute_count() *
                    (m_params.vps.vps_map_count_minus1(j) + 1);
    }
  }
  if (numDecodes <= 1) {
    return MivBitstream::PtlMaxDecodesIdc::max_1;
  }
  if (numDecodes <= 2) {
    return MivBitstream::PtlMaxDecodesIdc::max_2;
  }
  if (numDecodes <= 3) {
    return MivBitstream::PtlMaxDecodesIdc::max_3;
  }
  if (numDecodes <= 4) {
    return MivBitstream::PtlMaxDecodesIdc::max_4;
  }
  if (numDecodes <= 6) {
    return MivBitstream::PtlMaxDecodesIdc::max_6;
  }
  if (numDecodes <= 12) {
    return MivBitstream::PtlMaxDecodesIdc::max_12;
  }
  if (numDecodes <= 16) {
    return MivBitstream::PtlMaxDecodesIdc::max_16;
  }
  if (numDecodes <= 24) {
    return MivBitstream::PtlMaxDecodesIdc::max_24;
  }
  if (numDecodes <= 24) {
    return MivBitstream::PtlMaxDecodesIdc::max_24;
  }
  if (numDecodes <= 32) {
    return MivBitstream::PtlMaxDecodesIdc::max_32;
  }
  return MivBitstream::PtlMaxDecodesIdc::unconstrained;
}

namespace {
const auto nuhAaps = MivBitstream::NalUnitHeader{MivBitstream::NalUnitType::NAL_AAPS, 0, 1};
const auto nuhAsps = MivBitstream::NalUnitHeader{MivBitstream::NalUnitType::NAL_ASPS, 0, 1};
const auto nuhAfps = MivBitstream::NalUnitHeader{MivBitstream::NalUnitType::NAL_AFPS, 0, 1};
const auto nuhIdr = MivBitstream::NalUnitHeader{MivBitstream::NalUnitType::NAL_IDR_N_LP, 0, 1};
const auto nuhCra = MivBitstream::NalUnitHeader{MivBitstream::NalUnitType::NAL_CRA, 0, 1};
const auto nuhCaf = MivBitstream::NalUnitHeader{MivBitstream::NalUnitType::NAL_CAF, 0, 1};
} // namespace

auto MivEncoder::commonAtlasSubBitstream() -> MivBitstream::AtlasSubBitstream {
  auto asb = MivBitstream::AtlasSubBitstream{m_ssnh};

  if (m_irap) {
    writeNalUnit(asb, nuhAaps, m_params.aaps);
  }

  writeNalUnit(asb, nuhCaf, commonAtlasFrame(), m_params.vps, maxFrmOrderCntLsb());
  return asb;
}

auto MivEncoder::commonAtlasFrame() const -> MivBitstream::CommonAtlasFrameRBSP {
  auto caf = MivBitstream::CommonAtlasFrameRBSP{};

  const auto mode = mvpUpdateMode();
  caf.caf_atlas_adaptation_parameter_set_id(0)
      .caf_frm_order_cnt_lsb(m_frmOrderCntLsb)
      .caf_miv_view_params_list_update_mode(mode);

  if (mode == MivBitstream::MvpUpdateMode::VPL_INITLIST) {
    caf.miv_view_params_list() = mivViewParamsList();
  } else {
    if (mode == MivBitstream::MvpUpdateMode::VPL_UPD_EXT ||
        mode == MivBitstream::MvpUpdateMode::VPL_ALL) {
      caf.miv_view_params_update_extrinsics() = mivViewParamsUpdateExtrinsics();
    }
    if (mode == MivBitstream::MvpUpdateMode::VPL_UPD_INT ||
        mode == MivBitstream::MvpUpdateMode::VPL_ALL) {
      caf.miv_view_params_update_intrinsics() = mivViewParamsUpdateIntrinsics();
    }
    if (mode == MivBitstream::MvpUpdateMode::VPL_UPD_DQ ||
        mode == MivBitstream::MvpUpdateMode::VPL_ALL) {
      caf.miv_view_params_update_depth_quantization() = mivViewParamsUpdateDepthQuantization();
    }
  }
  return caf;
}

auto MivEncoder::mvpUpdateMode() const -> MivBitstream::MvpUpdateMode {
  if (m_irap) {
    return MivBitstream::MvpUpdateMode::VPL_INITLIST;
  }
  auto updExt = false;
  auto updInt = false;
  auto updDq = false;
  VERIFY_MIVBITSTREAM(m_viewParamsList.size() == m_params.viewParamsList.size());
  for (size_t i = 0; i < m_viewParamsList.size(); ++i) {
    updExt = updExt || m_viewParamsList[i].ce != m_params.viewParamsList[i].ce;
    updInt = updInt || m_viewParamsList[i].ci != m_params.viewParamsList[i].ci;
    updDq = updDq || m_viewParamsList[i].dq != m_params.viewParamsList[i].dq;
  }
  if (static_cast<int>(updExt) + static_cast<int>(updInt) + static_cast<int>(updDq) > 1) {
    return MivBitstream::MvpUpdateMode::VPL_ALL;
  }
  if (updExt) {
    return MivBitstream::MvpUpdateMode::VPL_UPD_EXT;
  }
  if (updInt) {
    return MivBitstream::MvpUpdateMode::VPL_UPD_INT;
  }
  if (updDq) {
    return MivBitstream::MvpUpdateMode::VPL_UPD_DQ;
  }
  MIVBITSTREAM_ERROR("It is not possible to have a CAF that does not update view parameters.");
}

auto MivEncoder::mivViewParamsList() const -> MivBitstream::MivViewParamsList {
  auto mvpl = MivBitstream::MivViewParamsList{};
  const auto &vpl = m_params.viewParamsList;

  assert(!vpl.empty());
  mvpl.mvp_num_views_minus1(static_cast<uint16_t>(vpl.size() - 1));
  mvpl.mvp_intrinsic_params_equal_flag(
      std::all_of(vpl.begin(), vpl.end(), [&](const auto &x) { return x.ci == vpl.front().ci; }));
  mvpl.mvp_depth_quantization_params_equal_flag(
      std::all_of(vpl.begin(), vpl.end(), [&](const auto &x) { return x.dq == vpl.front().dq; }));
  mvpl.mvp_pruning_graph_params_present_flag(vpl.front().pp.has_value());

  for (uint16_t i = 0; i <= mvpl.mvp_num_views_minus1(); ++i) {
    const auto &vp = vpl[i];
    mvpl.camera_extrinsics(i) = vp.ce;

    if (i == 0 || !mvpl.mvp_intrinsic_params_equal_flag()) {
      mvpl.camera_intrinsics(i) = vp.ci;
    }
    if (i == 0 || !mvpl.mvp_depth_quantization_params_equal_flag()) {
      mvpl.depth_quantization(i) = vp.dq;
    }
    assert(vp.pp.has_value() == mvpl.mvp_pruning_graph_params_present_flag());
    if (vp.pp.has_value()) {
      mvpl.pruning_parent(i) = *vp.pp;
    }
  }

  mvpl.mvp_num_views_minus1(static_cast<uint16_t>(m_params.viewParamsList.size() - 1));
  for (uint8_t a = 0; a <= m_params.vps.vps_atlas_count_minus1(); ++a) {
    for (uint16_t v = 0; v <= mvpl.mvp_num_views_minus1(); ++v) {
      mvpl.mvp_view_enabled_in_atlas_flag(a, v, true);
      mvpl.mvp_view_complete_in_atlas_flag(a, v, m_params.viewParamsList[v].isBasicView);
    }
  }
  mvpl.mvp_explicit_view_id_flag(true);
  for (uint16_t v = 0; v <= mvpl.mvp_num_views_minus1(); ++v) {
    mvpl.mvp_view_id(v, v);
  }

  return mvpl;
}

auto MivEncoder::mivViewParamsUpdateExtrinsics() const
    -> MivBitstream::MivViewParamsUpdateExtrinsics {
  auto mvpue = MivBitstream::MivViewParamsUpdateExtrinsics{};
  auto viewIdx = std::vector<uint16_t>{};
  for (size_t v = 0; v < m_viewParamsList.size(); ++v) {
    if (m_viewParamsList[v].ce != m_params.viewParamsList[v].ce) {
      viewIdx.push_back(static_cast<uint16_t>(v));
    }
  }
  VERIFY_MIVBITSTREAM(!viewIdx.empty());
  mvpue.mvpue_num_view_updates_minus1(static_cast<uint16_t>(viewIdx.size() - 1));
  for (uint16_t i = 0; i <= mvpue.mvpue_num_view_updates_minus1(); ++i) {
    mvpue.mvpue_view_idx(i, viewIdx[i]);
    mvpue.camera_extrinsics(i) = m_params.viewParamsList[viewIdx[i]].ce;
  }
  return mvpue;
}

auto MivEncoder::mivViewParamsUpdateIntrinsics() const
    -> MivBitstream::MivViewParamsUpdateIntrinsics {
  auto mvpui = MivBitstream::MivViewParamsUpdateIntrinsics{};
  auto viewIdx = std::vector<uint16_t>{};
  for (size_t v = 0; v < m_viewParamsList.size(); ++v) {
    if (m_viewParamsList[v].ci != m_params.viewParamsList[v].ci) {
      viewIdx.push_back(static_cast<uint16_t>(v));
    }
  }
  VERIFY_MIVBITSTREAM(!viewIdx.empty());
  mvpui.mvpui_num_view_updates_minus1(static_cast<uint16_t>(viewIdx.size() - 1));
  for (uint16_t i = 0; i <= mvpui.mvpui_num_view_updates_minus1(); ++i) {
    mvpui.mvpui_view_idx(i, viewIdx[i]);
    mvpui.camera_intrinsics(i) = m_params.viewParamsList[viewIdx[i]].ci;
  }
  return mvpui;
}

auto MivEncoder::mivViewParamsUpdateDepthQuantization() const
    -> MivBitstream::MivViewParamsUpdateDepthQuantization {
  auto mvpudq = MivBitstream::MivViewParamsUpdateDepthQuantization{};
  auto viewIdx = std::vector<uint16_t>{};
  for (size_t v = 0; v < m_viewParamsList.size(); ++v) {
    if (m_viewParamsList[v].dq != m_params.viewParamsList[v].dq) {
      viewIdx.push_back(static_cast<uint16_t>(v));
    }
  }
  VERIFY_MIVBITSTREAM(!viewIdx.empty());
  mvpudq.mvpudq_num_view_updates_minus1(static_cast<uint16_t>(viewIdx.size() - 1));
  for (uint16_t i = 0; i <= mvpudq.mvpudq_num_view_updates_minus1(); ++i) {
    mvpudq.mvpudq_view_idx(i, viewIdx[i]);
    mvpudq.depth_quantization(i) = m_params.viewParamsList[viewIdx[i]].dq;
  }
  return mvpudq;
}

auto MivEncoder::atlasSubBitstream(size_t k) -> MivBitstream::AtlasSubBitstream {
  auto asb = MivBitstream::AtlasSubBitstream{m_ssnh};

  auto vuh = MivBitstream::V3cUnitHeader{MivBitstream::VuhUnitType::V3C_AD};
  vuh.vuh_atlas_id(m_params.vps.vps_atlas_id(k));

  const auto &aau = m_params.atlas[k];

  if (m_irap) {
    VERIFY_MIVBITSTREAM(m_log2MaxFrmOrderCntLsbMinus4 ==
                        aau.asps.asps_log2_max_atlas_frame_order_cnt_lsb_minus4());
    writeNalUnit(asb, nuhAsps, aau.asps, vuh, m_params.vps);
    writeNalUnit(asb, nuhAfps, aau.afps,
                 std::vector<MivBitstream::AtlasSequenceParameterSetRBSP>{aau.asps});
  }

  const auto aspsV = std::vector<MivBitstream::AtlasSequenceParameterSetRBSP>{aau.asps};
  const auto afpsV = std::vector<MivBitstream::AtlasFrameParameterSetRBSP>{aau.afps};
  const auto nuh = m_irap ? nuhIdr : nuhCra;
  writeNalUnit(asb, nuh, atlasTileLayer(k), m_params.vps, nuh, aspsV, afpsV);

  return asb;
}

auto MivEncoder::atlasTileLayer(size_t k) const -> MivBitstream::AtlasTileLayerRBSP {
  auto patchData = MivBitstream::AtlasTileDataUnit::Vector{};
  patchData.reserve(m_params.patchParamsList.size());

  const auto &aau = m_params.atlas[k];
  const auto atlasId = m_params.vps.vps_atlas_id(k);
  const auto patchPackingBlockSize = 1U << aau.asps.asps_log2_patch_packing_block_size();
  const auto offsetDQuantizer = 1U << aau.ath.ath_pos_min_d_quantizer();
  const auto rangeDQuantizer = 1U << aau.ath.ath_pos_delta_max_d_quantizer();
  const auto patchSizeXQuantizer = aau.asps.asps_patch_size_quantizer_present_flag()
                                       ? 1U << aau.ath.ath_patch_size_x_info_quantizer()
                                       : patchPackingBlockSize;
  const auto patchSizeYQuantizer = aau.asps.asps_patch_size_quantizer_present_flag()
                                       ? 1U << aau.ath.ath_patch_size_y_info_quantizer()
                                       : patchPackingBlockSize;

  for (const auto &pp : m_params.patchParamsList) {
<<<<<<< HEAD
    if (pp.vuhAtlasId == vai) {
      auto pdu = PatchDataUnit{};

      VERIFY_MIVBITSTREAM(0 <= pp.pdu2dPos().x() && pp.pdu2dPos().x() <= UINT16_MAX);
      VERIFY_MIVBITSTREAM(0 <= pp.pdu2dPos().y() && pp.pdu2dPos().y() <= UINT16_MAX);
      VERIFY_MIVBITSTREAM(pp.pdu2dPos().x() % (1 << k) == 0);
      VERIFY_MIVBITSTREAM(pp.pdu2dPos().y() % (1 << k) == 0);
      pdu.pdu_2d_pos_x(static_cast<uint16_t>(pp.pdu2dPos().x()) >> k);
      pdu.pdu_2d_pos_y(static_cast<uint16_t>(pp.pdu2dPos().y()) >> k);

      VERIFY_MIVBITSTREAM(0 < pp.pdu2dSize().x() && pp.pdu2dSize().x() <= UINT16_MAX + 1);
      VERIFY_MIVBITSTREAM(0 < pp.pdu2dSize().y() && pp.pdu2dSize().y() <= UINT16_MAX + 1);
      VERIFY_MIVBITSTREAM(pp.pdu2dSize().x() % (1 << k) == 0);
      VERIFY_MIVBITSTREAM(pp.pdu2dSize().y() % (1 << k) == 0);
      pdu.pdu_2d_size_x_minus1(static_cast<uint16_t>(pp.pdu2dSize().x() - 1) >> k);
      pdu.pdu_2d_size_y_minus1(static_cast<uint16_t>(pp.pdu2dSize().y() - 1) >> k);

      pdu.pdu_view_pos_x(pp.pduViewPos().x());
      pdu.pdu_view_pos_y(pp.pduViewPos().y());

      VERIFY_MIVBITSTREAM(pp.pduDepthStart() % (1 << aau.ath.ath_pos_min_z_quantizer()) == 0);
      pdu.pdu_depth_start(pp.pduDepthStart() >> aau.ath.ath_pos_min_z_quantizer());

      if (pp.pduDepthEnd()) {
        const auto ath_pos_delta_max_z_quantizer = aau.ath.ath_pos_delta_max_z_quantizer();
        VERIFY_MIVBITSTREAM(*pp.pduDepthEnd() % (1 << ath_pos_delta_max_z_quantizer) == 0);
        pdu.pdu_depth_end(*pp.pduDepthEnd() >> ath_pos_delta_max_z_quantizer);
=======
    if (pp.atlasId == atlasId) {
      auto pdu = MivBitstream::PatchDataUnit{};

      VERIFY_MIVBITSTREAM(pp.atlasPatch2dPosX() % patchPackingBlockSize == 0);
      VERIFY_MIVBITSTREAM(pp.atlasPatch2dPosY() % patchPackingBlockSize == 0);
      pdu.pdu_2d_pos_x(pp.atlasPatch2dPosX() / patchPackingBlockSize);
      pdu.pdu_2d_pos_y(pp.atlasPatch2dPosY() / patchPackingBlockSize);

      pdu.pdu_3d_offset_u(pp.atlasPatch3dOffsetU());
      pdu.pdu_3d_offset_v(pp.atlasPatch3dOffsetV());

      VERIFY_MIVBITSTREAM(pp.atlasPatch3dOffsetD() % offsetDQuantizer == 0);
      pdu.pdu_3d_offset_d(pp.atlasPatch3dOffsetD() / offsetDQuantizer);

      if (aau.asps.asps_normal_axis_max_delta_value_enabled_flag()) {
        VERIFY_MIVBITSTREAM((pp.atlasPatch3dRangeD() + 1) % rangeDQuantizer == 0);
        pdu.pdu_3d_range_d(pp.atlasPatch3dRangeD() / rangeDQuantizer + 1);
>>>>>>> 3f50816e
      }

      pdu.pdu_projection_id(pp.atlasPatchProjectionId());
      pdu.pdu_orientation_index(pp.atlasPatchOrientationIndex());

      VERIFY_MIVBITSTREAM(pp.atlasPatch2dSizeX() % patchSizeXQuantizer == 0);
      VERIFY_MIVBITSTREAM(pp.atlasPatch2dSizeY() % patchSizeYQuantizer == 0);
      pdu.pdu_2d_size_x_minus1(pp.atlasPatch2dSizeX() / patchSizeXQuantizer - 1);
      pdu.pdu_2d_size_y_minus1(pp.atlasPatch2dSizeY() / patchSizeYQuantizer - 1);

      if (pp.atlasPatchEntityId()) {
        pdu.pdu_miv_extension().pdu_entity_id(*pp.atlasPatchEntityId());
      }
      if (pp.atlasPatchDepthOccMapThreshold()) {
        pdu.pdu_miv_extension().pdu_depth_occ_threshold(*pp.atlasPatchDepthOccMapThreshold());
      }
      patchData.emplace_back(MivBitstream::AtduPatchMode::I_INTRA, pdu);
    }
  }

  auto x = MivBitstream::AtlasTileLayerRBSP{};
  x.atlas_tile_header() = aau.ath;
  x.atlas_tile_data_unit() = MivBitstream::AtlasTileDataUnit{patchData};
  return x;
}

template <typename Payload>
void MivEncoder::writeV3cUnit(MivBitstream::VuhUnitType vut, MivBitstream::AtlasId atlasId,
                              Payload &&payload) {
  auto vuh = MivBitstream::V3cUnitHeader{vut};
  if (vut != MivBitstream::VuhUnitType::V3C_VPS && vut != MivBitstream::VuhUnitType::V3C_CAD) {
    vuh.vuh_atlas_id(atlasId);
  }
  const auto vu = MivBitstream::V3cUnit{vuh, std::forward<Payload>(payload)};

  std::ostringstream substream;
  vu.encodeTo(substream);

  const auto ssvu = MivBitstream::SampleStreamV3cUnit{substream.str()};
  ssvu.encodeTo(m_stream, m_ssvh);
}

template <typename Payload, typename... Args>
void MivEncoder::writeNalUnit(MivBitstream::AtlasSubBitstream &asb, MivBitstream::NalUnitHeader nuh,
                              Payload &&payload, Args &&... args) {
  std::ostringstream substream1;
  payload.encodeTo(substream1, std::forward<Args>(args)...);
  asb.nal_units().emplace_back(nuh, substream1.str());
}
} // namespace TMIV::Encoder<|MERGE_RESOLUTION|>--- conflicted
+++ resolved
@@ -60,14 +60,14 @@
     m_viewParamsList = params.viewParamsList;
   }
 
-  for (size_t k = 0; k <= m_params.vps.vps_atlas_count_minus1(); ++k) {
+  for (uint8_t k = 0; k <= m_params.vps.vps_atlas_count_minus1(); ++k) {
     // Clause 7.4.5.3.2 of V-PCC DIS d85 [N19329]: AXPS regardless of atlas ID (and temporal ID)
     // share the same value space for AXPS ID
     auto &aau = m_params.atlas[k];
-    aau.asps.asps_atlas_sequence_parameter_set_id(uint8_t(k));
-    aau.afps.afps_atlas_frame_parameter_set_id(uint8_t(k));
-    aau.afps.afps_atlas_sequence_parameter_set_id(uint8_t(k));
-    aau.ath.ath_atlas_frame_parameter_set_id(uint8_t(k));
+    aau.asps.asps_atlas_sequence_parameter_set_id(k);
+    aau.afps.afps_atlas_frame_parameter_set_id(k);
+    aau.afps.afps_atlas_sequence_parameter_set_id(k);
+    aau.ath.ath_atlas_frame_parameter_set_id(k);
 
     writeV3cUnit(MivBitstream::VuhUnitType::V3C_AD, m_params.vps.vps_atlas_id(k),
                  atlasSubBitstream(k));
@@ -335,35 +335,6 @@
                                        : patchPackingBlockSize;
 
   for (const auto &pp : m_params.patchParamsList) {
-<<<<<<< HEAD
-    if (pp.vuhAtlasId == vai) {
-      auto pdu = PatchDataUnit{};
-
-      VERIFY_MIVBITSTREAM(0 <= pp.pdu2dPos().x() && pp.pdu2dPos().x() <= UINT16_MAX);
-      VERIFY_MIVBITSTREAM(0 <= pp.pdu2dPos().y() && pp.pdu2dPos().y() <= UINT16_MAX);
-      VERIFY_MIVBITSTREAM(pp.pdu2dPos().x() % (1 << k) == 0);
-      VERIFY_MIVBITSTREAM(pp.pdu2dPos().y() % (1 << k) == 0);
-      pdu.pdu_2d_pos_x(static_cast<uint16_t>(pp.pdu2dPos().x()) >> k);
-      pdu.pdu_2d_pos_y(static_cast<uint16_t>(pp.pdu2dPos().y()) >> k);
-
-      VERIFY_MIVBITSTREAM(0 < pp.pdu2dSize().x() && pp.pdu2dSize().x() <= UINT16_MAX + 1);
-      VERIFY_MIVBITSTREAM(0 < pp.pdu2dSize().y() && pp.pdu2dSize().y() <= UINT16_MAX + 1);
-      VERIFY_MIVBITSTREAM(pp.pdu2dSize().x() % (1 << k) == 0);
-      VERIFY_MIVBITSTREAM(pp.pdu2dSize().y() % (1 << k) == 0);
-      pdu.pdu_2d_size_x_minus1(static_cast<uint16_t>(pp.pdu2dSize().x() - 1) >> k);
-      pdu.pdu_2d_size_y_minus1(static_cast<uint16_t>(pp.pdu2dSize().y() - 1) >> k);
-
-      pdu.pdu_view_pos_x(pp.pduViewPos().x());
-      pdu.pdu_view_pos_y(pp.pduViewPos().y());
-
-      VERIFY_MIVBITSTREAM(pp.pduDepthStart() % (1 << aau.ath.ath_pos_min_z_quantizer()) == 0);
-      pdu.pdu_depth_start(pp.pduDepthStart() >> aau.ath.ath_pos_min_z_quantizer());
-
-      if (pp.pduDepthEnd()) {
-        const auto ath_pos_delta_max_z_quantizer = aau.ath.ath_pos_delta_max_z_quantizer();
-        VERIFY_MIVBITSTREAM(*pp.pduDepthEnd() % (1 << ath_pos_delta_max_z_quantizer) == 0);
-        pdu.pdu_depth_end(*pp.pduDepthEnd() >> ath_pos_delta_max_z_quantizer);
-=======
     if (pp.atlasId == atlasId) {
       auto pdu = MivBitstream::PatchDataUnit{};
 
@@ -381,7 +352,6 @@
       if (aau.asps.asps_normal_axis_max_delta_value_enabled_flag()) {
         VERIFY_MIVBITSTREAM((pp.atlasPatch3dRangeD() + 1) % rangeDQuantizer == 0);
         pdu.pdu_3d_range_d(pp.atlasPatch3dRangeD() / rangeDQuantizer + 1);
->>>>>>> 3f50816e
       }
 
       pdu.pdu_projection_id(pp.atlasPatchProjectionId());
