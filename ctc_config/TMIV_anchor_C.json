{
    "startFrame": 0,
    "numberOfFrames": 97,
    "intraPeriod": 32,
    "SourceTexturePathFmt": "%s_texture_4096x4096_yuv420p10le.yuv",
    "SourceDepthPathFmt": "%s_depth_4096x4096_yuv420p16le.yuv",
    "SourceDepthBitDepth": 16,
    "SourceCameraParameters": "TechnicolorHijack.json",
    "SourceCameraNames": [
        "v0",
        "v1",
        "v2",
        "v3",
        "v4",
        "v5",
        "v6",
        "v7",
        "v8",
        "v9"
    ],
    "AtlasTexturePathFmt": "ATL_SC_R0_Tt_c%02d_4096x5120_yuv420p10le.yuv",
    "AtlasDepthPathFmt": "ATL_SC_R0_Td_c%02d_4096x5120_yuv420p10le.yuv",
    "AtlasMetadataPath": "ATL_SC_R0_Tm_c00.bit",
    "OutputTexturePath": "TM1_SC_R0_Tt_%s_4096x4096_yuv420p10le.yuv",
    "OutputCameraName": "v1",
    "OmafV1CompatibleFlag": false,
    "EncoderMethod": "Encoder",
    "Encoder": {
        "ViewOptimizerMethod": "ViewReducer",
        "ViewReducer": {},
        "AtlasConstructorMethod": "AtlasConstructor",
        "AtlasConstructor": {
            "PrunerMethod": "HierarchicalPruner",
            "HierarchicalPruner": {
                "rayAngleParameter": 20,
                "depthParameter": 20,
                "stretchingParameter": 0.6,
                "maxStretching": 5,
                "erode": 2,
                "dilate": 5,
                "dumpTo": "PRN_SC_R0_Tm_c%02d_4096x4096_yuv400p.yuv"
            },
            "AggregatorMethod": "Aggregator",
            "Aggregator": {},
            "PackerMethod": "Packer",
            "Packer": {
                "Alignment": 8,
                "MinPatchSize": 16,
                "Overlap": 1,
                "PiP": 1
            },
            "AtlasResolution": [
                4096,
                5120
            ],
<<<<<<< HEAD
            "MPixel": 40
=======
            "MaxLumaSamplesPerFrame": 100663296
>>>>>>> 4e5b5de4
        }
    },
    "DecoderMethod": "Decoder",
    "Decoder": {
        "AtlasDeconstructorMethod": "AtlasDeconstructor",
        "AtlasDeconstructor": {},
        "RendererMethod": "Renderer",
        "Renderer": {
            "SynthesizerMethod": "Synthesizer",
            "Synthesizer": {
                "rayAngleParameter": 20,
                "depthParameter": 20,
                "stretchingParameter": 0.6,
                "maxStretching": 5
            },
            "InpainterMethod": "Inpainter",
            "Inpainter": {}
        }
    }
}<|MERGE_RESOLUTION|>--- conflicted
+++ resolved
@@ -53,11 +53,7 @@
                 4096,
                 5120
             ],
-<<<<<<< HEAD
-            "MPixel": 40
-=======
-            "MaxLumaSamplesPerFrame": 100663296
->>>>>>> 4e5b5de4
+            "MaxLumaSamplesPerFrame": 83886080
         }
     },
     "DecoderMethod": "Decoder",
