/* The copyright in this software is being made available under the BSD
 * License, included below. This software may be subject to other third party
 * and contributor rights, including patent rights, and no such rights are
 * granted under this license.
 *
 * Copyright (c) 2010-2019, ISO/IEC
 * All rights reserved.
 *
 * Redistribution and use in source and binary forms, with or without
 * modification, are permitted provided that the following conditions are met:
 *
 *  * Redistributions of source code must retain the above copyright notice,
 *    this list of conditions and the following disclaimer.
 *  * Redistributions in binary form must reproduce the above copyright notice,
 *    this list of conditions and the following disclaimer in the documentation
 *    and/or other materials provided with the distribution.
 *  * Neither the name of the ISO/IEC nor the names of its contributors may
 *    be used to endorse or promote products derived from this software without
 *    specific prior written permission.
 *
 * THIS SOFTWARE IS PROVIDED BY THE COPYRIGHT HOLDERS AND CONTRIBUTORS "AS IS"
 * AND ANY EXPRESS OR IMPLIED WARRANTIES, INCLUDING, BUT NOT LIMITED TO, THE
 * IMPLIED WARRANTIES OF MERCHANTABILITY AND FITNESS FOR A PARTICULAR PURPOSE
 * ARE DISCLAIMED. IN NO EVENT SHALL THE COPYRIGHT HOLDER OR CONTRIBUTORS
 * BE LIABLE FOR ANY DIRECT, INDIRECT, INCIDENTAL, SPECIAL, EXEMPLARY, OR
 * CONSEQUENTIAL DAMAGES (INCLUDING, BUT NOT LIMITED TO, PROCUREMENT OF
 * SUBSTITUTE GOODS OR SERVICES; LOSS OF USE, DATA, OR PROFITS; OR BUSINESS
 * INTERRUPTION) HOWEVER CAUSED AND ON ANY THEORY OF LIABILITY, WHETHER IN
 * CONTRACT, STRICT LIABILITY, OR TORT (INCLUDING NEGLIGENCE OR OTHERWISE)
 * ARISING IN ANY WAY OUT OF THE USE OF THIS SOFTWARE, EVEN IF ADVISED OF
 * THE POSSIBILITY OF SUCH DAMAGE.
 */

#ifndef _TMIV_METADATA_CAMERAPARAMETERSLIST_H_
#define _TMIV_METADATA_CAMERAPARAMETERSLIST_H_

#include <cstdint>
#include <iosfwd>
#include <vector>

#include <TMIV/Common/Json.h>
#include <TMIV/Common/Vector.h>

namespace TMIV::Metadata {
enum class ProjectionType { ERP, CubeMap, Perspective };
enum class CubicMapType { CubeMap, EAC };
using Common::Vec2f;
using Common::Vec2i;
using Common::Vec3f;

// Data type that corresponds to an entry of camera_params_list of MPEG/N18464
struct CameraParameters {
  // In MPEG/N18464: projection_plane_{width,height}
  Vec2i size{};

  // In MPEG/N18464: cam_pos_{x,y,z}
  Vec3f position{};

  // In MPEG/N18464: cam_{yaw,pitch,roll}
  Vec3f rotation{};

  // In MPEG/N18464: cam_type
  ProjectionType type{ProjectionType::ERP};

  // In MPEG/N18464: erp_phi_{min,max}
  Vec2f erpPhiRange{};

  // In MPEG/N18464: erp_theta_{min,max}
  Vec2f erpThetaRange{};

  // In MPEG/N18464: cubic_map_type
  CubicMapType cubicMapType{CubicMapType::CubeMap};

  // In MPEG/N18464: perspective_focal_{hor,ver}
  Vec2f perspectiveFocal{};

  // In MPEG/N18464: perspective_center_{hor,ver}
  Vec2f perspectiveCenter{};

  // In MPEG/N18464: depth_{near,far}
  Vec2f depthRange{};

<<<<<<< HEAD
  friend std::ostream &operator<<(std::ostream &stream,
                                  const CameraParameters &camera);

  bool operator==(const CameraParameters &other) const;
  bool operator!=(const CameraParameters &other) const {
    return !operator==(other);
  }
=======
  friend std::ostream &operator<<(std::ostream &stream, const CameraParameters &camera);
  bool operator==(const CameraParameters &other) const;
>>>>>>> 4e5b5de4
};

static_assert(sizeof(CameraParameters) == 80);

// Data type that corresponds to camera_params_list of MPEG/N18464
using CameraParametersList = std::vector<CameraParameters>;

// Load (source) camera parameters from a JSON metadata file (RVS 3.x format)
// with cameras specified by name, in that order
//
// The first parameter is the cameras node (a JSON array).
CameraParametersList loadCamerasFromJson(const Common::Json &node,
                                         const std::vector<std::string> &names);

// Load a single (source) camera from a JSON metadata file (RVS 3.x format)
//
// The parameter is a an item of the cameras node (a JSON object).
CameraParameters loadCameraFromJson(const Common::Json &node);
} // namespace TMIV::Metadata

#endif<|MERGE_RESOLUTION|>--- conflicted
+++ resolved
@@ -80,18 +80,9 @@
   // In MPEG/N18464: depth_{near,far}
   Vec2f depthRange{};
 
-<<<<<<< HEAD
-  friend std::ostream &operator<<(std::ostream &stream,
-                                  const CameraParameters &camera);
-
-  bool operator==(const CameraParameters &other) const;
-  bool operator!=(const CameraParameters &other) const {
-    return !operator==(other);
-  }
-=======
   friend std::ostream &operator<<(std::ostream &stream, const CameraParameters &camera);
   bool operator==(const CameraParameters &other) const;
->>>>>>> 4e5b5de4
+  bool operator!=(const CameraParameters &other) const { return !operator==(other); }
 };
 
 static_assert(sizeof(CameraParameters) == 80);
