/* The copyright in this software is being made available under the BSD
 * License, included below. This software may be subject to other third party
 * and contributor rights, including patent rights, and no such rights are
 * granted under this license.
 *
 * Copyright (c) 2010-2020, ISO/IEC
 * All rights reserved.
 *
 * Redistribution and use in source and binary forms, with or without
 * modification, are permitted provided that the following conditions are met:
 *
 *  * Redistributions of source code must retain the above copyright notice,
 *    this list of conditions and the following disclaimer.
 *  * Redistributions in binary form must reproduce the above copyright notice,
 *    this list of conditions and the following disclaimer in the documentation
 *    and/or other materials provided with the distribution.
 *  * Neither the name of the ISO/IEC nor the names of its contributors may
 *    be used to endorse or promote products derived from this software without
 *    specific prior written permission.
 *
 * THIS SOFTWARE IS PROVIDED BY THE COPYRIGHT HOLDERS AND CONTRIBUTORS "AS IS"
 * AND ANY EXPRESS OR IMPLIED WARRANTIES, INCLUDING, BUT NOT LIMITED TO, THE
 * IMPLIED WARRANTIES OF MERCHANTABILITY AND FITNESS FOR A PARTICULAR PURPOSE
 * ARE DISCLAIMED. IN NO EVENT SHALL THE COPYRIGHT HOLDER OR CONTRIBUTORS
 * BE LIABLE FOR ANY DIRECT, INDIRECT, INCIDENTAL, SPECIAL, EXEMPLARY, OR
 * CONSEQUENTIAL DAMAGES (INCLUDING, BUT NOT LIMITED TO, PROCUREMENT OF
 * SUBSTITUTE GOODS OR SERVICES; LOSS OF USE, DATA, OR PROFITS; OR BUSINESS
 * INTERRUPTION) HOWEVER CAUSED AND ON ANY THEORY OF LIABILITY, WHETHER IN
 * CONTRACT, STRICT LIABILITY, OR TORT (INCLUDING NEGLIGENCE OR OTHERWISE)
 * ARISING IN ANY WAY OUT OF THE USE OF THIS SOFTWARE, EVEN IF ADVISED OF
 * THE POSSIBILITY OF SUCH DAMAGE.
 */

#include <TMIV/MivBitstream/AtlasSequenceParameterSetRBSP.h>

#include <TMIV/Common/Bitstream.h>
#include <TMIV/MivBitstream/MivDecoderMode.h>
#include <TMIV/MivBitstream/verify.h>

#include <ostream>
#include <utility>

namespace TMIV::MivBitstream {
RefListStruct::RefListStruct(std::vector<int16_t> deltaAfocSt) : m_deltaAfocSt{move(deltaAfocSt)} {}

auto RefListStruct::num_ref_entries() const noexcept -> size_t { return m_deltaAfocSt.size(); }

auto RefListStruct::deltaAfocSt(size_t i) const noexcept -> int16_t {
  VERIFY_V3CBITSTREAM(i < num_ref_entries());
  return m_deltaAfocSt[i];
}

<<<<<<< HEAD
auto RefListStruct::printTo(std::ostream &stream, uint8_t rlsIdx) const -> std::ostream & {
  stream << "num_ref_entries( " << int(rlsIdx) << " )=" << int(num_ref_entries()) << '\n';
=======
auto RefListStruct::printTo(ostream &stream, uint8_t rlsIdx) const -> ostream & {
  stream << "num_ref_entries( " << int{rlsIdx} << " )=" << num_ref_entries() << '\n';
>>>>>>> 13f27f50
  for (size_t i = 0; i < num_ref_entries(); ++i) {
    stream << "DeltaAfocSt( " << int{rlsIdx} << ", " << i << " )=" << deltaAfocSt(i) << '\n';
  }
  return stream;
}

auto RefListStruct::operator==(const RefListStruct &other) const noexcept -> bool {
  return m_deltaAfocSt == other.m_deltaAfocSt;
}

auto RefListStruct::operator!=(const RefListStruct &other) const noexcept -> bool {
  return !operator==(other);
}

auto RefListStruct::decodeFrom(Common::InputBitstream &bitstream,
                               const AtlasSequenceParameterSetRBSP &asps) -> RefListStruct {
  VERIFY_MIVBITSTREAM(!asps.asps_long_term_ref_atlas_frames_flag());
  auto deltaAfocSt = std::vector<int16_t>(bitstream.getUExpGolomb<size_t>(), 0);

  for (auto &x : deltaAfocSt) {
    const auto abs_delta_afoc_st = bitstream.getUExpGolomb<int>();
    VERIFY_V3CBITSTREAM(0 <= abs_delta_afoc_st && abs_delta_afoc_st <= INT16_MAX);

    if (abs_delta_afoc_st != 0) {
      const auto strpf_entry_sign_flag = bitstream.getFlag();
      x = strpf_entry_sign_flag ? abs_delta_afoc_st : -abs_delta_afoc_st;
    }
  }

  return RefListStruct{deltaAfocSt};
}

void RefListStruct::encodeTo(Common::OutputBitstream &bitstream,
                             const AtlasSequenceParameterSetRBSP &asps) const {
  VERIFY_MIVBITSTREAM(!asps.asps_long_term_ref_atlas_frames_flag());
  bitstream.putUExpGolomb(num_ref_entries());

  for (auto x : m_deltaAfocSt) {
    bitstream.putUExpGolomb(std::abs(x));
    if (x != 0) {
      bitstream.putFlag(x > 0);
    }
  }
}

auto operator<<(std::ostream &stream, const AspsVpccExtension &x) -> std::ostream & {
  stream << "asps_vpcc_remove_duplicate_point_enabled_flag=" << std::boolalpha
         << x.asps_vpcc_remove_duplicate_point_enabled_flag() << '\n';
  return stream;
}

auto AspsVpccExtension::decodeFrom(Common::InputBitstream &bitstream,
                                   const AtlasSequenceParameterSetRBSP &asps) -> AspsVpccExtension {
  auto x = AspsVpccExtension{};
  x.asps_vpcc_remove_duplicate_point_enabled_flag(bitstream.getFlag());
  VERIFY_BITSTREAM(!asps.asps_plr_enabled_flag());
  return x;
}

void AspsVpccExtension::encodeTo(Common::OutputBitstream &bitstream,
                                 const AtlasSequenceParameterSetRBSP &asps) const {
  bitstream.putFlag(asps_vpcc_remove_duplicate_point_enabled_flag());
  VERIFY_BITSTREAM(!asps.asps_plr_enabled_flag());
}

auto AspsMivExtension::asme_geometry_scale_factor_x_minus1() const noexcept -> uint16_t {
  VERIFY_MIVBITSTREAM(m_asme_geometry_scale_factor_x_minus1.has_value());
  return *m_asme_geometry_scale_factor_x_minus1;
}

auto AspsMivExtension::asme_geometry_scale_factor_y_minus1() const noexcept -> uint16_t {
  VERIFY_MIVBITSTREAM(m_asme_geometry_scale_factor_y_minus1.has_value());
  return *m_asme_geometry_scale_factor_y_minus1;
}

auto AspsMivExtension::asme_occupancy_scale_factor_x_minus1() const noexcept -> uint16_t {
  VERIFY_MIVBITSTREAM(m_asme_occupancy_scale_factor_x_minus1.has_value());
  return *m_asme_occupancy_scale_factor_x_minus1;
}

auto AspsMivExtension::asme_occupancy_scale_factor_y_minus1() const noexcept -> uint16_t {
  VERIFY_MIVBITSTREAM(m_asme_occupancy_scale_factor_y_minus1.has_value());
  return *m_asme_occupancy_scale_factor_y_minus1;
}

auto operator<<(std::ostream &stream, const AspsMivExtension &x) -> std::ostream & {
  stream << "asme_group_id=" << x.asme_group_id() << '\n';
  stream << "asme_auxiliary_atlas_flag=" << std::boolalpha << x.asme_auxiliary_atlas_flag() << '\n';
  stream << "asme_depth_occ_map_threshold_flag=" << std::boolalpha
         << x.asme_depth_occ_threshold_flag() << '\n';
  if (x.m_asme_geometry_scale_factor_x_minus1 || x.m_asme_geometry_scale_factor_y_minus1) {
    stream << "asme_geometry_scale_factor_x_minus1=" << x.asme_geometry_scale_factor_x_minus1()
           << '\n';
    stream << "asme_geometry_scale_factor_y_minus1=" << x.asme_geometry_scale_factor_y_minus1()
           << '\n';
  }
  if (x.m_asme_occupancy_scale_factor_x_minus1 || x.m_asme_occupancy_scale_factor_y_minus1) {
    stream << "asme_occupancy_scale_factor_x_minus1=" << x.asme_occupancy_scale_factor_x_minus1()
           << '\n';
    stream << "asme_occupancy_scale_factor_y_minus1=" << x.asme_occupancy_scale_factor_y_minus1()
           << '\n';
  }
  stream << "asme_patch_constant_depth_flag=" << std::boolalpha
         << x.asme_patch_constant_depth_flag() << '\n';
  return stream;
}

auto AspsMivExtension::decodeFrom(Common::InputBitstream &bitstream, const V3cParameterSet &vps)
    -> AspsMivExtension {
  auto x = AspsMivExtension{};
  x.asme_group_id(
      bitstream.getUVar<unsigned>(vps.vps_miv_extension().vme_num_groups_minus1() + uint64_t(1)));
  x.asme_auxiliary_atlas_flag(bitstream.getFlag());
  if (vps.vps_miv_extension().vme_embedded_occupancy_flag()) {
    x.asme_depth_occ_threshold_flag(bitstream.getFlag());
  }
  if (vps.vps_miv_extension().vme_geometry_scale_enabled_flag()) {
    x.asme_geometry_scale_factor_x_minus1(bitstream.getUExpGolomb<uint16_t>());
    x.asme_geometry_scale_factor_y_minus1(bitstream.getUExpGolomb<uint16_t>());
  }
  if (vps.vps_miv_extension().vme_occupancy_scale_enabled_flag()) {
    x.asme_occupancy_scale_factor_x_minus1(bitstream.getUExpGolomb<uint16_t>());
    x.asme_occupancy_scale_factor_y_minus1(bitstream.getUExpGolomb<uint16_t>());
  }
  x.asme_patch_constant_depth_flag(bitstream.getFlag());
  return x;
}

void AspsMivExtension::encodeTo(Common::OutputBitstream &bitstream,
                                const V3cParameterSet &vps) const {
  bitstream.putUVar(asme_group_id(), vps.vps_miv_extension().vme_num_groups_minus1() + uint64_t(1));
  bitstream.putFlag(asme_auxiliary_atlas_flag());
  if (vps.vps_miv_extension().vme_embedded_occupancy_flag()) {
    bitstream.putFlag(asme_depth_occ_threshold_flag());
  }
  if (vps.vps_miv_extension().vme_geometry_scale_enabled_flag()) {
    bitstream.putUExpGolomb(asme_geometry_scale_factor_x_minus1());
    bitstream.putUExpGolomb(asme_geometry_scale_factor_y_minus1());
  }
  if (vps.vps_miv_extension().vme_occupancy_scale_enabled_flag()) {
    bitstream.putUExpGolomb(asme_occupancy_scale_factor_x_minus1());
    bitstream.putUExpGolomb(asme_occupancy_scale_factor_y_minus1());
  }
  bitstream.putFlag(asme_patch_constant_depth_flag());
}

auto AtlasSequenceParameterSetRBSP::asps_num_ref_atlas_frame_lists_in_asps() const noexcept
    -> uint8_t {
  return uint8_t(m_ref_list_structs.size());
}

auto AtlasSequenceParameterSetRBSP::ref_list_struct(uint8_t rlsIdx) const -> const RefListStruct & {
  VERIFY_V3CBITSTREAM(rlsIdx < asps_num_ref_atlas_frame_lists_in_asps());
  return m_ref_list_structs[rlsIdx];
}

auto AtlasSequenceParameterSetRBSP::asps_vpcc_extension() const noexcept
    -> const AspsVpccExtension & {
  VERIFY_V3CBITSTREAM(asps_vpcc_extension_present_flag());
  VERIFY_V3CBITSTREAM(m_asve.has_value());
  return *m_asve;
}

auto AtlasSequenceParameterSetRBSP::asps_miv_extension() const noexcept
    -> const AspsMivExtension & {
  VERIFY_V3CBITSTREAM(asps_miv_extension_present_flag());
  VERIFY_V3CBITSTREAM(m_asme.has_value());
  return *m_asme;
}

auto AtlasSequenceParameterSetRBSP::aspsExtensionData() const noexcept
    -> const std::vector<bool> & {
  VERIFY_V3CBITSTREAM(asps_extension_6bits());
  VERIFY_V3CBITSTREAM(m_aspsExtensionData.has_value());
  return *m_aspsExtensionData;
}

auto AtlasSequenceParameterSetRBSP::asps_log2_max_atlas_frame_order_cnt_lsb_minus4(
    const uint8_t value) noexcept -> AtlasSequenceParameterSetRBSP & {
  VERIFY_V3CBITSTREAM(value <= 12);
  m_asps_log2_max_atlas_frame_order_cnt_lsb_minus4 = value;
  return *this;
}

auto AtlasSequenceParameterSetRBSP::asps_num_ref_atlas_frame_lists_in_asps(const size_t value)
    -> AtlasSequenceParameterSetRBSP & {
  m_ref_list_structs.resize(value);
  return *this;
}

auto AtlasSequenceParameterSetRBSP::asps_vpcc_extension_present_flag(const bool value) noexcept
    -> AtlasSequenceParameterSetRBSP & {
  VERIFY_V3CBITSTREAM(asps_extension_present_flag());
  m_asps_vpcc_extension_present_flag = value;
  return *this;
}

auto AtlasSequenceParameterSetRBSP::asps_miv_extension_present_flag(const bool value) noexcept
    -> AtlasSequenceParameterSetRBSP & {
  VERIFY_V3CBITSTREAM(asps_extension_present_flag());
  m_asps_miv_extension_present_flag = value;
  return *this;
}

auto AtlasSequenceParameterSetRBSP::asps_extension_6bits(const uint8_t value) noexcept
    -> AtlasSequenceParameterSetRBSP & {
  VERIFY_V3CBITSTREAM(asps_extension_present_flag());
  VERIFY_V3CBITSTREAM(value < 0x40);
  m_asps_extension_6bits = value;
  return *this;
}

auto AtlasSequenceParameterSetRBSP::aspsExtensionData(std::vector<bool> data) noexcept
    -> AtlasSequenceParameterSetRBSP & {
  VERIFY_V3CBITSTREAM(asps_extension_6bits());
  m_aspsExtensionData = std::move(data);
  return *this;
}

auto AtlasSequenceParameterSetRBSP::ref_list_struct(uint8_t rlsIdx, RefListStruct value)
    -> AtlasSequenceParameterSetRBSP & {
  VERIFY_V3CBITSTREAM(rlsIdx < asps_num_ref_atlas_frame_lists_in_asps());
  m_ref_list_structs[rlsIdx] = std::move(value);
  return *this;
}

auto AtlasSequenceParameterSetRBSP::ref_list_struct(uint8_t rlsIdx) -> RefListStruct & {
  VERIFY_V3CBITSTREAM(rlsIdx < asps_num_ref_atlas_frame_lists_in_asps());
  return m_ref_list_structs[rlsIdx];
}

auto AtlasSequenceParameterSetRBSP::asps_max_number_projections_minus1(
    const unsigned value) noexcept -> AtlasSequenceParameterSetRBSP & {
  VERIFY_V3CBITSTREAM(asps_extended_projection_enabled_flag());
  m_asps_max_number_projections_minus1 = value;
  return *this;
}

auto AtlasSequenceParameterSetRBSP::asps_vpcc_extension() noexcept -> AspsVpccExtension & {
  VERIFY_MIVBITSTREAM(asps_vpcc_extension_present_flag());
  if (!m_asve) {
    m_asve = AspsVpccExtension{};
  }
  return *m_asve;
}

auto AtlasSequenceParameterSetRBSP::asps_miv_extension() noexcept -> AspsMivExtension & {
  VERIFY_MIVBITSTREAM(asps_miv_extension_present_flag());
  if (!m_asme) {
    m_asme = AspsMivExtension{};
  }
  return *m_asme;
}

<<<<<<< HEAD
auto operator<<(std::ostream &stream, const AtlasSequenceParameterSetRBSP &x) -> std::ostream & {
  stream << "asps_atlas_sequence_parameter_set_id=" << int(x.asps_atlas_sequence_parameter_set_id())
=======
auto operator<<(ostream &stream, const AtlasSequenceParameterSetRBSP &x) -> ostream & {
  stream << "asps_atlas_sequence_parameter_set_id=" << int{x.asps_atlas_sequence_parameter_set_id()}
>>>>>>> 13f27f50
         << '\n';
  stream << "asps_frame_width=" << x.asps_frame_width() << '\n';
  stream << "asps_frame_height=" << x.asps_frame_height() << '\n';
  stream << "asps_geometry_3d_bit_depth_minus1=" << int{x.asps_geometry_3d_bit_depth_minus1()}
         << '\n';
  stream << "asps_geometry_2d_bit_depth_minus1=" << int{x.asps_geometry_2d_bit_depth_minus1()}
         << '\n';
  stream << "asps_log2_max_atlas_frame_order_cnt_lsb_minus4="
         << int{x.asps_log2_max_atlas_frame_order_cnt_lsb_minus4()} << '\n';
  stream << "asps_max_dec_atlas_frame_buffering_minus1="
         << x.asps_max_dec_atlas_frame_buffering_minus1() << '\n';
  stream << "asps_long_term_ref_atlas_frames_flag=" << std::boolalpha
         << x.asps_long_term_ref_atlas_frames_flag() << '\n';
  stream << "asps_num_ref_atlas_frame_lists_in_asps="
         << int{x.asps_num_ref_atlas_frame_lists_in_asps()} << '\n';
  for (int i = 0; i < x.asps_num_ref_atlas_frame_lists_in_asps(); ++i) {
    x.ref_list_struct(i).printTo(stream, i);
  }
  stream << "asps_use_eight_orientations_flag=" << std::boolalpha
         << x.asps_use_eight_orientations_flag() << '\n';
  stream << "asps_extended_projection_enabled_flag=" << std::boolalpha
         << x.asps_extended_projection_enabled_flag() << '\n';
  if (x.asps_extended_projection_enabled_flag()) {
    stream << "asps_max_number_projections_minus1=" << x.asps_max_number_projections_minus1()
           << '\n';
  }
  stream << "asps_normal_axis_limits_quantization_enabled_flag=" << std::boolalpha
         << x.asps_normal_axis_limits_quantization_enabled_flag() << '\n';
  stream << "asps_normal_axis_max_delta_value_enabled_flag=" << std::boolalpha
         << x.asps_normal_axis_max_delta_value_enabled_flag() << '\n';
<<<<<<< HEAD
  stream << "asps_patch_precedence_order_flag=" << std::boolalpha
         << x.asps_patch_precedence_order_flag() << '\n';
  stream << "asps_log2_patch_packing_block_size=" << int(x.asps_log2_patch_packing_block_size())
=======
  stream << "asps_patch_precedence_order_flag=" << boolalpha << x.asps_patch_precedence_order_flag()
         << '\n';
  stream << "asps_log2_patch_packing_block_size=" << int{x.asps_log2_patch_packing_block_size()}
>>>>>>> 13f27f50
         << '\n';
  stream << "asps_patch_size_quantizer_present_flag=" << std::boolalpha
         << x.asps_patch_size_quantizer_present_flag() << '\n';
<<<<<<< HEAD
  stream << "asps_map_count_minus1=" << int(x.asps_map_count_minus1()) << '\n';
  stream << "asps_pixel_deinterleaving_flag=" << std::boolalpha
         << x.asps_pixel_deinterleaving_flag() << '\n';
  stream << "asps_eom_patch_enabled_flag=" << std::boolalpha << x.asps_eom_patch_enabled_flag()
         << '\n';
  stream << "asps_raw_patch_enabled_flag=" << std::boolalpha << x.asps_raw_patch_enabled_flag()
         << '\n';
  stream << "asps_plr_enabled_flag=" << std::boolalpha << x.asps_plr_enabled_flag() << '\n';
  stream << "asps_vui_parameters_present_flag=" << std::boolalpha
         << x.asps_vui_parameters_present_flag() << '\n';
  stream << "asps_extension_present_flag=" << std::boolalpha << x.asps_extension_present_flag()
=======
  stream << "asps_map_count_minus1=" << int{x.asps_map_count_minus1()} << '\n';
  stream << "asps_pixel_deinterleaving_enabled_flag=" << boolalpha
         << x.asps_pixel_deinterleaving_enabled_flag() << '\n';
  stream << "asps_raw_patch_enabled_flag=" << boolalpha << x.asps_raw_patch_enabled_flag() << '\n';
  stream << "asps_eom_patch_enabled_flag=" << boolalpha << x.asps_eom_patch_enabled_flag() << '\n';
  stream << "asps_plr_enabled_flag=" << boolalpha << x.asps_plr_enabled_flag() << '\n';
  stream << "asps_vui_parameters_present_flag=" << boolalpha << x.asps_vui_parameters_present_flag()
>>>>>>> 13f27f50
         << '\n';
  if (x.asps_extension_present_flag()) {
<<<<<<< HEAD
    stream << "asps_vpcc_extension_flag=" << std::boolalpha << x.asps_vpcc_extension_flag() << '\n';
    stream << "asps_miv_extension_flag=" << std::boolalpha << x.asps_miv_extension_flag() << '\n';
    stream << "asps_extension_6bits=" << int(x.asps_extension_6bits()) << '\n';
=======
    stream << "asps_vpcc_extension_present_flag=" << boolalpha
           << x.asps_vpcc_extension_present_flag() << '\n';
    stream << "asps_miv_extension_present_flag=" << boolalpha << x.asps_miv_extension_present_flag()
           << '\n';
    stream << "asps_extension_6bits=" << int{x.asps_extension_6bits()} << '\n';
>>>>>>> 13f27f50
  }
  if (x.asps_vpcc_extension_present_flag()) {
    stream << x.asps_vpcc_extension();
  }
  if (x.asps_miv_extension_present_flag()) {
    stream << x.asps_miv_extension();
  }
  if (x.asps_extension_6bits()) {
    for (bool flag : x.aspsExtensionData()) {
      stream << "asps_extension_data_flag=" << std::boolalpha << flag << '\n';
    }
  }
  return stream;
}

auto AtlasSequenceParameterSetRBSP::operator==(
    const AtlasSequenceParameterSetRBSP &other) const noexcept -> bool {
  if (asps_atlas_sequence_parameter_set_id() != other.asps_atlas_sequence_parameter_set_id() ||
      asps_frame_width() != other.asps_frame_width() ||
      asps_frame_height() != other.asps_frame_height() ||
      asps_geometry_3d_bit_depth_minus1() != other.asps_geometry_3d_bit_depth_minus1() ||
      asps_geometry_2d_bit_depth_minus1() != other.asps_geometry_2d_bit_depth_minus1() ||
      asps_log2_max_atlas_frame_order_cnt_lsb_minus4() !=
          other.asps_log2_max_atlas_frame_order_cnt_lsb_minus4() ||
      asps_max_dec_atlas_frame_buffering_minus1() !=
          other.asps_max_dec_atlas_frame_buffering_minus1() ||
      asps_long_term_ref_atlas_frames_flag() != other.asps_long_term_ref_atlas_frames_flag() ||
      asps_num_ref_atlas_frame_lists_in_asps() != other.asps_num_ref_atlas_frame_lists_in_asps()) {
    return false;
  }
  for (uint8_t i = 0; i < asps_num_ref_atlas_frame_lists_in_asps(); ++i) {
    if (ref_list_struct(i) != other.ref_list_struct(i)) {
      return false;
    }
  }
  if (asps_use_eight_orientations_flag() != other.asps_use_eight_orientations_flag() ||
      asps_extended_projection_enabled_flag() != other.asps_extended_projection_enabled_flag()) {
    return false;
  }
  if (asps_extended_projection_enabled_flag() &&
      asps_max_number_projections_minus1() != other.asps_max_number_projections_minus1()) {
    return false;
  }
  if (asps_normal_axis_limits_quantization_enabled_flag() !=
          other.asps_normal_axis_limits_quantization_enabled_flag() ||
      asps_normal_axis_max_delta_value_enabled_flag() !=
          other.asps_normal_axis_max_delta_value_enabled_flag() ||
      asps_patch_precedence_order_flag() != other.asps_patch_precedence_order_flag() ||
      m_asps_log2_patch_packing_block_size != other.m_asps_log2_patch_packing_block_size ||
      asps_patch_size_quantizer_present_flag() != other.asps_patch_size_quantizer_present_flag() ||
      m_asps_map_count_minus1 != other.m_asps_map_count_minus1 ||
      asps_pixel_deinterleaving_enabled_flag() != other.asps_pixel_deinterleaving_enabled_flag() ||
      asps_raw_patch_enabled_flag() != other.asps_raw_patch_enabled_flag() ||
      asps_eom_patch_enabled_flag() != other.asps_eom_patch_enabled_flag() ||
      asps_plr_enabled_flag() != other.asps_plr_enabled_flag() ||
      asps_vui_parameters_present_flag() != other.asps_vui_parameters_present_flag() ||
      asps_extension_present_flag() != other.asps_extension_present_flag() ||
      asps_vpcc_extension_present_flag() != other.asps_vpcc_extension_present_flag() ||
      asps_miv_extension_present_flag() != other.asps_miv_extension_present_flag() ||
      asps_extension_6bits() != other.asps_extension_6bits()) {
    return false;
  }
  if (asps_vpcc_extension_present_flag() && asps_vpcc_extension() != other.asps_vpcc_extension()) {
    return false;
  }
  if (asps_miv_extension_present_flag() && asps_miv_extension() != other.asps_miv_extension()) {
    return false;
  }
  if (asps_extension_6bits() && aspsExtensionData() != other.aspsExtensionData()) {
    return false;
  }
  return true;
}

auto AtlasSequenceParameterSetRBSP::operator!=(
    const AtlasSequenceParameterSetRBSP &other) const noexcept -> bool {
  return !operator==(other);
}

auto AtlasSequenceParameterSetRBSP::decodeFrom(std::istream &stream, const V3cUnitHeader &vuh,
                                               const V3cParameterSet &vps)
    -> AtlasSequenceParameterSetRBSP {
  auto x = AtlasSequenceParameterSetRBSP{};
  Common::InputBitstream bitstream{stream};

  x.asps_atlas_sequence_parameter_set_id(bitstream.getUExpGolomb<uint8_t>());

  x.asps_frame_width(bitstream.getUint16());
  VERIFY_V3CBITSTREAM(vps.vps_frame_width(vuh.vuh_atlas_id()) == x.asps_frame_width());

  x.asps_frame_height(bitstream.getUint16());
  VERIFY_V3CBITSTREAM(vps.vps_frame_height(vuh.vuh_atlas_id()) == x.asps_frame_height());

  x.asps_geometry_3d_bit_depth_minus1(bitstream.readBits<uint8_t>(5));
  x.asps_geometry_2d_bit_depth_minus1(bitstream.readBits<uint8_t>(5));

  x.asps_log2_max_atlas_frame_order_cnt_lsb_minus4(bitstream.getUExpGolomb<uint8_t>());
  VERIFY_V3CBITSTREAM(x.asps_log2_max_atlas_frame_order_cnt_lsb_minus4() <= 12);

  x.asps_max_dec_atlas_frame_buffering_minus1(bitstream.getUExpGolomb<uint8_t>());
  x.asps_long_term_ref_atlas_frames_flag(bitstream.getFlag());

  x.asps_num_ref_atlas_frame_lists_in_asps(bitstream.getUExpGolomb<size_t>());
  VERIFY_V3CBITSTREAM(x.asps_num_ref_atlas_frame_lists_in_asps() <= 64);

  for (int i = 0; i < x.asps_num_ref_atlas_frame_lists_in_asps(); ++i) {
    x.ref_list_struct(i, RefListStruct::decodeFrom(bitstream, x));
  }

  x.asps_use_eight_orientations_flag(bitstream.getFlag());
  x.asps_extended_projection_enabled_flag(bitstream.getFlag());

  if (x.asps_extended_projection_enabled_flag()) {
    x.asps_max_number_projections_minus1(bitstream.getUExpGolomb<unsigned>());
  }

  x.asps_normal_axis_limits_quantization_enabled_flag(bitstream.getFlag());
  x.asps_normal_axis_max_delta_value_enabled_flag(bitstream.getFlag());
  x.asps_patch_precedence_order_flag(bitstream.getFlag());

  x.asps_log2_patch_packing_block_size(bitstream.readBits<uint8_t>(3));
  VERIFY_V3CBITSTREAM(x.asps_log2_patch_packing_block_size() <= 7);

  x.asps_patch_size_quantizer_present_flag(bitstream.getFlag());

  x.asps_map_count_minus1(bitstream.readBits<uint8_t>(4));
  VERIFY_V3CBITSTREAM(x.asps_map_count_minus1() == vps.vps_map_count_minus1(vuh.vuh_atlas_id()));

  x.asps_pixel_deinterleaving_enabled_flag(bitstream.getFlag());
  VERIFY_MIVBITSTREAM(!x.asps_pixel_deinterleaving_enabled_flag());

  x.asps_raw_patch_enabled_flag(bitstream.getFlag());
  VERIFY_MIVBITSTREAM(!x.asps_raw_patch_enabled_flag());

  x.asps_eom_patch_enabled_flag(bitstream.getFlag());
  VERIFY_MIVBITSTREAM(!x.asps_eom_patch_enabled_flag());

  x.asps_plr_enabled_flag(bitstream.getFlag());
  VERIFY_MIVBITSTREAM(!x.asps_plr_enabled_flag());

  x.asps_vui_parameters_present_flag(bitstream.getFlag());
  LIMITATION(!x.asps_vui_parameters_present_flag());

  x.asps_extension_present_flag(bitstream.getFlag());

  if (x.asps_extension_present_flag()) {
    x.asps_vpcc_extension_present_flag(bitstream.getFlag());
    x.asps_miv_extension_present_flag(bitstream.getFlag());
    x.asps_extension_6bits(bitstream.readBits<uint8_t>(6));
  }
  if (x.asps_vpcc_extension_present_flag()) {
    x.asps_vpcc_extension() = AspsVpccExtension::decodeFrom(bitstream, x);
  }
  if (x.asps_miv_extension_present_flag()) {
    x.asps_miv_extension() = AspsMivExtension::decodeFrom(bitstream, vps);
  }
  if (x.asps_extension_6bits() != 0) {
    auto aspsExtensionData = std::vector<bool>{};
    while (bitstream.moreRbspData()) {
      const auto asps_extension_data_flag = bitstream.getFlag();
      aspsExtensionData.push_back(asps_extension_data_flag);
    }
    x.aspsExtensionData(std::move(aspsExtensionData));
  }
  bitstream.rbspTrailingBits();

  return x;
}

void AtlasSequenceParameterSetRBSP::encodeTo(std::ostream &stream, const V3cUnitHeader &vuh,
                                             const V3cParameterSet &vps) const {
  Common::OutputBitstream bitstream{stream};

  bitstream.putUExpGolomb(asps_atlas_sequence_parameter_set_id());

  VERIFY_V3CBITSTREAM(asps_frame_width() == vps.vps_frame_width(vuh.vuh_atlas_id()));
  bitstream.putUint16(asps_frame_width());

  VERIFY_V3CBITSTREAM(asps_frame_height() == vps.vps_frame_height(vuh.vuh_atlas_id()));
  bitstream.putUint16(asps_frame_height());

  bitstream.writeBits(asps_geometry_3d_bit_depth_minus1(), 5);
  bitstream.writeBits(asps_geometry_2d_bit_depth_minus1(), 5);

  VERIFY_V3CBITSTREAM(asps_log2_max_atlas_frame_order_cnt_lsb_minus4() <= 12);
  bitstream.putUExpGolomb(asps_log2_max_atlas_frame_order_cnt_lsb_minus4());

  bitstream.putUExpGolomb(asps_max_dec_atlas_frame_buffering_minus1());
  bitstream.putFlag(asps_long_term_ref_atlas_frames_flag());

  VERIFY_V3CBITSTREAM(asps_num_ref_atlas_frame_lists_in_asps() <= 64);
  bitstream.putUExpGolomb(asps_num_ref_atlas_frame_lists_in_asps());

  for (int i = 0; i < asps_num_ref_atlas_frame_lists_in_asps(); ++i) {
    ref_list_struct(i).encodeTo(bitstream, *this);
  }

  bitstream.putFlag(asps_use_eight_orientations_flag());
  bitstream.putFlag(asps_extended_projection_enabled_flag());

  if (asps_extended_projection_enabled_flag()) {
    bitstream.putUExpGolomb(asps_max_number_projections_minus1());
  }

  bitstream.putFlag(asps_normal_axis_limits_quantization_enabled_flag());
  bitstream.putFlag(asps_normal_axis_max_delta_value_enabled_flag());
  bitstream.putFlag(asps_patch_precedence_order_flag());

  VERIFY_V3CBITSTREAM(asps_log2_patch_packing_block_size() <= 7);
  bitstream.writeBits(asps_log2_patch_packing_block_size(), 3);

  bitstream.putFlag(asps_patch_size_quantizer_present_flag());

  VERIFY_V3CBITSTREAM(asps_map_count_minus1() == vps.vps_map_count_minus1(vuh.vuh_atlas_id()));
  bitstream.writeBits(asps_map_count_minus1(), 4);

  VERIFY_MIVBITSTREAM(!asps_pixel_deinterleaving_enabled_flag());
  bitstream.putFlag(asps_pixel_deinterleaving_enabled_flag());

  VERIFY_MIVBITSTREAM(!asps_raw_patch_enabled_flag());
  bitstream.putFlag(asps_raw_patch_enabled_flag());

  VERIFY_MIVBITSTREAM(!asps_eom_patch_enabled_flag());
  bitstream.putFlag(asps_eom_patch_enabled_flag());

  VERIFY_MIVBITSTREAM(!asps_plr_enabled_flag());
  bitstream.putFlag(asps_plr_enabled_flag());

  LIMITATION(!asps_vui_parameters_present_flag());
  bitstream.putFlag(asps_vui_parameters_present_flag());

  bitstream.putFlag(asps_extension_present_flag());

  if (asps_extension_present_flag()) {
    bitstream.putFlag(asps_vpcc_extension_present_flag());
    bitstream.putFlag(asps_miv_extension_present_flag());
    bitstream.writeBits(asps_extension_6bits(), 6);
  }
  if (asps_vpcc_extension_present_flag()) {
    asps_vpcc_extension().encodeTo(bitstream, *this);
  }
  if (asps_miv_extension_present_flag()) {
    asps_miv_extension().encodeTo(bitstream, vps);
  }
  if (asps_extension_6bits() != 0) {
    for (auto bit : aspsExtensionData()) {
      bitstream.putFlag(bit);
    }
  }
  bitstream.rbspTrailingBits();
}

auto aspsById(const std::vector<AtlasSequenceParameterSetRBSP> &aspsV, int id) noexcept
    -> const AtlasSequenceParameterSetRBSP & {
  for (auto &x : aspsV) {
    if (id == x.asps_atlas_sequence_parameter_set_id()) {
      return x;
    }
  }
  V3CBITSTREAM_ERROR("Unknown ASPS ID");
}
} // namespace TMIV::MivBitstream<|MERGE_RESOLUTION|>--- conflicted
+++ resolved
@@ -41,7 +41,8 @@
 #include <utility>
 
 namespace TMIV::MivBitstream {
-RefListStruct::RefListStruct(std::vector<int16_t> deltaAfocSt) : m_deltaAfocSt{move(deltaAfocSt)} {}
+RefListStruct::RefListStruct(std::vector<int16_t> deltaAfocSt)
+    : m_deltaAfocSt{std::move(deltaAfocSt)} {}
 
 auto RefListStruct::num_ref_entries() const noexcept -> size_t { return m_deltaAfocSt.size(); }
 
@@ -50,13 +51,8 @@
   return m_deltaAfocSt[i];
 }
 
-<<<<<<< HEAD
 auto RefListStruct::printTo(std::ostream &stream, uint8_t rlsIdx) const -> std::ostream & {
-  stream << "num_ref_entries( " << int(rlsIdx) << " )=" << int(num_ref_entries()) << '\n';
-=======
-auto RefListStruct::printTo(ostream &stream, uint8_t rlsIdx) const -> ostream & {
   stream << "num_ref_entries( " << int{rlsIdx} << " )=" << num_ref_entries() << '\n';
->>>>>>> 13f27f50
   for (size_t i = 0; i < num_ref_entries(); ++i) {
     stream << "DeltaAfocSt( " << int{rlsIdx} << ", " << i << " )=" << deltaAfocSt(i) << '\n';
   }
@@ -311,13 +307,8 @@
   return *m_asme;
 }
 
-<<<<<<< HEAD
 auto operator<<(std::ostream &stream, const AtlasSequenceParameterSetRBSP &x) -> std::ostream & {
-  stream << "asps_atlas_sequence_parameter_set_id=" << int(x.asps_atlas_sequence_parameter_set_id())
-=======
-auto operator<<(ostream &stream, const AtlasSequenceParameterSetRBSP &x) -> ostream & {
   stream << "asps_atlas_sequence_parameter_set_id=" << int{x.asps_atlas_sequence_parameter_set_id()}
->>>>>>> 13f27f50
          << '\n';
   stream << "asps_frame_width=" << x.asps_frame_width() << '\n';
   stream << "asps_frame_height=" << x.asps_frame_height() << '\n';
@@ -348,52 +339,30 @@
          << x.asps_normal_axis_limits_quantization_enabled_flag() << '\n';
   stream << "asps_normal_axis_max_delta_value_enabled_flag=" << std::boolalpha
          << x.asps_normal_axis_max_delta_value_enabled_flag() << '\n';
-<<<<<<< HEAD
   stream << "asps_patch_precedence_order_flag=" << std::boolalpha
          << x.asps_patch_precedence_order_flag() << '\n';
-  stream << "asps_log2_patch_packing_block_size=" << int(x.asps_log2_patch_packing_block_size())
-=======
-  stream << "asps_patch_precedence_order_flag=" << boolalpha << x.asps_patch_precedence_order_flag()
-         << '\n';
   stream << "asps_log2_patch_packing_block_size=" << int{x.asps_log2_patch_packing_block_size()}
->>>>>>> 13f27f50
          << '\n';
   stream << "asps_patch_size_quantizer_present_flag=" << std::boolalpha
          << x.asps_patch_size_quantizer_present_flag() << '\n';
-<<<<<<< HEAD
-  stream << "asps_map_count_minus1=" << int(x.asps_map_count_minus1()) << '\n';
-  stream << "asps_pixel_deinterleaving_flag=" << std::boolalpha
-         << x.asps_pixel_deinterleaving_flag() << '\n';
+  stream << "asps_map_count_minus1=" << int{x.asps_map_count_minus1()} << '\n';
+  stream << "asps_pixel_deinterleaving_enabled_flag=" << std::boolalpha
+         << x.asps_pixel_deinterleaving_enabled_flag() << '\n';
+  stream << "asps_raw_patch_enabled_flag=" << std::boolalpha << x.asps_raw_patch_enabled_flag()
+         << '\n';
   stream << "asps_eom_patch_enabled_flag=" << std::boolalpha << x.asps_eom_patch_enabled_flag()
-         << '\n';
-  stream << "asps_raw_patch_enabled_flag=" << std::boolalpha << x.asps_raw_patch_enabled_flag()
          << '\n';
   stream << "asps_plr_enabled_flag=" << std::boolalpha << x.asps_plr_enabled_flag() << '\n';
   stream << "asps_vui_parameters_present_flag=" << std::boolalpha
          << x.asps_vui_parameters_present_flag() << '\n';
   stream << "asps_extension_present_flag=" << std::boolalpha << x.asps_extension_present_flag()
-=======
-  stream << "asps_map_count_minus1=" << int{x.asps_map_count_minus1()} << '\n';
-  stream << "asps_pixel_deinterleaving_enabled_flag=" << boolalpha
-         << x.asps_pixel_deinterleaving_enabled_flag() << '\n';
-  stream << "asps_raw_patch_enabled_flag=" << boolalpha << x.asps_raw_patch_enabled_flag() << '\n';
-  stream << "asps_eom_patch_enabled_flag=" << boolalpha << x.asps_eom_patch_enabled_flag() << '\n';
-  stream << "asps_plr_enabled_flag=" << boolalpha << x.asps_plr_enabled_flag() << '\n';
-  stream << "asps_vui_parameters_present_flag=" << boolalpha << x.asps_vui_parameters_present_flag()
->>>>>>> 13f27f50
          << '\n';
   if (x.asps_extension_present_flag()) {
-<<<<<<< HEAD
-    stream << "asps_vpcc_extension_flag=" << std::boolalpha << x.asps_vpcc_extension_flag() << '\n';
-    stream << "asps_miv_extension_flag=" << std::boolalpha << x.asps_miv_extension_flag() << '\n';
-    stream << "asps_extension_6bits=" << int(x.asps_extension_6bits()) << '\n';
-=======
-    stream << "asps_vpcc_extension_present_flag=" << boolalpha
+    stream << "asps_vpcc_extension_present_flag=" << std::boolalpha
            << x.asps_vpcc_extension_present_flag() << '\n';
-    stream << "asps_miv_extension_present_flag=" << boolalpha << x.asps_miv_extension_present_flag()
-           << '\n';
+    stream << "asps_miv_extension_present_flag=" << std::boolalpha
+           << x.asps_miv_extension_present_flag() << '\n';
     stream << "asps_extension_6bits=" << int{x.asps_extension_6bits()} << '\n';
->>>>>>> 13f27f50
   }
   if (x.asps_vpcc_extension_present_flag()) {
     stream << x.asps_vpcc_extension();
