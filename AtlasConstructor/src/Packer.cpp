--- conflicted
+++ resolved
@@ -57,29 +57,14 @@
   }
 }
 
-<<<<<<< HEAD
+auto Packer::getAlignment() -> int { return m_alignment; }
+
 void Packer::updateAggregatedEntityMasks(const vector<MaskList> &entityMasks) {
-=======
-auto Packer::getAlignment() -> int { return m_alignment; }
-
-void Packer::updateAggregatedEntityMasks(const EntityMapList &entityMasks) {
->>>>>>> 000d8bd1
   for (const auto &entityMask : entityMasks) {
     m_aggregatedEntityMasks.push_back(entityMask);
   }
 }
-/*
-auto Packer::setMask(int viewId, int entityId) -> Mask {
-  Mask mask(m_aggregatedEntityMasks[viewId].getWidth(),
-            m_aggregatedEntityMasks[viewId].getHeight());
-  for (size_t i = 0; i < mask.getPlane(0).size(); ++i) {
-    if (m_aggregatedEntityMasks[viewId].getPlane(0)[i] == entityId) {
-      mask.getPlane(0)[i] = uint8_t(255);
-    }
-  }
-  return mask;
-}
-*/
+
 auto Packer::pack(const SizeVector &atlasSizes, const MaskList &masks,
                   const vector<bool> &isBasicView) -> AtlasParamsVector {
   // Check atlas size
@@ -98,9 +83,7 @@
     if (m_maxEntities > 1) {
       for (int entityId = m_EntityEncodeRange[0]; entityId < m_EntityEncodeRange[1]; entityId++) {
         // Entity clustering
-        Mask mask =
-            m_aggregatedEntityMasks[entityId - m_EntityEncodeRange[0]]
-                                           [viewId]; // setMask(viewId, entityId);
+        Mask mask = m_aggregatedEntityMasks[entityId - m_EntityEncodeRange[0]][viewId];
 
         auto clusteringOutput = Cluster::retrieve(
             viewId, mask, static_cast<int>(clusterList.size()), isBasicView[viewId]);
