--- conflicted
+++ resolved
@@ -108,14 +108,8 @@
   return minValue;
 }
 
-<<<<<<< HEAD
-inline auto colorDistance(const Vec3w &a, const Vec3w &b) {
-  auto dist = static_cast<float>(abs(a[0] - b[0]) + abs(a[1] - b[1]) + abs(a[2] - b[2]));
-=======
 inline auto colorDistance(const Common::Vec3w &a, const Common::Vec3w &b) {
-  auto dist = float(std::abs(a[0] - b[0]) + std::abs(a[1] - b[1]) + std::abs(a[2] - b[2]));
->>>>>>> 3f50816e
-  return dist;
+  return static_cast<float>(std::abs(a[0] - b[0]) + std::abs(a[1] - b[1]) + std::abs(a[2] - b[2]));
 }
 
 template <typename Range>
@@ -165,13 +159,8 @@
                          const Common::Mat<uint16_t> &regionLabels) -> Common::Mat<uint8_t> {
   auto edges = findForegroundEdges(depth);
   const auto bounds = findRegionBoundaries(regionLabels);
-<<<<<<< HEAD
-  transform(begin(edges), end(edges), begin(bounds), begin(edges),
-            [](uint8_t e, uint8_t b) { return b != 0 ? uint8_t{} : e; });
-=======
   std::transform(std::begin(edges), std::end(edges), std::begin(bounds), std::begin(edges),
-                 [](uint8_t e, uint8_t b) { return b != 0 ? uint8_t(0) : e; });
->>>>>>> 3f50816e
+                 [](uint8_t e, uint8_t b) { return b != 0 ? uint8_t{} : e; });
   return edges;
 }
 
@@ -343,7 +332,8 @@
     -> Common::Mat<uint16_t> {
   const auto inputSize =
       Common::Vec2i{static_cast<int>(input.width()), static_cast<int>(input.height())};
-  auto output = Common::Mat<uint16_t>({size_t(outputSize.y()), size_t(outputSize.x())});
+  auto output = Common::Mat<uint16_t>(
+      {static_cast<size_t>(outputSize.y()), static_cast<size_t>(outputSize.x())});
 
   for (int yo = 0; yo < outputSize.y(); ++yo) {
     for (int xo = 0; xo < outputSize.x(); ++xo) {
