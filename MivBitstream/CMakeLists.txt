--- conflicted
+++ resolved
@@ -92,10 +92,7 @@
 		"src/SeiRBSP.test.cpp"
 		"src/test.cpp"
 		"src/test.h"
-<<<<<<< HEAD
-=======
 		"src/ViewingSpace.test.cpp"
->>>>>>> 30356a0c
 		"src/ViewingSpaceHandling.test.cpp"
 		"src/VpccParameterSet.test.cpp"
 		"src/VpccUnit.test.cpp"
