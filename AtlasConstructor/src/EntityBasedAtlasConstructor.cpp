--- conflicted
+++ resolved
@@ -35,7 +35,7 @@
 
 #include "Cluster.h"
 #include <TMIV/Common/Factory.h>
-#include <TMIV/Metadata/DepthOccupancyTransform.h>
+#include <TMIV/MivBitstream/DepthOccupancyTransform.h>
 
 #include <cassert>
 #include <iostream>
@@ -88,7 +88,7 @@
 
   // Register pruning relation
   m_pruner->registerPruningRelation(m_outIvSequenceParams, m_isBasicView);
-  
+
   // Turn on occupancy coding for all views
   for (auto &x : m_outIvSequenceParams.viewParamsList) {
     x.hasOccupancy = true;
@@ -148,45 +148,7 @@
           (views[viewId].second.getPlane(0)[i] == uint16_t(0))) {
         masks[viewId].getPlane(0)[i] = uint8_t(0);
       }
-<<<<<<< HEAD
-    });
-  }
-}
-
-void EntityBasedAtlasConstructor::updateEntityMasks(EntityMapList &entityMasks,
-                                                    const MaskList &masks, uint16_t entityId) {
-  if (entityId == 0) {
-    entityId = m_inIvSequenceParams.msp().msp_max_entities_minus1() +
-               1; // to avoid getting lost with the initalized 0s
-  }
-  for (size_t viewId = 0; viewId < entityMasks.size(); viewId++) {
-    vector<int> Indices(entityMasks[viewId].getPlane(0).size());
-    std::iota(Indices.begin(), Indices.end(), 0);
-    std::for_each(Indices.begin(), Indices.end(), [&](auto i) {
-      if (masks[viewId].getPlane(0)[i] != uint8_t(0)) {
-        entityMasks[viewId].getPlane(0)[i] = entityId;
-      }
-    });
-  }
-}
-
-void EntityBasedAtlasConstructor::swap0(EntityMapList &entityMasks) {
-  for (auto &entityMask : entityMasks) {
-    vector<int> Indices(entityMask.getPlane(0).size());
-    std::iota(Indices.begin(), Indices.end(), 0);
-    std::for_each(Indices.begin(), Indices.end(), [&](auto i) {
-      if (entityMask.getPlane(0)[i] == uint8_t(0)) {
-        entityMask.getPlane(0)[i] = unusedPatchId;
-      }
-    });
-    std::for_each(Indices.begin(), Indices.end(), [&](auto i) {
-      if (entityMask.getPlane(0)[i] == m_inIvSequenceParams.msp().msp_max_entities_minus1() + 1) {
-        entityMask.getPlane(0)[i] = uint16_t(0);
-      }
-    });
-=======
-    }
->>>>>>> 1dfd8fd6
+    }
   }
 }
 
@@ -204,8 +166,8 @@
   }
 }
 
-auto EntityBasedAtlasConstructor::entitySeparator(const MVD16Frame &transportViews, uint16_t entityId)
-    -> MVD16Frame {
+auto EntityBasedAtlasConstructor::entitySeparator(const MVD16Frame &transportViews,
+                                                  uint16_t entityId) -> MVD16Frame {
   // Initalize entityViews
   MVD16Frame entityViews;
   for (auto &transportView : transportViews) {
@@ -284,7 +246,7 @@
   // Aggregated mask
   m_aggregator->completeAccessUnit();
   const MaskList &aggregatedMask = m_aggregator->getAggregatedMask();
-  
+
   // Print statistics the same way the HierarchicalPruner does
   auto sumValues = 0.;
   for (const auto &mask : aggregatedMask) {
@@ -350,18 +312,12 @@
 
       atlasList.push_back(move(atlas));
     }
-<<<<<<< HEAD
-
     for (const auto &patch : m_ivAccessUnitParams.patchParamsList) {
-      writePatchInAtlas(patch, views, atlasList);
-=======
-    for (const auto &patch : *m_ivAccessUnitParams.atlasParamsList) {
-      const auto &view = views[patch.viewId];
-	  MVD16Frame tempViews;
+      const auto &view = views[patch.pduViewId()];
+      MVD16Frame tempViews;
       tempViews.push_back(move(view));
-      const auto &entityViews = entitySeparator(tempViews, *patch.entityId); 
+      const auto &entityViews = entitySeparator(tempViews, *patch.pduEntityId());
       writePatchInAtlas(patch, entityViews[0], atlasList);
->>>>>>> 1dfd8fd6
     }
     m_atlasBuffer.push_back(move(atlasList));
   }
@@ -375,55 +331,11 @@
   return atlas;
 }
 
-<<<<<<< HEAD
-auto EntityBasedAtlasConstructor::setView(TextureDepth16Frame view, const EntityMap &entityMask,
-                                          int entityId) -> TextureDepth16Frame {
-  TextureDepth16Frame entityView = {TextureFrame(view.first.getWidth(), view.first.getHeight()),
-                                    Depth16Frame(view.second.getWidth(), view.second.getHeight())};
-  for (auto &p : entityView.first.getPlanes()) {
-    fill(p.begin(), p.end(), neutralChroma);
-  }
-  fill(entityView.second.getPlane(0).begin(), entityView.second.getPlane(0).end(), uint16_t(0));
-
-  EntityMapList entityMasks;
-  entityMasks.push_back(entityMask);
-  auto entityMasksYUV = yuvSampler(entityMasks);
-  for (int planeId = 0; planeId < 3; planeId++) {
-    vector<int> Indices(view.first.getPlane(planeId).size());
-    std::iota(Indices.begin(), Indices.end(), 0);
-    std::for_each(Indices.begin(), Indices.end(), [&](auto i) {
-      if (entityMasksYUV[0].getPlane(planeId)[i] == entityId) {
-        entityView.first.getPlane(planeId)[i] = view.first.getPlane(planeId)[i];
-        if (planeId == 0) {
-          entityView.second.getPlane(0)[i] = view.second.getPlane(0)[i];
-        }
-      }
-    });
-  }
-
-  return entityView;
-}
-
 void EntityBasedAtlasConstructor::writePatchInAtlas(const PatchParams &patch,
-                                                    const MVD16Frame &views, MVD16Frame &atlas) {
-  auto &currentAtlas = atlas[patch.vuhAtlasId];
-
-  TextureDepth16Frame currentView;
-  if (m_maxEntities > 1) {
-    currentView =
-        setView(views[patch.pduViewId()], m_entityMasksBuffer[m_frameInGOPIndex][patch.pduViewId()],
-                *patch.pduEntityId());
-  } else {
-    currentView = views[patch.pduViewId()];
-  }
-
-=======
-void EntityBasedAtlasConstructor::writePatchInAtlas(const AtlasParameters &patch,
                                                     const TextureDepth16Frame &currentView,
                                                     MVD16Frame &atlas) {
-  auto &currentAtlas = atlas[patch.atlasId];
-
->>>>>>> 1dfd8fd6
+  auto &currentAtlas = atlas[patch.vuhAtlasId];
+
   auto &textureAtlasMap = currentAtlas.first;
   auto &depthAtlasMap = currentAtlas.second;
 
@@ -455,7 +367,8 @@
 
       // Depth
       auto depth = depthViewMap.getPlane(0)(pView.y(), pView.x());
-      if (depth == 0 && !inViewParams.hasOccupancy && outViewParams.hasOccupancy && m_maxEntities==1) {
+      if (depth == 0 && !inViewParams.hasOccupancy && outViewParams.hasOccupancy &&
+          m_maxEntities == 1) {
         depth = 1; // Avoid marking valid depth as invalid
       }
       depthAtlasMap.getPlane(0)(pAtlas.y(), pAtlas.x()) = depth;
