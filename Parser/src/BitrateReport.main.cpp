--- conflicted
+++ resolved
@@ -53,13 +53,8 @@
   }
 
   friend auto operator<<(std::ostream &stream, const StatisticalVariable &x) -> std::ostream & {
-<<<<<<< HEAD
     auto average = x.m_count > 0 ? static_cast<double>(x.m_sum) / x.m_count
-                                 : numeric_limits<double>::quiet_NaN();
-=======
-    auto average =
-        x.m_count > 0 ? double(x.m_sum) / x.m_count : std::numeric_limits<double>::quiet_NaN();
->>>>>>> 3f50816e
+                                 : std::numeric_limits<double>::quiet_NaN();
     return stream << x.m_count << ',' << x.m_sum << ',' << average;
   }
 
@@ -128,7 +123,7 @@
         break;
       case TMIV::MivBitstream::VuhUnitType::V3C_AVD:
         stream << vuh.vuh_atlas_id() << ',' << int{vuh.vuh_map_index()} << ','
-               << int(vuh.vuh_attribute_index());
+               << int{vuh.vuh_attribute_index()};
         break;
       default:
         abort();
