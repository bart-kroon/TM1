--- conflicted
+++ resolved
@@ -64,25 +64,14 @@
   VERIFY_MIVBITSTREAM(!atlasSizes.empty());
   vps.vps_atlas_count_minus1(static_cast<uint8_t>(atlasSizes.size() - 1));
 
-<<<<<<< HEAD
-  for (size_t atlasId = 0; atlasId < atlasSizes.size(); ++atlasId) {
-    const auto a = static_cast<uint8_t>(atlasId);
-    vps.vps_atlas_id(a, a)
-        .vps_frame_width(a, atlasSizes[atlasId].x())
-        .vps_frame_height(a, atlasSizes[atlasId].y())
-        .vps_geometry_video_present_flag(a, true)
-        .vps_occupancy_video_present_flag(a, haveOccupancy)
-        .vps_attribute_video_present_flag(a, haveTexture);
-=======
-  for (size_t k = 0; k < atlasSizes.size(); ++k) {
-    const auto j = AtlasId{uint8_t(k)};
+  for (uint8_t k = 0; k <= vps.vps_atlas_count_minus1(); ++k) {
+    const auto j = AtlasId{k};
     vps.vps_atlas_id(k, j)
         .vps_frame_width(j, atlasSizes[k].x())
         .vps_frame_height(j, atlasSizes[k].y())
         .vps_geometry_video_present_flag(j, true)
         .vps_occupancy_video_present_flag(j, haveOccupancy)
         .vps_attribute_video_present_flag(j, haveTexture);
->>>>>>> 3f50816e
 
     vps.geometry_information(j).gi_geometry_2d_bit_depth_minus1(9);
 
