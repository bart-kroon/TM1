--- conflicted
+++ resolved
@@ -36,13 +36,7 @@
 #include <cassert>
 
 #include "AccumulatingView.h"
-<<<<<<< HEAD
-=======
-#include <TMIV/Common/Json.h>
-#include <TMIV/Renderer/reprojectPoints.h>
->>>>>>> aa84ac40
 #include <TMIV/Renderer/quantize_and_expand.h>
-#include <TMIV/Renderer/reprojectPoints.h>
 
 using namespace std;
 using namespace TMIV::Common;
@@ -62,10 +56,10 @@
 Synthesizer::Synthesizer(const Common::Json &node) {
   if (auto subnode = node.optional("RayAngleParam"))
     m_rayAngleParam = subnode.asFloat();
-  
+
   if (auto subnode = node.optional("DepthParam"))
     m_depthParam = subnode.asFloat();
-  
+
   if (auto subnode = node.optional("StretchingParam"))
     m_stretchingParam = subnode.asFloat();
 }
