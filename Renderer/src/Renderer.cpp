/* The copyright in this software is being made available under the BSD
 * License, included below. This software may be subject to other third party
 * and contributor rights, including patent rights, and no such rights are
 * granted under this license.
 *
 * Copyright (c) 2010-2019, ISO/IEC
 * All rights reserved.
 *
 * Redistribution and use in source and binary forms, with or without
 * modification, are permitted provided that the following conditions are met:
 *
 *  * Redistributions of source code must retain the above copyright notice,
 *    this list of conditions and the following disclaimer.
 *  * Redistributions in binary form must reproduce the above copyright notice,
 *    this list of conditions and the following disclaimer in the documentation
 *    and/or other materials provided with the distribution.
 *  * Neither the name of the ISO/IEC nor the names of its contributors may
 *    be used to endorse or promote products derived from this software without
 *    specific prior written permission.
 *
 * THIS SOFTWARE IS PROVIDED BY THE COPYRIGHT HOLDERS AND CONTRIBUTORS "AS IS"
 * AND ANY EXPRESS OR IMPLIED WARRANTIES, INCLUDING, BUT NOT LIMITED TO, THE
 * IMPLIED WARRANTIES OF MERCHANTABILITY AND FITNESS FOR A PARTICULAR PURPOSE
 * ARE DISCLAIMED. IN NO EVENT SHALL THE COPYRIGHT HOLDER OR CONTRIBUTORS
 * BE LIABLE FOR ANY DIRECT, INDIRECT, INCIDENTAL, SPECIAL, EXEMPLARY, OR
 * CONSEQUENTIAL DAMAGES (INCLUDING, BUT NOT LIMITED TO, PROCUREMENT OF
 * SUBSTITUTE GOODS OR SERVICES; LOSS OF USE, DATA, OR PROFITS; OR BUSINESS
 * INTERRUPTION) HOWEVER CAUSED AND ON ANY THEORY OF LIABILITY, WHETHER IN
 * CONTRACT, STRICT LIABILITY, OR TORT (INCLUDING NEGLIGENCE OR OTHERWISE)
 * ARISING IN ANY WAY OUT OF THE USE OF THIS SOFTWARE, EVEN IF ADVISED OF
 * THE POSSIBILITY OF SUCH DAMAGE.
 */

#include <TMIV/Common/Factory.h>
#include <TMIV/Renderer/Renderer.h>

using namespace std;
using namespace TMIV::Common;
using namespace TMIV::Metadata;

namespace TMIV::Renderer {
Renderer::Renderer(const Json &rootNode, const Json &componentNode)
    : m_synthesizer{Factory<ISynthesizer>::getInstance().create("Synthesizer", rootNode,
                                                                componentNode)},
      m_inpainter{Factory<IInpainter>::getInstance().create("Inpainter", rootNode, componentNode)},
      m_viewingSpaceController{Factory<IViewingSpaceController>::getInstance().create(
          "ViewingSpaceController", rootNode, componentNode)} {}

auto Renderer::renderFrame(const MVD10Frame &atlas, const PatchIdMapList &maps,
                           const IvSequenceParams &ivSequenceParams,
                           const IvAccessUnitParams &ivAccessUnitParams,
                           const ViewParams &target) const -> Texture444Depth16Frame {
  auto viewport =
      m_synthesizer->renderFrame(atlas, maps, ivSequenceParams, ivAccessUnitParams, target);
<<<<<<< HEAD

  if (ivSequenceParams.maxEntities == 1) {
    m_inpainter->inplaceInpaint(viewport, target);
  }
  
=======
  m_inpainter->inplaceInpaint(viewport, target);

>>>>>>> fd09012e
  // fading to grey with respect to viewing space
  if (ivSequenceParams.viewingSpace) {
    m_viewingSpaceController->inplaceFading(viewport, target, ivSequenceParams);
  }

  return viewport;
}
} // namespace TMIV::Renderer<|MERGE_RESOLUTION|>--- conflicted
+++ resolved
@@ -52,16 +52,11 @@
                            const ViewParams &target) const -> Texture444Depth16Frame {
   auto viewport =
       m_synthesizer->renderFrame(atlas, maps, ivSequenceParams, ivAccessUnitParams, target);
-<<<<<<< HEAD
 
   if (ivSequenceParams.maxEntities == 1) {
     m_inpainter->inplaceInpaint(viewport, target);
   }
   
-=======
-  m_inpainter->inplaceInpaint(viewport, target);
-
->>>>>>> fd09012e
   // fading to grey with respect to viewing space
   if (ivSequenceParams.viewingSpace) {
     m_viewingSpaceController->inplaceFading(viewport, target, ivSequenceParams);
