--- conflicted
+++ resolved
@@ -152,15 +152,9 @@
          << x.afps_raw_3d_offset_bit_count_explicit_mode_flag() << '\n';
   stream << "afps_extension_present_flag=" << boolalpha << x.afps_extension_present_flag() << '\n';
   if (x.afps_extension_present_flag()) {
-<<<<<<< HEAD
     stream << "afps_miv_extension_present_flag=" << boolalpha << x.afps_miv_extension_present_flag()
            << '\n';
-    stream << "afps_extension_7bits=" << int(x.afps_extension_7bits()) << '\n';
-=======
-    stream << "afps_vpcc_extension_flag=" << boolalpha << x.afps_vpcc_extension_flag() << '\n';
-    stream << "afps_miv_extension_flag=" << boolalpha << x.afps_miv_extension_flag() << '\n';
-    stream << "afps_extension_6bits=" << int{x.afps_extension_6bits()} << '\n';
->>>>>>> 6f263fbe
+    stream << "afps_extension_7bits=" << int{x.afps_extension_7bits()} << '\n';
   }
   if (x.afps_miv_extension_present_flag()) {
     stream << x.afps_miv_extension();
