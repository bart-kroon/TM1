cmake_minimum_required(VERSION 3.10 FATAL_ERROR)

add_library(MivBitstreamLib
<<<<<<< HEAD
    "src/AccessUnit.cpp"
    "src/AccessUnitDelimiterRBSP.cpp"
    "src/AdaptationParameterSetRBSP.cpp"
    "src/AtlasFrameParameterSetRBSP.cpp"
    "src/AtlasSequenceParameterSetRBSP.cpp"
    "src/AtlasTileGroupLayerRBSP.cpp"
    "src/BitrateReport.h"
    "src/IvSequenceParams.cpp"
    "src/IvAccessUnitParams.cpp"    
    "src/MivDecoder.cpp"
    "src/MivEncoder.cpp"
    "src/MivVuiParams.cpp"
    "src/NalSampleStreamFormat.cpp"
    "src/NalUnit.cpp"
    "src/NalSampleStream.cpp"
    "src/PatchParamsList.cpp"
    "src/RecViewport.cpp"
    "src/SeiRBSP.cpp"
    "src/verify.h"
    "src/verify.cpp"
    "src/ViewingSpace.cpp"
    "src/ViewingSpaceHandling.cpp"
    "src/ViewParamsList.cpp"
    "src/VpccParameterSet.cpp"
    "src/VpccSampleStreamFormat.cpp"
    "src/VpccUnit.cpp"
    "include/TMIV/MivBitstream/AccessUnit.h"
    "include/TMIV/MivBitstream/AccessUnitDelimiterRBSP.h"
    "include/TMIV/MivBitstream/AccessUnitDelimiterRBSP.hpp"
    "include/TMIV/MivBitstream/AdaptationParameterSetRBSP.h"
    "include/TMIV/MivBitstream/AdaptationParameterSetRBSP.hpp"
    "include/TMIV/MivBitstream/AtlasFrameParameterSetRBSP.h"
    "include/TMIV/MivBitstream/AtlasFrameParameterSetRBSP.hpp"
    "include/TMIV/MivBitstream/AtlasSequenceParameterSetRBSP.h"
    "include/TMIV/MivBitstream/AtlasSequenceParameterSetRBSP.hpp"
    "include/TMIV/MivBitstream/AtlasSubBitstream.h"
    "include/TMIV/MivBitstream/AtlasTileGroupLayerRBSP.h"
    "include/TMIV/MivBitstream/AtlasTileGroupLayerRBSP.hpp"
    "include/TMIV/MivBitstream/DepthOccupancyTransform.h"
    "include/TMIV/MivBitstream/DepthOccupancyTransform.hpp"
    "include/TMIV/MivBitstream/IvSequenceParams.h"
    "include/TMIV/MivBitstream/IvAccessUnitParams.h"
    "include/TMIV/MivBitstream/IvAccessUnitParams.hpp"
    "include/TMIV/MivBitstream/MivDecoder.h"
    "include/TMIV/MivBitstream/MivEncoder.h"
    "include/TMIV/MivBitstream/MivVuiParams.h"
    "include/TMIV/MivBitstream/MivVuiParams.hpp"
    "include/TMIV/MivBitstream/NalSampleStreamFormat.h"
    "include/TMIV/MivBitstream/NalUnit.h"
    "include/TMIV/MivBitstream/NalSampleStream.h"
    "include/TMIV/MivBitstream/PatchParamsList.h"
    "include/TMIV/MivBitstream/RecViewport.h"
    "include/TMIV/MivBitstream/RecViewport.hpp"
    "include/TMIV/MivBitstream/SeiRBSP.h"
    "include/TMIV/MivBitstream/ViewingSpace.h"
    "include/TMIV/MivBitstream/ViewingSpaceHandling.h"
    "include/TMIV/MivBitstream/ViewParamsList.h"
    "include/TMIV/MivBitstream/VpccParameterSet.h"
    "include/TMIV/MivBitstream/VpccParameterSet.hpp"
    "include/TMIV/MivBitstream/VpccSampleStreamFormat.h"
    "include/TMIV/MivBitstream/VpccUnit.h"
    "include/TMIV/MivBitstream/VpccUnit.hpp"
    )
=======
	"src/AccessUnit.cpp"
	"src/AccessUnitDelimiterRBSP.cpp"
	"src/AtlasAdaptationParameterSetRBSP.cpp"
	"src/AtlasFrameParameterSetRBSP.cpp"
	"src/AtlasSequenceParameterSetRBSP.cpp"
	"src/AtlasTileLayerRBSP.cpp"
	"src/BitrateReport.h"
	"src/FrameOrderCountRBSP.cpp"
	"src/IvSequenceParams.cpp"
	"src/IvAccessUnitParams.cpp"	
	"src/MivDecoder.cpp"
	"src/MivEncoder.cpp"
	"src/MivVuiParams.cpp"
	"src/NalSampleStreamFormat.cpp"
	"src/NalUnit.cpp"
	"src/NalSampleStream.cpp"
	"src/PatchParamsList.cpp"
	"src/RecViewport.cpp"
	"src/SeiRBSP.cpp"
	"src/verify.h"
	"src/verify.cpp"
	"src/ViewingSpace.cpp"
	"src/ViewingSpaceHandling.cpp"
	"src/ViewParamsList.cpp"
	"src/V3cParameterSet.cpp"
	"src/V3cSampleStreamFormat.cpp"
	"src/V3cUnit.cpp"
	"include/TMIV/MivBitstream/AccessUnit.h"
	"include/TMIV/MivBitstream/AccessUnitDelimiterRBSP.h"
	"include/TMIV/MivBitstream/AccessUnitDelimiterRBSP.hpp"
	"include/TMIV/MivBitstream/AtlasAdaptationParameterSetRBSP.h"
	"include/TMIV/MivBitstream/AtlasAdaptationParameterSetRBSP.hpp"
	"include/TMIV/MivBitstream/AtlasFrameParameterSetRBSP.h"
	"include/TMIV/MivBitstream/AtlasFrameParameterSetRBSP.hpp"
	"include/TMIV/MivBitstream/AtlasSequenceParameterSetRBSP.h"
	"include/TMIV/MivBitstream/AtlasSequenceParameterSetRBSP.hpp"
	"include/TMIV/MivBitstream/AtlasSubBitstream.h"
	"include/TMIV/MivBitstream/AtlasTileLayerRBSP.h"
	"include/TMIV/MivBitstream/AtlasTileLayerRBSP.hpp"
	"include/TMIV/MivBitstream/DepthOccupancyTransform.h"
	"include/TMIV/MivBitstream/DepthOccupancyTransform.hpp"
	"include/TMIV/MivBitstream/FrameOrderCountRBSP.h"
	"include/TMIV/MivBitstream/FrameOrderCountRBSP.hpp"
	"include/TMIV/MivBitstream/IvSequenceParams.h"
	"include/TMIV/MivBitstream/IvAccessUnitParams.h"
	"include/TMIV/MivBitstream/IvAccessUnitParams.hpp"
	"include/TMIV/MivBitstream/MivDecoder.h"
	"include/TMIV/MivBitstream/MivEncoder.h"
	"include/TMIV/MivBitstream/MivVuiParams.h"
	"include/TMIV/MivBitstream/MivVuiParams.hpp"
	"include/TMIV/MivBitstream/NalSampleStreamFormat.h"
	"include/TMIV/MivBitstream/NalUnit.h"
	"include/TMIV/MivBitstream/NalSampleStream.h"
	"include/TMIV/MivBitstream/PatchParamsList.h"
	"include/TMIV/MivBitstream/RecViewport.h"
	"include/TMIV/MivBitstream/RecViewport.hpp"
	"include/TMIV/MivBitstream/SeiRBSP.h"
	"include/TMIV/MivBitstream/ViewingSpace.h"
	"include/TMIV/MivBitstream/ViewingSpaceHandling.h"
	"include/TMIV/MivBitstream/ViewParamsList.h"
	"include/TMIV/MivBitstream/V3cParameterSet.h"
	"include/TMIV/MivBitstream/V3cParameterSet.hpp"
	"include/TMIV/MivBitstream/V3cSampleStreamFormat.h"
	"include/TMIV/MivBitstream/V3cUnit.h"
	"include/TMIV/MivBitstream/V3cUnit.hpp"
	)
>>>>>>> e572fe98

add_library(TMIV::MivBitstreamLib
    ALIAS MivBitstreamLib)

target_link_libraries(MivBitstreamLib
    PUBLIC
        TMIV::CommonLib)

target_include_directories(MivBitstreamLib
    PUBLIC
        "$<BUILD_INTERFACE:${CMAKE_CURRENT_SOURCE_DIR}/include>")

install(
    TARGETS
        MivBitstreamLib
    EXPORT TMIVTargets
    ARCHIVE DESTINATION ${CMAKE_INSTALL_LIBDIR})

install(
    DIRECTORY "include/"
    DESTINATION ${CMAKE_INSTALL_INCLUDEDIR})

if (CMAKE_TESTING_ENABLED)
<<<<<<< HEAD
    add_executable(MivBitstreamTest
        "src/AccessUnitDelimiterRBSP.test.cpp"
        "src/AdaptationParameterSetRBSP.test.cpp"
        "src/AtlasFrameParameterSetRBSP.test.cpp"
        "src/AtlasSequenceParameterSetRBSP.test.cpp"
        "src/AtlasTileGroupLayerRBSP.test.cpp"
        "src/MivDecoder.test.cpp"
        "src/MivEncoder.test.cpp"
        "src/MivVuiParams.test.cpp"
        "src/NalSampleStreamFormat.test.cpp"
        "src/NalUnit.test.cpp"
        "src/RecViewport.test.cpp"        
        "src/SeiRBSP.test.cpp"
        "src/test.cpp"
        "src/test.h"
        "src/ViewingSpace.test.cpp"
        "src/ViewingSpaceHandling.test.cpp"
        "src/VpccParameterSet.test.cpp"
        "src/VpccUnit.test.cpp"
        )
=======
	add_executable(MivBitstreamTest
		"src/AccessUnitDelimiterRBSP.test.cpp"
		"src/AtlasAdaptationParameterSetRBSP.test.cpp"
		"src/AtlasFrameParameterSetRBSP.test.cpp"
		"src/AtlasSequenceParameterSetRBSP.test.cpp"
		"src/AtlasTileLayerRBSP.test.cpp"
		"src/FrameOrderCountRBSP.test.cpp"
		"src/MivDecoder.test.cpp"
		"src/MivEncoder.test.cpp"
		"src/MivVuiParams.test.cpp"
		"src/NalSampleStreamFormat.test.cpp"
		"src/NalUnit.test.cpp"
		"src/RecViewport.test.cpp"		
		"src/SeiRBSP.test.cpp"
		"src/test.cpp"
		"src/test.h"
		"src/ViewingSpace.test.cpp"
		"src/ViewingSpaceHandling.test.cpp"
		"src/V3cParameterSet.test.cpp"
		"src/V3cUnit.test.cpp"
		)
>>>>>>> e572fe98

    target_link_libraries(MivBitstreamTest
        PRIVATE
            Catch2::Catch2
            TMIV::MivBitstreamLib)

    catch_discover_tests(MivBitstreamTest)

<<<<<<< HEAD
    add_executable(VpccBitstreamTest
        "src/VpccBitstream.test.cpp")

    target_link_libraries(VpccBitstreamTest
        PRIVATE
            Catch2::Catch2
            TMIV::IOLib)

    catch_discover_tests(VpccBitstreamTest)
=======
	add_executable(V3cBitstreamTest
		"src/V3cBitstream.test.cpp")

	target_link_libraries(V3cBitstreamTest
		PRIVATE
			Catch2::Catch2
			TMIV::IOLib)

	catch_discover_tests(V3cBitstreamTest)
>>>>>>> e572fe98
endif()<|MERGE_RESOLUTION|>--- conflicted
+++ resolved
@@ -1,16 +1,16 @@
 cmake_minimum_required(VERSION 3.10 FATAL_ERROR)
 
 add_library(MivBitstreamLib
-<<<<<<< HEAD
     "src/AccessUnit.cpp"
     "src/AccessUnitDelimiterRBSP.cpp"
-    "src/AdaptationParameterSetRBSP.cpp"
+    "src/AtlasAdaptationParameterSetRBSP.cpp"
     "src/AtlasFrameParameterSetRBSP.cpp"
     "src/AtlasSequenceParameterSetRBSP.cpp"
-    "src/AtlasTileGroupLayerRBSP.cpp"
+    "src/AtlasTileLayerRBSP.cpp"
     "src/BitrateReport.h"
+    "src/FrameOrderCountRBSP.cpp"
     "src/IvSequenceParams.cpp"
-    "src/IvAccessUnitParams.cpp"    
+    "src/IvAccessUnitParams.cpp"
     "src/MivDecoder.cpp"
     "src/MivEncoder.cpp"
     "src/MivVuiParams.cpp"
@@ -25,23 +25,25 @@
     "src/ViewingSpace.cpp"
     "src/ViewingSpaceHandling.cpp"
     "src/ViewParamsList.cpp"
-    "src/VpccParameterSet.cpp"
-    "src/VpccSampleStreamFormat.cpp"
-    "src/VpccUnit.cpp"
+    "src/V3cParameterSet.cpp"
+    "src/V3cSampleStreamFormat.cpp"
+    "src/V3cUnit.cpp"
     "include/TMIV/MivBitstream/AccessUnit.h"
     "include/TMIV/MivBitstream/AccessUnitDelimiterRBSP.h"
     "include/TMIV/MivBitstream/AccessUnitDelimiterRBSP.hpp"
-    "include/TMIV/MivBitstream/AdaptationParameterSetRBSP.h"
-    "include/TMIV/MivBitstream/AdaptationParameterSetRBSP.hpp"
+    "include/TMIV/MivBitstream/AtlasAdaptationParameterSetRBSP.h"
+    "include/TMIV/MivBitstream/AtlasAdaptationParameterSetRBSP.hpp"
     "include/TMIV/MivBitstream/AtlasFrameParameterSetRBSP.h"
     "include/TMIV/MivBitstream/AtlasFrameParameterSetRBSP.hpp"
     "include/TMIV/MivBitstream/AtlasSequenceParameterSetRBSP.h"
     "include/TMIV/MivBitstream/AtlasSequenceParameterSetRBSP.hpp"
     "include/TMIV/MivBitstream/AtlasSubBitstream.h"
-    "include/TMIV/MivBitstream/AtlasTileGroupLayerRBSP.h"
-    "include/TMIV/MivBitstream/AtlasTileGroupLayerRBSP.hpp"
+    "include/TMIV/MivBitstream/AtlasTileLayerRBSP.h"
+    "include/TMIV/MivBitstream/AtlasTileLayerRBSP.hpp"
     "include/TMIV/MivBitstream/DepthOccupancyTransform.h"
     "include/TMIV/MivBitstream/DepthOccupancyTransform.hpp"
+    "include/TMIV/MivBitstream/FrameOrderCountRBSP.h"
+    "include/TMIV/MivBitstream/FrameOrderCountRBSP.hpp"
     "include/TMIV/MivBitstream/IvSequenceParams.h"
     "include/TMIV/MivBitstream/IvAccessUnitParams.h"
     "include/TMIV/MivBitstream/IvAccessUnitParams.hpp"
@@ -59,80 +61,12 @@
     "include/TMIV/MivBitstream/ViewingSpace.h"
     "include/TMIV/MivBitstream/ViewingSpaceHandling.h"
     "include/TMIV/MivBitstream/ViewParamsList.h"
-    "include/TMIV/MivBitstream/VpccParameterSet.h"
-    "include/TMIV/MivBitstream/VpccParameterSet.hpp"
-    "include/TMIV/MivBitstream/VpccSampleStreamFormat.h"
-    "include/TMIV/MivBitstream/VpccUnit.h"
-    "include/TMIV/MivBitstream/VpccUnit.hpp"
+    "include/TMIV/MivBitstream/V3cParameterSet.h"
+    "include/TMIV/MivBitstream/V3cParameterSet.hpp"
+    "include/TMIV/MivBitstream/V3cSampleStreamFormat.h"
+    "include/TMIV/MivBitstream/V3cUnit.h"
+    "include/TMIV/MivBitstream/V3cUnit.hpp"
     )
-=======
-	"src/AccessUnit.cpp"
-	"src/AccessUnitDelimiterRBSP.cpp"
-	"src/AtlasAdaptationParameterSetRBSP.cpp"
-	"src/AtlasFrameParameterSetRBSP.cpp"
-	"src/AtlasSequenceParameterSetRBSP.cpp"
-	"src/AtlasTileLayerRBSP.cpp"
-	"src/BitrateReport.h"
-	"src/FrameOrderCountRBSP.cpp"
-	"src/IvSequenceParams.cpp"
-	"src/IvAccessUnitParams.cpp"	
-	"src/MivDecoder.cpp"
-	"src/MivEncoder.cpp"
-	"src/MivVuiParams.cpp"
-	"src/NalSampleStreamFormat.cpp"
-	"src/NalUnit.cpp"
-	"src/NalSampleStream.cpp"
-	"src/PatchParamsList.cpp"
-	"src/RecViewport.cpp"
-	"src/SeiRBSP.cpp"
-	"src/verify.h"
-	"src/verify.cpp"
-	"src/ViewingSpace.cpp"
-	"src/ViewingSpaceHandling.cpp"
-	"src/ViewParamsList.cpp"
-	"src/V3cParameterSet.cpp"
-	"src/V3cSampleStreamFormat.cpp"
-	"src/V3cUnit.cpp"
-	"include/TMIV/MivBitstream/AccessUnit.h"
-	"include/TMIV/MivBitstream/AccessUnitDelimiterRBSP.h"
-	"include/TMIV/MivBitstream/AccessUnitDelimiterRBSP.hpp"
-	"include/TMIV/MivBitstream/AtlasAdaptationParameterSetRBSP.h"
-	"include/TMIV/MivBitstream/AtlasAdaptationParameterSetRBSP.hpp"
-	"include/TMIV/MivBitstream/AtlasFrameParameterSetRBSP.h"
-	"include/TMIV/MivBitstream/AtlasFrameParameterSetRBSP.hpp"
-	"include/TMIV/MivBitstream/AtlasSequenceParameterSetRBSP.h"
-	"include/TMIV/MivBitstream/AtlasSequenceParameterSetRBSP.hpp"
-	"include/TMIV/MivBitstream/AtlasSubBitstream.h"
-	"include/TMIV/MivBitstream/AtlasTileLayerRBSP.h"
-	"include/TMIV/MivBitstream/AtlasTileLayerRBSP.hpp"
-	"include/TMIV/MivBitstream/DepthOccupancyTransform.h"
-	"include/TMIV/MivBitstream/DepthOccupancyTransform.hpp"
-	"include/TMIV/MivBitstream/FrameOrderCountRBSP.h"
-	"include/TMIV/MivBitstream/FrameOrderCountRBSP.hpp"
-	"include/TMIV/MivBitstream/IvSequenceParams.h"
-	"include/TMIV/MivBitstream/IvAccessUnitParams.h"
-	"include/TMIV/MivBitstream/IvAccessUnitParams.hpp"
-	"include/TMIV/MivBitstream/MivDecoder.h"
-	"include/TMIV/MivBitstream/MivEncoder.h"
-	"include/TMIV/MivBitstream/MivVuiParams.h"
-	"include/TMIV/MivBitstream/MivVuiParams.hpp"
-	"include/TMIV/MivBitstream/NalSampleStreamFormat.h"
-	"include/TMIV/MivBitstream/NalUnit.h"
-	"include/TMIV/MivBitstream/NalSampleStream.h"
-	"include/TMIV/MivBitstream/PatchParamsList.h"
-	"include/TMIV/MivBitstream/RecViewport.h"
-	"include/TMIV/MivBitstream/RecViewport.hpp"
-	"include/TMIV/MivBitstream/SeiRBSP.h"
-	"include/TMIV/MivBitstream/ViewingSpace.h"
-	"include/TMIV/MivBitstream/ViewingSpaceHandling.h"
-	"include/TMIV/MivBitstream/ViewParamsList.h"
-	"include/TMIV/MivBitstream/V3cParameterSet.h"
-	"include/TMIV/MivBitstream/V3cParameterSet.hpp"
-	"include/TMIV/MivBitstream/V3cSampleStreamFormat.h"
-	"include/TMIV/MivBitstream/V3cUnit.h"
-	"include/TMIV/MivBitstream/V3cUnit.hpp"
-	)
->>>>>>> e572fe98
 
 add_library(TMIV::MivBitstreamLib
     ALIAS MivBitstreamLib)
@@ -156,13 +90,13 @@
     DESTINATION ${CMAKE_INSTALL_INCLUDEDIR})
 
 if (CMAKE_TESTING_ENABLED)
-<<<<<<< HEAD
     add_executable(MivBitstreamTest
         "src/AccessUnitDelimiterRBSP.test.cpp"
-        "src/AdaptationParameterSetRBSP.test.cpp"
+        "src/AtlasAdaptationParameterSetRBSP.test.cpp"
         "src/AtlasFrameParameterSetRBSP.test.cpp"
         "src/AtlasSequenceParameterSetRBSP.test.cpp"
-        "src/AtlasTileGroupLayerRBSP.test.cpp"
+        "src/AtlasTileLayerRBSP.test.cpp"
+        "src/FrameOrderCountRBSP.test.cpp"
         "src/MivDecoder.test.cpp"
         "src/MivEncoder.test.cpp"
         "src/MivVuiParams.test.cpp"
@@ -174,32 +108,9 @@
         "src/test.h"
         "src/ViewingSpace.test.cpp"
         "src/ViewingSpaceHandling.test.cpp"
-        "src/VpccParameterSet.test.cpp"
-        "src/VpccUnit.test.cpp"
+        "src/V3cParameterSet.test.cpp"
+        "src/V3cUnit.test.cpp"
         )
-=======
-	add_executable(MivBitstreamTest
-		"src/AccessUnitDelimiterRBSP.test.cpp"
-		"src/AtlasAdaptationParameterSetRBSP.test.cpp"
-		"src/AtlasFrameParameterSetRBSP.test.cpp"
-		"src/AtlasSequenceParameterSetRBSP.test.cpp"
-		"src/AtlasTileLayerRBSP.test.cpp"
-		"src/FrameOrderCountRBSP.test.cpp"
-		"src/MivDecoder.test.cpp"
-		"src/MivEncoder.test.cpp"
-		"src/MivVuiParams.test.cpp"
-		"src/NalSampleStreamFormat.test.cpp"
-		"src/NalUnit.test.cpp"
-		"src/RecViewport.test.cpp"		
-		"src/SeiRBSP.test.cpp"
-		"src/test.cpp"
-		"src/test.h"
-		"src/ViewingSpace.test.cpp"
-		"src/ViewingSpaceHandling.test.cpp"
-		"src/V3cParameterSet.test.cpp"
-		"src/V3cUnit.test.cpp"
-		)
->>>>>>> e572fe98
 
     target_link_libraries(MivBitstreamTest
         PRIVATE
@@ -208,25 +119,13 @@
 
     catch_discover_tests(MivBitstreamTest)
 
-<<<<<<< HEAD
-    add_executable(VpccBitstreamTest
-        "src/VpccBitstream.test.cpp")
+    add_executable(V3cBitstreamTest
+        "src/V3cBitstream.test.cpp")
 
-    target_link_libraries(VpccBitstreamTest
+    target_link_libraries(V3cBitstreamTest
         PRIVATE
             Catch2::Catch2
             TMIV::IOLib)
 
-    catch_discover_tests(VpccBitstreamTest)
-=======
-	add_executable(V3cBitstreamTest
-		"src/V3cBitstream.test.cpp")
-
-	target_link_libraries(V3cBitstreamTest
-		PRIVATE
-			Catch2::Catch2
-			TMIV::IOLib)
-
-	catch_discover_tests(V3cBitstreamTest)
->>>>>>> e572fe98
+    catch_discover_tests(V3cBitstreamTest)
 endif()