--- conflicted
+++ resolved
@@ -45,32 +45,17 @@
 } // namespace
 
 [[noreturn]] void v3cError(char const *condition, char const *file, int line) {
-<<<<<<< HEAD
-  std::cerr << "Failed to encode/decode V3C bitstream: " << condition << " [" << file << "@" << line
-            << '\n';
-=======
   message(true, "Failed to encode/decode V3C bitstream", condition, file, line);
->>>>>>> 13f27f50
   abort();
 }
 
 [[noreturn]] void mivError(char const *condition, char const *file, int line) {
-<<<<<<< HEAD
-  std::cerr << "Failed to encode/decode MIV bitstream: " << condition << " [" << file << "@" << line
-            << '\n';
-=======
   message(true, "Failed to encode/decode MIV bitstream", condition, file, line);
->>>>>>> 13f27f50
   abort();
 }
 
 [[noreturn]] void notImplemented(char const *condition, char const *file, int line) {
-<<<<<<< HEAD
-  std::cerr << "This aspect of MIV/3VC has not yet been implemented: " << condition << " [" << file
-            << "@" << line << '\n';
-=======
   message(true, "This aspect of MIV/3VC has not yet been implemented", condition, file, line);
->>>>>>> 13f27f50
   abort();
 }
 
