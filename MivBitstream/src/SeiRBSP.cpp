--- conflicted
+++ resolved
@@ -151,16 +151,12 @@
     Common::putUint8(stream, UINT8_MAX);
     value -= UINT8_MAX;
   }
-<<<<<<< HEAD
-  putUint8(stream, static_cast<uint8_t>(value));
-=======
-  Common::putUint8(stream, uint8_t(value));
->>>>>>> 3f50816e
+  Common::putUint8(stream, static_cast<uint8_t>(value));
 }
 } // namespace
 
 void SeiMessage::encodeTo(std::ostream &stream) const {
-  encodeSeiHeaderValue(stream, unsigned(payloadType()));
+  encodeSeiHeaderValue(stream, static_cast<unsigned>(payloadType()));
   encodeSeiHeaderValue(stream, payloadSize());
   stream.write(payload().data(), payload().size());
 }
