/* The copyright in this software is being made available under the BSD
 * License, included below. This software may be subject to other third party
 * and contributor rights, including patent rights, and no such rights are
 * granted under this license.
 *
 * Copyright (c) 2010-2019, ISO/IEC
 * All rights reserved.
 *
 * Redistribution and use in source and binary forms, with or without
 * modification, are permitted provided that the following conditions are met:
 *
 *  * Redistributions of source code must retain the above copyright notice,
 *    this list of conditions and the following disclaimer.
 *  * Redistributions in binary form must reproduce the above copyright notice,
 *    this list of conditions and the following disclaimer in the documentation
 *    and/or other materials provided with the distribution.
 *  * Neither the name of the ISO/IEC nor the names of its contributors may
 *    be used to endorse or promote products derived from this software without
 *    specific prior written permission.
 *
 * THIS SOFTWARE IS PROVIDED BY THE COPYRIGHT HOLDERS AND CONTRIBUTORS "AS IS"
 * AND ANY EXPRESS OR IMPLIED WARRANTIES, INCLUDING, BUT NOT LIMITED TO, THE
 * IMPLIED WARRANTIES OF MERCHANTABILITY AND FITNESS FOR A PARTICULAR PURPOSE
 * ARE DISCLAIMED. IN NO EVENT SHALL THE COPYRIGHT HOLDER OR CONTRIBUTORS
 * BE LIABLE FOR ANY DIRECT, INDIRECT, INCIDENTAL, SPECIAL, EXEMPLARY, OR
 * CONSEQUENTIAL DAMAGES (INCLUDING, BUT NOT LIMITED TO, PROCUREMENT OF
 * SUBSTITUTE GOODS OR SERVICES; LOSS OF USE, DATA, OR PROFITS; OR BUSINESS
 * INTERRUPTION) HOWEVER CAUSED AND ON ANY THEORY OF LIABILITY, WHETHER IN
 * CONTRACT, STRICT LIABILITY, OR TORT (INCLUDING NEGLIGENCE OR OTHERWISE)
 * ARISING IN ANY WAY OUT OF THE USE OF THIS SOFTWARE, EVEN IF ADVISED OF
 * THE POSSIBILITY OF SUCH DAMAGE.
 */

#include "MaxRectPiP.h"
#include <TMIV/AtlasConstructor/Packer.h>
#include <iostream>
#include <queue>
#include <stdexcept>

using namespace std;
using namespace TMIV::Common;
using namespace TMIV::MivBitstream;

namespace TMIV::AtlasConstructor {

Packer::Packer(const Json &rootNode, const Json &componentNode) {
  m_alignment = componentNode.require("Alignment").asInt();
  m_minPatchSize = componentNode.require("MinPatchSize").asInt();
  m_overlap = componentNode.require("Overlap").asInt();
  m_pip = componentNode.require("PiP").asInt() != 0;
  m_maxEntities = rootNode.require("maxEntities").asInt();
  if (m_maxEntities > 1) {
    m_EntityEncodeRange = rootNode.require("GroupBasedEncoder")
                              .require("EntityBasedAtlasConstructor")
                              .require("EntityEncodeRange")
                              .asIntVector<2>();
  }
}

auto Packer::getAlignment() -> int { return m_alignment; }

void Packer::updateAggregatedEntityMasks(const vector<MaskList> &entityMasks) {
  for (const auto &entityMask : entityMasks) {
    m_aggregatedEntityMasks.push_back(entityMask);
  }
}

auto Packer::pack(const SizeVector &atlasSizes, const MaskList &masks,
                  const vector<bool> &isBasicView) -> PatchParamsList {
  // Check atlas size
  for (const auto &sz : atlasSizes) {
    if (((sz.x() % m_alignment) != 0) || ((sz.y() % m_alignment) != 0)) {
      throw std::runtime_error("Atlas size should be a multiple of aligment");
    }
  }

  // Mask clustering
  ClusterList clusterList;
  ClusteringMapList clusteringMap;
  vector<int> clusteringMap_Index;
  int Index = 0;
  for (auto viewId = 0; viewId < int(masks.size()); viewId++) {
    if (m_maxEntities > 1) {
      for (int entityId = m_EntityEncodeRange[0]; entityId < m_EntityEncodeRange[1]; entityId++) {
        // Entity clustering
        Mask mask = m_aggregatedEntityMasks[entityId - m_EntityEncodeRange[0]][viewId];

        auto clusteringOutput = Cluster::retrieve(
            viewId, mask, static_cast<int>(clusterList.size()), isBasicView[viewId]);

        for (auto &cluster : clusteringOutput.first) {
          cluster = Cluster::setEntityId(cluster, entityId);
        }

        move(clusteringOutput.first.begin(), clusteringOutput.first.end(),
             back_inserter(clusterList));
        clusteringMap.push_back(move(clusteringOutput.second));

        for (int i = 0; i < clusteringOutput.first.size(); i++)
          clusteringMap_Index.push_back(Index);

        if (!clusteringOutput.first.empty()) {
          cout << "entity " << entityId << " from view " << viewId << " results in "
               << clusteringOutput.first.size() << " patches\n";
        }
        Index++;
      }
    } else {
      auto clusteringOutput = Cluster::retrieve(
          viewId, masks[viewId], static_cast<int>(clusterList.size()), isBasicView[viewId]);

      move(clusteringOutput.first.begin(), clusteringOutput.first.end(),
           back_inserter(clusterList));
      clusteringMap.push_back(move(clusteringOutput.second));
    }
  }
  if (m_maxEntities > 1)
    cout << "clusteringMap size = " << clusteringMap.size()
         << " with total # clusters = " << clusteringMap_Index.size() << endl;

  // Packing
  PatchParamsList atlasParamsVector;
  vector<MaxRectPiP> packerList;
  MaxRectPiP::Output packerOutput;

  packerList.reserve(atlasSizes.size());
  for (const auto &sz : atlasSizes) {
    packerList.emplace_back(sz.x(), sz.y(), m_alignment, m_pip);
  }

  auto comp = [&](const Cluster &p1, const Cluster &p2) -> bool {
    if (isBasicView[p1.getViewId()] != isBasicView[p2.getViewId()]) {
      return isBasicView[p2.getViewId()];
    }
    return p1.getArea() < p2.getArea();
  };

  priority_queue<Cluster, vector<Cluster>, decltype(comp)> clusterToPack(comp);

  std::vector<Cluster> out;
  for (const auto &cluster : clusterList) {
    if (m_maxEntities > 1)
      out.push_back(move(cluster));
    else
      cluster.recursiveSplit(clusteringMap[cluster.getViewId()], out, m_alignment, m_minPatchSize);
  }

  for (const auto &cluster : out) {
    // modification to align the imin,jmin to even values to help renderer
    Cluster c = Cluster::align(cluster, 2);
    clusterToPack.push(c);
  }

  int patchId = 0;
  int clusteringMap_viewId;
  while (!clusterToPack.empty()) {
    const Cluster &cluster = clusterToPack.top();

    if (m_maxEntities > 1) {
      clusteringMap_viewId = clusteringMap_Index[cluster.getClusterId()];
    } else {
      clusteringMap_viewId = cluster.getViewId();
    }

    if (m_minPatchSize * m_minPatchSize <= cluster.getArea()) {
      bool packed = false;

      for (size_t atlasId = 0; atlasId < packerList.size(); ++atlasId) {
        MaxRectPiP &packer = packerList[atlasId];

        if (packer.push(cluster, clusteringMap[clusteringMap_viewId], packerOutput)) {
          PatchParams p;

          p.vuhAtlasId = static_cast<uint8_t>(atlasId);

          p.pduViewId(static_cast<uint16_t>(cluster.getViewId()))
              .pduViewSize(
                  {align(cluster.width(), m_alignment), align(cluster.height(), m_alignment)})
              .pduViewPos({cluster.jmin(), cluster.imin()})
              .pdu2dPos({packerOutput.x(), packerOutput.y()});

          // TODO(BK): When using only two rotations, use FPO_SWAP and FPO_NULL to save bits
          p.pduOrientationIndex(packerOutput.isRotated() ? FlexiblePatchOrientation::FPO_ROT270
                                                         : FlexiblePatchOrientation::FPO_NULL);

          auto patchOverflow =
              (p.pduViewPos() + p.pduViewSize()) - masks[cluster.getViewId()].getSize();
          if (patchOverflow.x() > 0) {
            p.pduViewPos({p.pduViewPos().x() - patchOverflow.x(), p.pduViewPos().y()});
          }
          if (patchOverflow.y() > 0) {
            p.pduViewPos({p.pduViewPos().x(), p.pduViewPos().y() - patchOverflow.y()});
          }

          if (m_maxEntities > 1) {
<<<<<<< HEAD
            p.pduEntityId(cluster.getEntityId());
            cout << "Packing patch " << patchId << " of entity " << *p.pduEntityId()
                 << " from view " << p.pduViewId() << " with #active pixels "
                 << cluster.getNumActivePixels() << " in atlas " << static_cast<int>(p.vuhAtlasId)
                 << endl;
=======
            p.entityId = cluster.getEntityId();
            cout << "Packing patch " << pIndex << " of entity " << *p.entityId << " from view "
                 << p.viewId << " area " << cluster.getArea()
                 << " in atlas " << static_cast<int>(p.atlasId) << endl;
>>>>>>> 1dfd8fd6
          }

          atlasParamsVector.push_back(p);
          patchId++;

          packed = true;
          break;
        }
      }

      if (!packed) {
        if (m_maxEntities > 1) {
          cout << "Spliting cluster " << cluster.getClusterId() << endl;
        }
        auto cc = cluster.split(clusteringMap[clusteringMap_viewId], m_overlap);

        if (m_minPatchSize * m_minPatchSize <= cc.first.getArea()) {
          // modification to align the imin,jmin to even values to help renderer
          Cluster c = Cluster::align(cc.first, 2);
          clusterToPack.push(c);
          clusteringMap_Index.push_back(clusteringMap_viewId);
        }

        if (m_minPatchSize * m_minPatchSize <= cc.second.getArea()) {
          // modification to align the imin,jmin to even values to help renderer
          Cluster c = Cluster::align(cc.second, 2);
          clusterToPack.push(c);
          clusteringMap_Index.push_back(clusteringMap_viewId);
        }
      }
    }
    
	clusterToPack.pop();
  }

  return atlasParamsVector;
}

} // namespace TMIV::AtlasConstructor<|MERGE_RESOLUTION|>--- conflicted
+++ resolved
@@ -77,8 +77,8 @@
   // Mask clustering
   ClusterList clusterList;
   ClusteringMapList clusteringMap;
-  vector<int> clusteringMap_Index;
-  int Index = 0;
+  vector<int> clusteringMapIndex;
+  int index = 0;
   for (auto viewId = 0; viewId < int(masks.size()); viewId++) {
     if (m_maxEntities > 1) {
       for (int entityId = m_EntityEncodeRange[0]; entityId < m_EntityEncodeRange[1]; entityId++) {
@@ -97,13 +97,13 @@
         clusteringMap.push_back(move(clusteringOutput.second));
 
         for (int i = 0; i < clusteringOutput.first.size(); i++)
-          clusteringMap_Index.push_back(Index);
+          clusteringMapIndex.push_back(index);
 
         if (!clusteringOutput.first.empty()) {
           cout << "entity " << entityId << " from view " << viewId << " results in "
                << clusteringOutput.first.size() << " patches\n";
         }
-        Index++;
+        ++index;
       }
     } else {
       auto clusteringOutput = Cluster::retrieve(
@@ -114,9 +114,10 @@
       clusteringMap.push_back(move(clusteringOutput.second));
     }
   }
-  if (m_maxEntities > 1)
+  if (m_maxEntities > 1) {
     cout << "clusteringMap size = " << clusteringMap.size()
-         << " with total # clusters = " << clusteringMap_Index.size() << endl;
+         << " with total # clusters = " << clusteringMapIndex.size() << endl;
+  }
 
   // Packing
   PatchParamsList atlasParamsVector;
@@ -139,10 +140,11 @@
 
   std::vector<Cluster> out;
   for (const auto &cluster : clusterList) {
-    if (m_maxEntities > 1)
+    if (m_maxEntities > 1) {
       out.push_back(move(cluster));
-    else
+    } else {
       cluster.recursiveSplit(clusteringMap[cluster.getViewId()], out, m_alignment, m_minPatchSize);
+    }
   }
 
   for (const auto &cluster : out) {
@@ -157,7 +159,7 @@
     const Cluster &cluster = clusterToPack.top();
 
     if (m_maxEntities > 1) {
-      clusteringMap_viewId = clusteringMap_Index[cluster.getClusterId()];
+      clusteringMap_viewId = clusteringMapIndex[cluster.getClusterId()];
     } else {
       clusteringMap_viewId = cluster.getViewId();
     }
@@ -193,18 +195,11 @@
           }
 
           if (m_maxEntities > 1) {
-<<<<<<< HEAD
             p.pduEntityId(cluster.getEntityId());
             cout << "Packing patch " << patchId << " of entity " << *p.pduEntityId()
                  << " from view " << p.pduViewId() << " with #active pixels "
                  << cluster.getNumActivePixels() << " in atlas " << static_cast<int>(p.vuhAtlasId)
                  << endl;
-=======
-            p.entityId = cluster.getEntityId();
-            cout << "Packing patch " << pIndex << " of entity " << *p.entityId << " from view "
-                 << p.viewId << " area " << cluster.getArea()
-                 << " in atlas " << static_cast<int>(p.atlasId) << endl;
->>>>>>> 1dfd8fd6
           }
 
           atlasParamsVector.push_back(p);
@@ -225,19 +220,19 @@
           // modification to align the imin,jmin to even values to help renderer
           Cluster c = Cluster::align(cc.first, 2);
           clusterToPack.push(c);
-          clusteringMap_Index.push_back(clusteringMap_viewId);
+          clusteringMapIndex.push_back(clusteringMap_viewId);
         }
 
         if (m_minPatchSize * m_minPatchSize <= cc.second.getArea()) {
           // modification to align the imin,jmin to even values to help renderer
           Cluster c = Cluster::align(cc.second, 2);
           clusterToPack.push(c);
-          clusteringMap_Index.push_back(clusteringMap_viewId);
+          clusteringMapIndex.push_back(clusteringMap_viewId);
         }
       }
     }
-    
-	clusterToPack.pop();
+
+    clusterToPack.pop();
   }
 
   return atlasParamsVector;
