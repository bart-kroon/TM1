/* The copyright in this software is being made available under the BSD
 * License, included below. This software may be subject to other third party
 * and contributor rights, including patent rights, and no such rights are
 * granted under this license.
 *
 * Copyright (c) 2010-2019, ISO/IEC
 * All rights reserved.
 *
 * Redistribution and use in source and binary forms, with or without
 * modification, are permitted provided that the following conditions are met:
 *
 *  * Redistributions of source code must retain the above copyright notice,
 *    this list of conditions and the following disclaimer.
 *  * Redistributions in binary form must reproduce the above copyright notice,
 *    this list of conditions and the following disclaimer in the documentation
 *    and/or other materials provided with the distribution.
 *  * Neither the name of the ISO/IEC nor the names of its contributors may
 *    be used to endorse or promote products derived from this software without
 *    specific prior written permission.
 *
 * THIS SOFTWARE IS PROVIDED BY THE COPYRIGHT HOLDERS AND CONTRIBUTORS "AS IS"
 * AND ANY EXPRESS OR IMPLIED WARRANTIES, INCLUDING, BUT NOT LIMITED TO, THE
 * IMPLIED WARRANTIES OF MERCHANTABILITY AND FITNESS FOR A PARTICULAR PURPOSE
 * ARE DISCLAIMED. IN NO EVENT SHALL THE COPYRIGHT HOLDER OR CONTRIBUTORS
 * BE LIABLE FOR ANY DIRECT, INDIRECT, INCIDENTAL, SPECIAL, EXEMPLARY, OR
 * CONSEQUENTIAL DAMAGES (INCLUDING, BUT NOT LIMITED TO, PROCUREMENT OF
 * SUBSTITUTE GOODS OR SERVICES; LOSS OF USE, DATA, OR PROFITS; OR BUSINESS
 * INTERRUPTION) HOWEVER CAUSED AND ON ANY THEORY OF LIABILITY, WHETHER IN
 * CONTRACT, STRICT LIABILITY, OR TORT (INCLUDING NEGLIGENCE OR OTHERWISE)
 * ARISING IN ANY WAY OUT OF THE USE OF THIS SOFTWARE, EVEN IF ADVISED OF
 * THE POSSIBILITY OF SUCH DAMAGE.
 */

#ifndef _TMIV_ATLASCONSTRUCTOR_ENTITYBASEDATLASCONSTRUCTOR_H_
#define _TMIV_ATLASCONSTRUCTOR_ENTITYBASEDATLASCONSTRUCTOR_H_

#include <TMIV/AtlasConstructor/IAtlasConstructor.h>

#include <TMIV/AtlasConstructor/IAggregator.h>
#include <TMIV/AtlasConstructor/IPacker.h>
#include <TMIV/AtlasConstructor/IPruner.h>
#include <TMIV/Common/Json.h>

#include <bitset>
#include <deque>
#include <memory>

namespace TMIV::AtlasConstructor {

class EntityBasedAtlasConstructor : public IAtlasConstructor {
public:
  EntityBasedAtlasConstructor(const Common::Json & /*rootNode*/,
                              const Common::Json & /*componentNode*/);
  EntityBasedAtlasConstructor(const EntityBasedAtlasConstructor &) = delete;
  EntityBasedAtlasConstructor(EntityBasedAtlasConstructor &&) = default;
  EntityBasedAtlasConstructor &operator=(const EntityBasedAtlasConstructor &) = delete;
  EntityBasedAtlasConstructor &operator=(EntityBasedAtlasConstructor &&) = default;
  ~EntityBasedAtlasConstructor() override = default;

  auto prepareSequence(MivBitstream::IvSequenceParams ivSequenceParams,
                       std::vector<bool> isBasicView)
      -> const MivBitstream::IvSequenceParams & override;
  void prepareAccessUnit(MivBitstream::IvAccessUnitParams ivAccessUnitParams) override;
  void pushFrame(Common::MVD16Frame transportViews) override;
  auto completeAccessUnit() -> const MivBitstream::IvAccessUnitParams & override;
  auto popAtlas() -> Common::MVD16Frame override;

private:
  static Common::MVD16Frame entitySeparator(const Common::MVD16Frame &transportViews,
                                            uint16_t entityId);
  static std::vector<Common::Frame<Common::YUV420P16>> yuvSampler(const Common::EntityMapList &in);
  static void mergeMasks(Common::MaskList &entityMergedMasks, Common::MaskList masks);
  static void updateMasks(const Common::MVD16Frame &views, Common::MaskList &masks);
<<<<<<< HEAD
  void updateEntityMasks(Common::EntityMapList &entityMasks, const Common::MaskList &masks,
                         uint16_t entityId);
  void aggregateEntityMasks(Common::EntityMapList &entityMasks);
  void swap0(Common::EntityMapList &entityMasks);
  static auto setView(Common::TextureDepth16Frame view, const Common::EntityMap &entityMask,
                      int entityId) -> Common::TextureDepth16Frame;
  void writePatchInAtlas(const MivBitstream::PatchParams &patch, const Common::MVD16Frame &views,
=======
  void aggregateEntityMasks(Common::MaskList &Masks, std::uint16_t entityId);
  void writePatchInAtlas(const Metadata::AtlasParameters &patch, const Common::TextureDepth16Frame &views,
>>>>>>> 1dfd8fd6
                         Common::MVD16Frame &atlas);

  std::size_t m_nbAtlas{};
  Common::Vec2i m_atlasSize;
  Common::Vec2i m_EntityEncRange;
  std::unique_ptr<IPruner> m_pruner;
  std::unique_ptr<IAggregator> m_aggregator;
  std::unique_ptr<IPacker> m_packer;
  std::vector<bool> m_isBasicView;
  std::vector<Common::MVD16Frame> m_viewBuffer;
  MivBitstream::IvSequenceParams m_inIvSequenceParams;
  MivBitstream::IvSequenceParams m_outIvSequenceParams;
  MivBitstream::IvAccessUnitParams m_ivAccessUnitParams;
  std::deque<Common::MVD16Frame> m_atlasBuffer;
  std::vector<Common::MaskList> m_aggregatedEntityMask;
  unsigned m_maxEntities{};
  };
} // namespace TMIV::AtlasConstructor

#endif<|MERGE_RESOLUTION|>--- conflicted
+++ resolved
@@ -46,7 +46,6 @@
 #include <memory>
 
 namespace TMIV::AtlasConstructor {
-
 class EntityBasedAtlasConstructor : public IAtlasConstructor {
 public:
   EntityBasedAtlasConstructor(const Common::Json & /*rootNode*/,
@@ -71,19 +70,9 @@
   static std::vector<Common::Frame<Common::YUV420P16>> yuvSampler(const Common::EntityMapList &in);
   static void mergeMasks(Common::MaskList &entityMergedMasks, Common::MaskList masks);
   static void updateMasks(const Common::MVD16Frame &views, Common::MaskList &masks);
-<<<<<<< HEAD
-  void updateEntityMasks(Common::EntityMapList &entityMasks, const Common::MaskList &masks,
-                         uint16_t entityId);
-  void aggregateEntityMasks(Common::EntityMapList &entityMasks);
-  void swap0(Common::EntityMapList &entityMasks);
-  static auto setView(Common::TextureDepth16Frame view, const Common::EntityMap &entityMask,
-                      int entityId) -> Common::TextureDepth16Frame;
-  void writePatchInAtlas(const MivBitstream::PatchParams &patch, const Common::MVD16Frame &views,
-=======
   void aggregateEntityMasks(Common::MaskList &Masks, std::uint16_t entityId);
-  void writePatchInAtlas(const Metadata::AtlasParameters &patch, const Common::TextureDepth16Frame &views,
->>>>>>> 1dfd8fd6
-                         Common::MVD16Frame &atlas);
+  void writePatchInAtlas(const MivBitstream::PatchParams &patch,
+                         const Common::TextureDepth16Frame &views, Common::MVD16Frame &atlas);
 
   std::size_t m_nbAtlas{};
   Common::Vec2i m_atlasSize;
@@ -99,7 +88,7 @@
   std::deque<Common::MVD16Frame> m_atlasBuffer;
   std::vector<Common::MaskList> m_aggregatedEntityMask;
   unsigned m_maxEntities{};
-  };
+};
 } // namespace TMIV::AtlasConstructor
 
 #endif