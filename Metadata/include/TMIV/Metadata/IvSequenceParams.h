--- conflicted
+++ resolved
@@ -131,14 +131,10 @@
   // In specification: depth_start_default[ v ]
   std::optional<uint16_t> depthStart{};
 
-<<<<<<< HEAD
   // In specification: pruning_children[ v ]
   std::optional<std::vector<uint16_t>> pruningChildren{};
 
   // Not in the specification. Just to improve screen output
-=======
-  // Not part of the bitstream. Improve screen output.
->>>>>>> e3691bb6
   std::string name{};
 
   // Not part of the bitstream. Does the depth map have invalid/non-occupied?
