--- conflicted
+++ resolved
@@ -174,60 +174,33 @@
         if (packer.push(cluster, clusteringMap[clusteringMap_viewId], packerOutput)) {
           MivBitstream::PatchParams p;
 
-<<<<<<< HEAD
-          p.vuhAtlasId = static_cast<uint8_t>(atlasId);
-
-          p.pduViewIdx(static_cast<uint16_t>(cluster.getViewId()))
-              .pduViewSize({Common::align(cluster.width(), m_blockSize),
-                            Common::align(cluster.height(), m_blockSize)})
-              .pduViewPos({cluster.jmin(), cluster.imin()})
-              .pdu2dPos({packerOutput.x(), packerOutput.y()});
-
-          p.pduOrientationIndex(packerOutput.isRotated()
-                                    ? MivBitstream::FlexiblePatchOrientation::FPO_ROT270
-                                    : MivBitstream::FlexiblePatchOrientation::FPO_NULL);
-
-          auto patchOverflow =
-              (p.pduViewPos() + p.pduViewSize()) - masks[cluster.getViewId()].getSize();
-          if (patchOverflow.x() > 0) {
-            p.pduViewPos({p.pduViewPos().x() - patchOverflow.x(), p.pduViewPos().y()});
-=======
-          p.atlasId = AtlasId{uint8_t(atlasId)};
+          p.atlasId = MivBitstream::AtlasId{uint8_t(atlasId)};
           p.atlasPatchProjectionId(static_cast<uint16_t>(cluster.getViewId()));
           p.atlasPatch2dPosX(packerOutput.x());
           p.atlasPatch2dPosY(packerOutput.y());
           p.atlasPatch3dOffsetU(cluster.jmin());
           p.atlasPatch3dOffsetV(cluster.imin());
           p.atlasPatchOrientationIndex(packerOutput.isRotated()
-                                           ? FlexiblePatchOrientation::FPO_ROT270
-                                           : FlexiblePatchOrientation::FPO_NULL);
-          p.atlasPatch3dSizeU(align(cluster.width(), m_blockSize));
-          p.atlasPatch3dSizeV(align(cluster.height(), m_blockSize));
+                                           ? MivBitstream::FlexiblePatchOrientation::FPO_ROT270
+                                           : MivBitstream::FlexiblePatchOrientation::FPO_NULL);
+          p.atlasPatch3dSizeU(Common::align(cluster.width(), m_blockSize));
+          p.atlasPatch3dSizeV(Common::align(cluster.height(), m_blockSize));
 
           const uint32_t maskWidth = masks[cluster.getViewId()].getWidth();
           const uint32_t maskHeight = masks[cluster.getViewId()].getHeight();
 
           if (p.atlasPatch3dOffsetU() + p.atlasPatch3dSizeU() > maskWidth) {
             p.atlasPatch3dOffsetU(maskWidth - p.atlasPatch3dSizeU());
->>>>>>> 13f27f50
           }
           if (p.atlasPatch3dOffsetV() + p.atlasPatch3dSizeV() > maskHeight) {
             p.atlasPatch3dOffsetV(maskHeight - p.atlasPatch3dSizeV());
           }
 
           if (m_maxEntities > 1) {
-<<<<<<< HEAD
-            p.pduEntityId(cluster.getEntityId());
-            std::cout << "Packing patch " << patchId << " of entity " << *p.pduEntityId()
-                      << " from view " << p.pduViewIdx() << " with #active pixels "
-                      << cluster.getNumActivePixels() << " in atlas "
-                      << static_cast<int>(p.vuhAtlasId) << std::endl;
-=======
             p.atlasPatchEntityId(cluster.getEntityId());
-            cout << "Packing patch " << patchId << " of entity " << *p.atlasPatchEntityId()
-                 << " from view " << p.atlasPatchProjectionId() << " with #active pixels "
-                 << cluster.getNumActivePixels() << " in atlas " << p.atlasId << endl;
->>>>>>> 13f27f50
+            std::cout << "Packing patch " << patchId << " of entity " << *p.atlasPatchEntityId()
+                      << " from view " << p.atlasPatchProjectionId() << " with #active pixels "
+                      << cluster.getNumActivePixels() << " in atlas " << p.atlasId << std::endl;
           }
 
           atlasParamsVector.push_back(p);
