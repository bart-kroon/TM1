--- conflicted
+++ resolved
@@ -45,37 +45,21 @@
 SubBlockCuller::SubBlockCuller(const Common::Json & /*rootNode*/,
                                const Common::Json & /*componentNode*/) {}
 
-<<<<<<< HEAD
 auto choosePatch(const MivBitstream::PatchParams &patch,
                  const MivBitstream::ViewParamsList &cameras,
                  const MivBitstream::ViewParams &target) -> bool {
-  const auto &camera = cameras[patch.pduViewIdx()];
-  const auto R_t = AffineTransform(cameras[patch.pduViewIdx()].ce, target.ce);
+  const auto &camera = cameras[patch.atlasPatchProjectionId()];
+  const auto R_t = AffineTransform(cameras[patch.atlasPatchProjectionId()].ce, target.ce);
 
   auto uv = std::array<Common::Vec2f, 4>{};
   auto xy_v = std::array<Common::Vec2f, 8>{};
-  const auto w = static_cast<float>(patch.pduViewSize().x());
-  const auto h = static_cast<float>(patch.pduViewSize().y());
-  uv[0] = Common::Vec2f(patch.pduViewPos());
-  uv[1] = uv[0] + Common::Vec2f{w, 0};
-  uv[2] = uv[0] + Common::Vec2f{0, h};
-  uv[3] = uv[0] + Common::Vec2f{w, h};
-=======
-auto choosePatch(const PatchParams &patch, const ViewParamsList &cameras, const ViewParams &target)
-    -> bool {
-  const auto &camera = cameras[patch.atlasPatchProjectionId()];
-  const auto R_t = AffineTransform(cameras[patch.atlasPatchProjectionId()].ce, target.ce);
-
-  auto uv = array<Vec2f, 4>{};
-  auto xy_v = array<Vec2f, 8>{};
   const auto w = static_cast<float>(patch.atlasPatch3dSizeU());
   const auto h = static_cast<float>(patch.atlasPatch3dSizeV());
   uv[0].x() = static_cast<float>(patch.atlasPatch3dOffsetU());
   uv[0].y() = static_cast<float>(patch.atlasPatch3dOffsetV());
-  uv[1] = uv[0] + Vec2f{w, 0};
-  uv[2] = uv[0] + Vec2f{0, h};
-  uv[3] = uv[0] + Vec2f{w, h};
->>>>>>> 13f27f50
+  uv[1] = uv[0] + Common::Vec2f{w, 0};
+  uv[2] = uv[0] + Common::Vec2f{0, h};
+  uv[3] = uv[0] + Common::Vec2f{w, h};
 
   // Using Camera depth
   const auto patch_dep_near =
@@ -132,43 +116,30 @@
             xy_v_ymax != xy_v_ymax));
 }
 
-<<<<<<< HEAD
-auto divideInBlocks(const MivBitstream::PatchParams &patch, Common::Vec2i blockSize) {
-  assert(patch.pduOrientationIndex() == MivBitstream::FlexiblePatchOrientation::FPO_NULL);
-
-  int blocknums_w = patch.pduViewSize().x() / blockSize.x();
-  int blocknums_h = patch.pduViewSize().y() / blockSize.y();
-  int blocknums_all = blocknums_w * blocknums_h;
-  MivBitstream::PatchParamsList subblock(blocknums_all, patch);
-
-  for (int i = 0; i < blocknums_h; i++) {
-    for (int j = 0; j < blocknums_w; j++) {
-      const auto offset = Common::Vec2i{j * blockSize.x(), i * blockSize.y()};
-=======
-auto divideInBlocks(const PatchParams &patch) {
+auto divideInBlocks(const MivBitstream::PatchParams &patch) {
   // The size of the sub-block is fixed for now
   constexpr auto blockSize = 128U;
 
   const auto gridWidth = (patch.atlasPatch2dSizeX() + blockSize - 1) / blockSize;
   const auto gridHeight = (patch.atlasPatch2dSizeY() + blockSize - 1) / blockSize;
-  PatchParamsList subblock(gridWidth * size_t(gridHeight), patch);
+  MivBitstream::PatchParamsList subblock(gridWidth * size_t(gridHeight), patch);
 
   for (uint32_t blockY = 0; blockY < gridHeight; ++blockY) {
     for (uint32_t blockX = 0; blockX < gridWidth; ++blockX) {
       auto &b = subblock[blockY * size_t(gridWidth) + blockX];
->>>>>>> 13f27f50
 
       const auto x1 = blockX * blockSize;
       const auto y1 = blockY * blockSize;
-      const auto x2 = min(x1 + blockSize, patch.atlasPatch2dSizeX());
-      const auto y2 = min(y1 + blockSize, patch.atlasPatch2dSizeY());
+      const auto x2 = std::min(x1 + blockSize, patch.atlasPatch2dSizeX());
+      const auto y2 = std::min(y1 + blockSize, patch.atlasPatch2dSizeY());
 
       b.atlasPatch2dPosX(patch.atlasPatch2dPosX() + x1);
       b.atlasPatch2dPosY(patch.atlasPatch2dPosY() + y1);
       b.atlasPatch2dSizeX(x2 - x1);
       b.atlasPatch2dSizeY(y2 - y1);
 
-      assert(patch.atlasPatchOrientationIndex() == FlexiblePatchOrientation::FPO_NULL);
+      assert(patch.atlasPatchOrientationIndex() ==
+             MivBitstream::FlexiblePatchOrientation::FPO_NULL);
       b.atlasPatch3dOffsetU(b.atlasPatch3dOffsetU() + x1);
       b.atlasPatch3dOffsetV(b.atlasPatch3dOffsetV() + y1);
     }
@@ -186,18 +157,10 @@
     const auto &patch = atlas.patchParamsList[patchIdx];
     const auto &view = frame.viewParamsList[patch.atlasPatchProjectionId()];
 
-<<<<<<< HEAD
-    if (patch.pduViewSize() == view.ci.projectionPlaneSize()) {
-      // The size of the sub-block is std::fixed for now
-      const auto blockSize = Common::Vec2i{128, 128};
-
-      for (const auto &block : divideInBlocks(patch, blockSize)) {
-=======
     if (patch.atlasPatch3dSizeU() == view.ci.ci_projection_plane_width_minus1() + 1U &&
         patch.atlasPatch3dSizeV() == view.ci.ci_projection_plane_height_minus1() + 1U &&
-        patch.atlasPatchOrientationIndex() == FlexiblePatchOrientation::FPO_NULL) {
+        patch.atlasPatchOrientationIndex() == MivBitstream::FlexiblePatchOrientation::FPO_NULL) {
       for (const auto &block : divideInBlocks(patch)) {
->>>>>>> 13f27f50
         if (!choosePatch(block, frame.viewParamsList, viewportParams)) {
           inplaceErasePatch(result, block, uint16_t(patchIdx), atlas.asps);
         }
@@ -211,20 +174,9 @@
   return result;
 }
 
-<<<<<<< HEAD
 void SubBlockCuller::inplaceErasePatch(Common::BlockToPatchMap &patchMap,
                                        const MivBitstream::PatchParams &patch, uint16_t patchId,
                                        const MivBitstream::AtlasSequenceParameterSetRBSP &asps) {
-  const auto n = 1 << asps.asps_log2_patch_packing_block_size();
-  const auto first = patch.pdu2dPos() / n;
-  const auto last = first + patch.pdu2dSize() / n;
-
-  for (auto y = first.y(); y < last.y(); ++y) {
-    for (auto x = first.x(); x < last.x(); ++x) {
-=======
-void SubBlockCuller::inplaceErasePatch(BlockToPatchMap &patchMap, const PatchParams &patch,
-                                       uint16_t patchId,
-                                       const AtlasSequenceParameterSetRBSP &asps) {
   const auto patchPackingBlockSize = 1U << asps.asps_log2_patch_packing_block_size();
   const auto firstX = patch.atlasPatch2dPosX() / patchPackingBlockSize;
   const auto firstY = patch.atlasPatch2dPosY() / patchPackingBlockSize;
@@ -233,7 +185,6 @@
 
   for (auto y = firstY; y < lastY; ++y) {
     for (auto x = firstX; x < lastX; ++x) {
->>>>>>> 13f27f50
       if (patchMap.getPlane(0)(y, x) == patchId) {
         patchMap.getPlane(0)(y, x) = Common::unusedPatchId;
       }
