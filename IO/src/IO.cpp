/* The copyright in this software is being made available under the BSD
 * License, included below. This software may be subject to other third party
 * and contributor rights, including patent rights, and no such rights are
 * granted under this license.
 *
 * Copyright (c) 2010-2020, ISO/IEC
 * All rights reserved.
 *
 * Redistribution and use in source and binary forms, with or without
 * modification, are permitted provided that the following conditions are met:
 *
 *  * Redistributions of source code must retain the above copyright notice,
 *    this list of conditions and the following disclaimer.
 *  * Redistributions in binary form must reproduce the above copyright notice,
 *    this list of conditions and the following disclaimer in the documentation
 *    and/or other materials provided with the distribution.
 *  * Neither the name of the ISO/IEC nor the names of its contributors may
 *    be used to endorse or promote products derived from this software without
 *    specific prior written permission.
 *
 * THIS SOFTWARE IS PROVIDED BY THE COPYRIGHT HOLDERS AND CONTRIBUTORS "AS IS"
 * AND ANY EXPRESS OR IMPLIED WARRANTIES, INCLUDING, BUT NOT LIMITED TO, THE
 * IMPLIED WARRANTIES OF MERCHANTABILITY AND FITNESS FOR A PARTICULAR PURPOSE
 * ARE DISCLAIMED. IN NO EVENT SHALL THE COPYRIGHT HOLDER OR CONTRIBUTORS
 * BE LIABLE FOR ANY DIRECT, INDIRECT, INCIDENTAL, SPECIAL, EXEMPLARY, OR
 * CONSEQUENTIAL DAMAGES (INCLUDING, BUT NOT LIMITED TO, PROCUREMENT OF
 * SUBSTITUTE GOODS OR SERVICES; LOSS OF USE, DATA, OR PROFITS; OR BUSINESS
 * INTERRUPTION) HOWEVER CAUSED AND ON ANY THEORY OF LIABILITY, WHETHER IN
 * CONTRACT, STRICT LIABILITY, OR TORT (INCLUDING NEGLIGENCE OR OTHERWISE)
 * ARISING IN ANY WAY OUT OF THE USE OF THIS SOFTWARE, EVEN IF ADVISED OF
 * THE POSSIBILITY OF SUCH DAMAGE.
 */

#include <TMIV/IO/IO.h>

#include <cassert>
#include <functional>
#include <iomanip>
#include <iostream>
#include <regex>

namespace TMIV::IO {
namespace {
// The TMIV encoder always loads texture (and may use it internally) but attribute video data (AVD)
// is an optional output in MIV WD4.
auto haveTexture(const Common::Json &config) { return !config.optional("noTexture"); }

// check if explicit occupancy coding mode
auto explicitOccupancy(const Common::Json &config) {
  return config.require("explicitOccupancy").asBool();
}
} // namespace

auto loadSourceParams(const Common::Json &config) -> MivBitstream::EncoderParams {
  auto x = MivBitstream::EncoderParams{haveTexture(config), explicitOccupancy(config)};

  std::string viewPath = getFullPath(config, "SourceDirectory", "SourceCameraParameters");

  std::ifstream stream{viewPath};
  if (!stream.good()) {
    throw std::runtime_error("Failed to load source camera parameters\n" + viewPath);
  }
  const auto sequenceConfig = Common::Json{stream};

  x.viewParamsList = MivBitstream::ViewParamsList::loadFromJson(
      sequenceConfig.require("cameras"), config.require("SourceCameraNames").asStringVector());

  if (config.isPresent("depthLowQualityFlag")) {
    auto node = config.optional("depthLowQualityFlag");
    x.vme().vme_depth_low_quality_flag(node.asBool());
  }

  const auto numGroups = unsigned(config.require("numGroups").asInt());
  if (numGroups < 1) {
    throw std::runtime_error("Require numGroups >= 1");
  }
  x.vme().vme_num_groups_minus1(numGroups - 1U);

  const auto maxEntities = unsigned(config.require("maxEntities").asInt());
  if (maxEntities < 1) {
    throw std::runtime_error("Require maxEntities >= 1");
  }
  x.vme().vme_max_entities_minus1(maxEntities - 1U);

  if (auto subnode = config.optional("ViewingSpace"); subnode) {
    x.viewingSpace = MivBitstream::ViewingSpace::loadFromJson(subnode, config);
  }

  x.frameRate = sequenceConfig.require("Fps").asDouble();

  if (config.require("OmafV1CompatibleFlag").asBool()) {
    x.aaps.aaps_miv_extension_present_flag(true).aaps_miv_extension().aame_omaf_v1_compatible_flag(
        true);
  }
  return x;
}

namespace {
auto loadSourceTexture(const Common::Json &config, const Common::Vec2i &size,
                       const std::string &viewName, int frameIndex) {
  auto frame = readFrame<Common::YUV420P10>(config, "SourceDirectory", "SourceTexturePathFmt",
                                            frameIndex, size, viewName);
  if (frame.empty()) {
    throw std::runtime_error("Failed to read source texture frame");
  }
  return frame;
}

template <typename FORMAT>
auto loadSourceDepth_(int bits, const Common::Json &config, const Common::Vec2i &size,
                      const std::string &viewName, int frameIndex) {
  auto depth16 = Common::Depth16Frame{size.x(), size.y()};

  const auto depth = readFrame<FORMAT>(config, "SourceDirectory", "SourceGeometryPathFmt",
                                       frameIndex, size, viewName);
  if (depth.empty()) {
    throw std::runtime_error("Failed to read source geometry frame");
  }

<<<<<<< HEAD
  transform(begin(depth.getPlane(0)), end(depth.getPlane(0)), begin(depth16.getPlane(0)),
            [bits](unsigned x) {
              const auto x_max = maxLevel(bits);
              assert(0 <= x && x <= x_max);
              const auto y = (0xFFFF * x + x_max / 2) / x_max;
              assert(0 <= y && y <= UINT16_MAX);
              return static_cast<uint16_t>(y);
            });
=======
  std::transform(std::begin(depth.getPlane(0)), std::end(depth.getPlane(0)),
                 std::begin(depth16.getPlane(0)), [bits](unsigned x) {
                   const auto x_max = Common::maxLevel(bits);
                   assert(0 <= x && x <= x_max);
                   const auto y = (0xFFFF * x + x_max / 2) / x_max;
                   assert(0 <= y && y <= UINT16_MAX);
                   return uint16_t(y);
                 });
>>>>>>> 3f50816e

  return depth16;
}

auto loadSourceDepth(const Common::Json &config, const Common::Vec2i &size,
                     const std::string &viewName, int frameIndex) {
  const auto bits = config.require("SourceGeometryBitDepth").asInt();

  if (0 < bits && bits <= 8) {
    return loadSourceDepth_<Common::YUV400P8>(bits, config, size, viewName, frameIndex);
  }
  if (8 < bits && bits <= 16) {
    return loadSourceDepth_<Common::YUV400P16>(bits, config, size, viewName, frameIndex);
  }
  throw std::runtime_error("Invalid SourceGeometryBitDepth");
}

template <typename FORMAT>
auto loadSourceEntities_(const Common::Json &config, const Common::Vec2i size,
                         const std::string &viewName, int frameIndex) {
  auto entities16 = Common::EntityMap{size.x(), size.y()};

  const auto entities = readFrame<FORMAT>(config, "SourceDirectory", "SourceEntityPathFmt",
                                          frameIndex, size, viewName);
  if (entities.empty()) {
    throw std::runtime_error("Failed to read source entities frame");
  }

  std::copy(entities.getPlane(0).begin(), entities.getPlane(0).end(),
            entities16.getPlane(0).begin());

  return entities16;
}

auto loadSourceEntities(const Common::Json &config, const Common::Vec2i size,
                        const std::string &viewName, int frameIndex) {
  if (auto node = config.optional("SourceEntityBitDepth"); node) {
    const auto bits = node.asInt();
    if (0 < bits && bits <= 8) {
      return loadSourceEntities_<Common::YUV400P8>(config, size, viewName, frameIndex);
    }
    if (8 < bits && bits <= 16) {
      return loadSourceEntities_<Common::YUV400P16>(config, size, viewName, frameIndex);
    }
    throw std::runtime_error("Invalid SourceEntityBitDepth");
  }
  return Common::EntityMap{};
}
} // namespace

auto loadSourceFrame(const Common::Json &config, const Common::SizeVector &sizes, int frameIndex)
    -> Common::MVD16Frame {
  auto frame = Common::MVD16Frame(sizes.size());

  frameIndex += config.require("startFrame").asInt();

  const auto viewNames = config.require("SourceCameraNames").asStringVector();
  assert(viewNames.size() == sizes.size());

  for (size_t viewId = 0; viewId < frame.size(); ++viewId) {
    auto &view = frame[viewId];
    view.texture = loadSourceTexture(config, sizes[viewId], viewNames[viewId], frameIndex);
    view.depth = loadSourceDepth(config, sizes[viewId], viewNames[viewId], frameIndex);
    view.entities = loadSourceEntities(config, sizes[viewId], viewNames[viewId], frameIndex);
  }

  return frame;
}

void saveAtlas(const Common::Json &config, int frameIndex, const Common::MVD10Frame &frame) {
  for (size_t atlasId = 0; atlasId < frame.size(); ++atlasId) {
    if (haveTexture(config)) {
      writeFrame(config, "AttributeVideoDataPathFmt", frame[atlasId].texture, frameIndex, "T",
                 static_cast<int>(atlasId));
    }
    writeFrame(config, "GeometryVideoDataPathFmt", frame[atlasId].depth, frameIndex,
               static_cast<int>(atlasId));
    if (!frame[atlasId].occupancy.empty()) {
      writeFrame(config, "OccupancyVideoDataPathFmt", frame[atlasId].occupancy, frameIndex,
                 static_cast<int>(atlasId));
    }
  }
}

void saveBlockToPatchMaps(const Common::Json &config, int frameIndex,
                          const Decoder::AccessUnit &frame) {
  for (size_t atlasId = 0; atlasId < frame.atlas.size(); ++atlasId) {
    writeFrame(config, "AtlasPatchOccupancyMapFmt", frame.atlas[atlasId].blockToPatchMap,
               frameIndex, static_cast<int>(atlasId));
  }
}

void savePrunedFrame(const Common::Json &config, int frameIndex,
                     const std::pair<std::vector<Common::Texture444Depth10Frame>, Common::MaskList>
                         &prunedViewsAndMasks) {
  for (size_t viewId = 0; viewId < prunedViewsAndMasks.first.size(); ++viewId) {
    const auto &view = prunedViewsAndMasks.first[viewId];
    if (config.optional("PrunedViewAttributePathFmt")) {
      IO::writeFrame(config, "PrunedViewAttributePathFmt", view.first, frameIndex, "T", viewId);
    }
    if (config.optional("PrunedViewGeometryPathFmt")) {
      IO::writeFrame(config, "PrunedViewGeometryPathFmt", view.second, frameIndex, viewId);
    }
    if (config.optional("PrunedViewMaskPathFmt")) {
      const auto &mask = prunedViewsAndMasks.second[viewId];
      IO::writeFrame(config, "PrunedViewMaskPathFmt", mask, frameIndex, viewId);
    }
  }
}

namespace {
struct Pose {
  Common::Vec3f position;
  Common::Vec3f rotation;
};

auto loadPoseFromCSV(std::istream &stream, int frameIndex) -> Pose {
  std::string line;
  getline(stream, line);

  std::regex re_header(R"(\s*X\s*,\s*Y\s*,\s*Z\s*,\s*Yaw\s*,\s*Pitch\s*,\s*Roll\s*)");
  if (!std::regex_match(line, re_header)) {
    throw std::runtime_error("Format error in the pose trace header");
  }

  int currentFrameIndex = 0;
  std::regex re_row("([^,]+),([^,]+),([^,]+),([^,]+),([^,]+),([^,]+)");
  std::regex re_empty("\\s*");
  bool trailing_empty_lines = false;

  while (getline(stream, line)) {
    std::smatch match;
    if (!trailing_empty_lines && std::regex_match(line, match, re_row)) {
      if (currentFrameIndex == frameIndex) {
        return {Common::Vec3f({stof(match[1].str()), stof(match[2].str()), stof(match[3].str())}),
                Common::Vec3f({stof(match[4].str()), stof(match[5].str()), stof(match[6].str())})};
      }
      { currentFrameIndex++; }
    } else if (std::regex_match(line, re_empty)) {
      trailing_empty_lines = true;
    } else {
      throw std::runtime_error("Format error in a pose trace row");
    }
  }

  throw std::runtime_error("Unable to load required frame index " + std::to_string(frameIndex));
}
} // namespace

auto loadViewportMetadata(const Common::Json &config, int frameIndex) -> MivBitstream::ViewParams {
  const auto cameraPath = getFullPath(config, "SourceDirectory", "SourceCameraParameters");

  std::ifstream stream{cameraPath};
  if (!stream.good()) {
    throw std::runtime_error("Failed to load camera parameters\n " + cameraPath);
  }

  auto outputviewName = config.require("OutputCameraName").asString();

  auto viewParamsList = MivBitstream::ViewParamsList::loadFromJson(
      Common::Json{stream}.require("cameras"), {outputviewName});

  if (viewParamsList.empty()) {
    throw std::runtime_error("Unknown OutputCameraName " + outputviewName);
  }

  MivBitstream::ViewParams &result = viewParamsList.front();

  // The result may have invalid depth values
  result.hasOccupancy = true;

  if (auto nodeOutputCameraPoseTrace = config.optional("PoseTracePath")) {
    std::string poseTracePath = getFullPath(config, "SourceDirectory", "PoseTracePath");
    std::ifstream stream{poseTracePath};

    if (!stream.good()) {
      throw std::runtime_error("Failed to load pose trace file\n " + poseTracePath);
    }

    auto pose = loadPoseFromCSV(stream, frameIndex);

    result.ce.position(result.ce.position() + pose.position);
    result.ce.rotation(euler2quat(Common::radperdeg * pose.rotation));
  }

  return result;
}

void saveViewport(const Common::Json &config, int frameIndex,
                  const Common::TextureDepth16Frame &frame) {
  if (config.optional("OutputAttributePath")) {
    writeFrame(config, "OutputAttributePath", frame.texture, frameIndex, "T");
  }
  if (config.optional("OutputGeometryPath")) {
    writeFrame(config, "OutputGeometryPath", frame.depth, frameIndex);
  }
}
} // namespace TMIV::IO<|MERGE_RESOLUTION|>--- conflicted
+++ resolved
@@ -70,13 +70,13 @@
     x.vme().vme_depth_low_quality_flag(node.asBool());
   }
 
-  const auto numGroups = unsigned(config.require("numGroups").asInt());
+  const auto numGroups = static_cast<unsigned>(config.require("numGroups").asInt());
   if (numGroups < 1) {
     throw std::runtime_error("Require numGroups >= 1");
   }
   x.vme().vme_num_groups_minus1(numGroups - 1U);
 
-  const auto maxEntities = unsigned(config.require("maxEntities").asInt());
+  const auto maxEntities = static_cast<unsigned>(config.require("maxEntities").asInt());
   if (maxEntities < 1) {
     throw std::runtime_error("Require maxEntities >= 1");
   }
@@ -117,25 +117,14 @@
     throw std::runtime_error("Failed to read source geometry frame");
   }
 
-<<<<<<< HEAD
-  transform(begin(depth.getPlane(0)), end(depth.getPlane(0)), begin(depth16.getPlane(0)),
-            [bits](unsigned x) {
-              const auto x_max = maxLevel(bits);
-              assert(0 <= x && x <= x_max);
-              const auto y = (0xFFFF * x + x_max / 2) / x_max;
-              assert(0 <= y && y <= UINT16_MAX);
-              return static_cast<uint16_t>(y);
-            });
-=======
   std::transform(std::begin(depth.getPlane(0)), std::end(depth.getPlane(0)),
                  std::begin(depth16.getPlane(0)), [bits](unsigned x) {
                    const auto x_max = Common::maxLevel(bits);
                    assert(0 <= x && x <= x_max);
                    const auto y = (0xFFFF * x + x_max / 2) / x_max;
                    assert(0 <= y && y <= UINT16_MAX);
-                   return uint16_t(y);
+                   return static_cast<uint16_t>(y);
                  });
->>>>>>> 3f50816e
 
   return depth16;
 }
