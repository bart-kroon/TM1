/* The copyright in this software is being made available under the BSD
 * License, included below. This software may be subject to other third party
 * and contributor rights, including patent rights, and no such rights are
 * granted under this license.
 *
 * Copyright (c) 2010-2020, ISO/IEC
 * All rights reserved.
 *
 * Redistribution and use in source and binary forms, with or without
 * modification, are permitted provided that the following conditions are met:
 *
 *  * Redistributions of source code must retain the above copyright notice,
 *    this list of conditions and the following disclaimer.
 *  * Redistributions in binary form must reproduce the above copyright notice,
 *    this list of conditions and the following disclaimer in the documentation
 *    and/or other materials provided with the distribution.
 *  * Neither the name of the ISO/IEC nor the names of its contributors may
 *    be used to endorse or promote products derived from this software without
 *    specific prior written permission.
 *
 * THIS SOFTWARE IS PROVIDED BY THE COPYRIGHT HOLDERS AND CONTRIBUTORS "AS IS"
 * AND ANY EXPRESS OR IMPLIED WARRANTIES, INCLUDING, BUT NOT LIMITED TO, THE
 * IMPLIED WARRANTIES OF MERCHANTABILITY AND FITNESS FOR A PARTICULAR PURPOSE
 * ARE DISCLAIMED. IN NO EVENT SHALL THE COPYRIGHT HOLDER OR CONTRIBUTORS
 * BE LIABLE FOR ANY DIRECT, INDIRECT, INCIDENTAL, SPECIAL, EXEMPLARY, OR
 * CONSEQUENTIAL DAMAGES (INCLUDING, BUT NOT LIMITED TO, PROCUREMENT OF
 * SUBSTITUTE GOODS OR SERVICES; LOSS OF USE, DATA, OR PROFITS; OR BUSINESS
 * INTERRUPTION) HOWEVER CAUSED AND ON ANY THEORY OF LIABILITY, WHETHER IN
 * CONTRACT, STRICT LIABILITY, OR TORT (INCLUDING NEGLIGENCE OR OTHERWISE)
 * ARISING IN ANY WAY OUT OF THE USE OF THIS SOFTWARE, EVEN IF ADVISED OF
 * THE POSSIBILITY OF SUCH DAMAGE.
 */

#include "MaxRectPiP.h"
#include <TMIV/Common/LinAlg.h>

namespace TMIV::Packer {
constexpr auto occupied = static_cast<uint8_t>(128);

////////////////////////////////////////////////////////////////////////////////
auto MaxRectPiP::Rectangle::split(int w, int h) const -> std::vector<MaxRectPiP::Rectangle> {
  std::vector<Rectangle> out;

  if (h < height()) {
    out.emplace_back(m_x0, m_y0 + h, m_x1, m_y1);
  }

  if (w < width()) {
    out.emplace_back(m_x0 + w, m_y0, m_x1, m_y1);
  }

  return out;
}

auto MaxRectPiP::Rectangle::remove(const Rectangle &r) const -> std::vector<MaxRectPiP::Rectangle> {
  std::vector<Rectangle> out;

  if (!((r.m_x1 <= m_x0) || (m_x1 <= r.m_x0) || (r.m_y1 <= m_y0) || (m_y1 <= r.m_y0))) {
    // Left part
    if (m_x0 < r.m_x0) {
      out.emplace_back(m_x0, m_y0, r.m_x0 - 1, m_y1);
    }

    // Right part
    if (r.m_x1 < m_x1) {
      out.emplace_back(r.m_x1 + 1, m_y0, m_x1, m_y1);
    }

    // Bottom part
    if (m_y0 < r.m_y0) {
      out.emplace_back(m_x0, m_y0, m_x1, r.m_y0 - 1);
    }

    // Top part
    if (r.m_y1 < m_y1) {
      out.emplace_back(m_x0, r.m_y1 + 1, m_x1, m_y1);
    }
  }

  return out;
}

auto MaxRectPiP::Rectangle::isInside(const Rectangle &r) const -> bool {
  return ((r.m_x0 <= m_x0) && (m_x0 <= r.m_x1) && (r.m_x0 <= m_x1) && (m_x1 <= r.m_x1) &&
          (r.m_y0 <= m_y0) && (m_y0 <= r.m_y1) && (r.m_y0 <= m_y1) && (m_y1 <= r.m_y1));
}

auto MaxRectPiP::Rectangle::getShortSideFitScore(int w, int h) const -> float {
  int dw = width() - w;
  int dh = height() - h;

  if ((0 <= dw) && (0 <= dh)) {
    return static_cast<float>(std::min(dw, dh));
  }
  { return std::numeric_limits<float>::max(); }
}

//////////////////////////////////////////////////////////////
MaxRectPiP::MaxRectPiP(int w, int h, int a, bool pip)
    : m_width(w), m_height(h), m_alignment(a), m_pip(pip) {
  // Maps
  auto wa = unsigned(w / a);
  auto ha = unsigned(h / a);

  m_occupancyMap.resize({ha, wa});
<<<<<<< HEAD
  fill(m_occupancyMap.begin(), m_occupancyMap.end(), uint8_t{});
=======
  std::fill(m_occupancyMap.begin(), m_occupancyMap.end(), uint8_t(0));
>>>>>>> 3f50816e

  // Push full rectangle
  m_F.emplace_back(0, 0, w - 1, h - 1);
}

auto MaxRectPiP::push(const Cluster &c, const ClusteringMap &clusteringMap, Output &packerOutput)
    -> bool {
  int w = Common::align(c.width(), m_alignment);
  int h = Common::align(c.height(), m_alignment);

  if ((m_pip && pushInUsedSpace(w, h, c.isBasicView(), packerOutput)) ||
      pushInFreeSpace(w, h, c.isBasicView(), packerOutput)) {
    // Update occupancy map
    if (m_pip) {
      updateOccupancyMap(c, clusteringMap, packerOutput);
    }

    return true;
  }
  { return false; }
}

void MaxRectPiP::updateOccupancyMap(const Cluster &c, const ClusteringMap &clusteringMap,
                                    const MaxRectPiP::Output &packerOutput) {

  const auto &clusteringBuffer = clusteringMap.getPlane(0);
  bool isRotated = packerOutput.isRotated();
  int w = c.width();
  int h = c.height();
  int w_align = Common::align(c.width(), m_alignment);
  int h_align = Common::align(c.height(), m_alignment);
  // overflow
  Common::Vec2i patchOverflow = Common::Vec2i({c.jmin(), c.imin()}) +
                                Common::Vec2i({w_align, h_align}) - clusteringMap.getSize();

  // Step #0 (in atlas)
  Common::Vec2i q0 = {packerOutput.x(), packerOutput.y()};
  int XMin = q0.x() / m_alignment;
  int XLast = (q0.x() + (isRotated ? h : w) - 1) / m_alignment + 1;
  int YMin = q0.y() / m_alignment;
  int YLast = (q0.y() + (isRotated ? w : h) - 1) / m_alignment + 1;

  for (auto Y = YMin; Y < YLast; Y++) {
    std::fill(m_occupancyMap.row_begin(Y) + XMin, m_occupancyMap.row_begin(Y) + XLast, occupied);
  }

  // Step #1 (in projection)
  Common::Vec2i p0 = {c.jmin(), c.imin()};
  if (patchOverflow.x() > 0) {
    p0.x() -= patchOverflow.x();
  }
  if (patchOverflow.y() > 0) {
    p0.y() -= patchOverflow.y();
  }
  int xMin = p0.x();
  int xMax = p0.x() + w - 1;
  int yMin = p0.y();
  int yMax = p0.y() + h - 1;

  auto p2q = [isRotated, w_align, p0, q0](const Common::Vec2i p) {
    return isRotated ? (q0 + Common::Vec2i({p.y() - p0.y(), (w_align - 1) - (p.x() - p0.x())}))
                     : (q0 + (p - p0));
  };

  for (auto y = yMin; y <= yMax; y++) {
    for (auto x = xMin; x <= xMax; x++) {
      if (clusteringBuffer(y, x) == c.getClusterId()) {
        Common::Vec2i q =
            p2q(Common::Vec2i({static_cast<int>(x), static_cast<int>(y)})) / m_alignment;
        m_occupancyMap(q.y(), q.x()) = 0;
      }
    }
  }
}

auto MaxRectPiP::pushInUsedSpace(int w, int h, bool isBasicView, MaxRectPiP::Output &packerOutput)
    -> bool {
  int W = w / m_alignment;
  int H = h / m_alignment;

  auto isGoodCandidate = [this](int xmin, int xmax, int ymin, int ymax) -> bool {
    if ((xmax < static_cast<int>(m_occupancyMap.width())) &&
        (ymax < static_cast<int>(m_occupancyMap.height()))) {
      for (int y = ymin; y <= ymax; y++) {
        for (int x = xmin; x <= xmax; x++) {
          if (m_occupancyMap(y, x) != occupied) {
            return false;
          }
        }
      }

      return true;
    }
    { return false; }
  };

  for (auto Y = 0; Y < static_cast<int>(m_occupancyMap.height()); ++Y) {
    for (auto X = 0; X < static_cast<int>(m_occupancyMap.width()); ++X) {
      // Without Rotation
      if (isGoodCandidate(X, X + W - 1, Y, Y + H - 1)) {
        packerOutput.set(X * m_alignment, Y * m_alignment, false);
        return true;
      }

      // With Rotation
      if (!isBasicView && isGoodCandidate(X, X + H - 1, Y, Y + W - 1)) {
        packerOutput.set(X * m_alignment, Y * m_alignment, true);
        return true;
      }
    }
  }

  return false;
}

auto MaxRectPiP::pushInFreeSpace(int w, int h, bool isBasicView, MaxRectPiP::Output &packerOutput)
    -> bool {
  // Select best free rectangles that fit current patch (BSSF criterion)
  auto best_iter = m_F.cend();
  float best_score = std::numeric_limits<float>::max();
  bool best_rotation = false;

  for (auto iter = m_F.cbegin(); iter != m_F.cend(); iter++) {
    const Rectangle &r = *iter;
    float score_regular = r.getShortSideFitScore(w, h);
    float score_rotated = r.getShortSideFitScore(h, w);

    if ((isBasicView || score_regular <= score_rotated) && (score_regular < best_score)) {
      best_iter = iter;
      best_score = score_regular;
      best_rotation = false;
    } else if (!isBasicView && score_rotated < best_score) {
      best_iter = iter;
      best_score = score_rotated;
      best_rotation = true;
    }
  }

  if (best_iter == m_F.cend()) {
    return false;
  }

  // Update free rectangles
  Rectangle B(best_iter->left(), best_iter->bottom(),
              best_iter->left() + ((best_rotation ? h : w) - 1),
              best_iter->bottom() + ((best_rotation ? w : h) - 1));

  // Split current free rectangle
  std::vector<Rectangle> splitted = best_iter->split(B.width(), B.height());
  std::move(splitted.begin(), splitted.end(), back_inserter(m_F));

  m_F.erase(best_iter);

  // Intersection with existing free rectangles
  std::vector<std::list<Rectangle>::const_iterator> intersected;
  auto last = m_F.cend();

  for (auto iter = m_F.cbegin(); iter != last; iter++) {
    std::vector<Rectangle> intersecting = iter->remove(B);

    if (!intersecting.empty()) {
      intersected.push_back(iter);
      std::move(intersecting.begin(), intersecting.end(), back_inserter(m_F));
    }
  }

  for (const auto &iter : intersected) {
    m_F.erase(iter);
  }

  // Degenerated free rectangles
  std::vector<std::list<Rectangle>::const_iterator> degenerated;

  for (auto iter1 = m_F.cbegin(); iter1 != m_F.cend(); iter1++) {
    for (auto iter2 = m_F.cbegin(); iter2 != m_F.cend(); iter2++) {
      if ((iter1 != iter2) && (iter1->isInside(*iter2))) {
        degenerated.push_back(iter1);
        break;
      }
    }
  }

  for (const auto &iter : degenerated) {
    m_F.erase(iter);
  }

  // Update output
  packerOutput.set(B.left(), B.bottom(), best_rotation);

  return true;
}
} // namespace TMIV::Packer<|MERGE_RESOLUTION|>--- conflicted
+++ resolved
@@ -35,7 +35,7 @@
 #include <TMIV/Common/LinAlg.h>
 
 namespace TMIV::Packer {
-constexpr auto occupied = static_cast<uint8_t>(128);
+constexpr auto occupied = uint8_t{128};
 
 ////////////////////////////////////////////////////////////////////////////////
 auto MaxRectPiP::Rectangle::split(int w, int h) const -> std::vector<MaxRectPiP::Rectangle> {
@@ -99,15 +99,11 @@
 MaxRectPiP::MaxRectPiP(int w, int h, int a, bool pip)
     : m_width(w), m_height(h), m_alignment(a), m_pip(pip) {
   // Maps
-  auto wa = unsigned(w / a);
-  auto ha = unsigned(h / a);
+  auto wa = static_cast<unsigned>(w / a);
+  auto ha = static_cast<unsigned>(h / a);
 
   m_occupancyMap.resize({ha, wa});
-<<<<<<< HEAD
-  fill(m_occupancyMap.begin(), m_occupancyMap.end(), uint8_t{});
-=======
-  std::fill(m_occupancyMap.begin(), m_occupancyMap.end(), uint8_t(0));
->>>>>>> 3f50816e
+  std::fill(m_occupancyMap.begin(), m_occupancyMap.end(), uint8_t{});
 
   // Push full rectangle
   m_F.emplace_back(0, 0, w - 1, h - 1);
