--- conflicted
+++ resolved
@@ -34,7 +34,6 @@
 #include <TMIV/Renderer/AdditiveSynthesizer.h>
 
 #include <TMIV/Common/LinAlg.h>
-#include <TMIV/Common/Math.h>
 #include <TMIV/MivBitstream/DepthOccupancyTransform.h>
 #include <TMIV/Renderer/Engine.h>
 #include <TMIV/Renderer/Rasterizer.h>
@@ -232,13 +231,8 @@
   }
 
   // Resolution in px^2/rad^2
-<<<<<<< HEAD
-  static auto resolution(const ViewParams &viewParams) -> float {
+  static auto resolution(const MivBitstream::ViewParams &viewParams) -> float {
     return Common::sqr(viewParams.ci.projectionPlaneSize().x() / xFoV(viewParams));
-=======
-  static auto resolution(const MivBitstream::ViewParams &viewParams) -> float {
-    return Common::square(viewParams.ci.projectionPlaneSize().x() / xFoV(viewParams));
->>>>>>> 3f50816e
   }
 
   static auto resolutionRatio(const Decoder::AccessUnit &frame,
