/* The copyright in this software is being made available under the BSD
 * License, included below. This software may be subject to other third party
 * and contributor rights, including patent rights, and no such rights are
 * granted under this license.
 *
 * Copyright (c) 2010-2019, ISO/IEC
 * All rights reserved.
 *
 * Redistribution and use in source and binary forms, with or without
 * modification, are permitted provided that the following conditions are met:
 *
 *  * Redistributions of source code must retain the above copyright notice,
 *    this list of conditions and the following disclaimer.
 *  * Redistributions in binary form must reproduce the above copyright notice,
 *    this list of conditions and the following disclaimer in the documentation
 *    and/or other materials provided with the distribution.
 *  * Neither the name of the ISO/IEC nor the names of its contributors may
 *    be used to endorse or promote products derived from this software without
 *    specific prior written permission.
 *
 * THIS SOFTWARE IS PROVIDED BY THE COPYRIGHT HOLDERS AND CONTRIBUTORS "AS IS"
 * AND ANY EXPRESS OR IMPLIED WARRANTIES, INCLUDING, BUT NOT LIMITED TO, THE
 * IMPLIED WARRANTIES OF MERCHANTABILITY AND FITNESS FOR A PARTICULAR PURPOSE
 * ARE DISCLAIMED. IN NO EVENT SHALL THE COPYRIGHT HOLDER OR CONTRIBUTORS
 * BE LIABLE FOR ANY DIRECT, INDIRECT, INCIDENTAL, SPECIAL, EXEMPLARY, OR
 * CONSEQUENTIAL DAMAGES (INCLUDING, BUT NOT LIMITED TO, PROCUREMENT OF
 * SUBSTITUTE GOODS OR SERVICES; LOSS OF USE, DATA, OR PROFITS; OR BUSINESS
 * INTERRUPTION) HOWEVER CAUSED AND ON ANY THEORY OF LIABILITY, WHETHER IN
 * CONTRACT, STRICT LIABILITY, OR TORT (INCLUDING NEGLIGENCE OR OTHERWISE)
 * ARISING IN ANY WAY OUT OF THE USE OF THIS SOFTWARE, EVEN IF ADVISED OF
 * THE POSSIBILITY OF SUCH DAMAGE.
 */

#include <TMIV/AtlasDeconstructor/AtlasDeconstructor.h>

#include <TMIV/Common/Factory.h>
#include <TMIV/Metadata/DepthOccupancyTransform.h>
#include <cassert>
#include <iostream>

using namespace std;
using namespace TMIV::Common;
using namespace TMIV::Metadata;

namespace TMIV::AtlasDeconstructor {
<<<<<<< HEAD
constexpr auto neutralChroma = uint16_t(512);

AtlasDeconstructor::AtlasDeconstructor(const Json & /*rootNode*/, const Json &componentNode) {
  if (auto subnode = componentNode.optional("EntityDecodeRange")) {
    m_entityDecodeRange = subnode.asIntVector<2>();
  }
}
=======
AtlasDeconstructor::AtlasDeconstructor(const Json & /*rootNode*/, const Json & /*componentNode*/) {}
>>>>>>> 7e1388fa

auto AtlasDeconstructor::getPatchIdMap(const IvSequenceParams &ivSequenceParams,
                                       const IvAccessUnitParams &ivAccessUnitParams,
                                       const MVD10Frame &frame) -> PatchIdMapList {
  PatchIdMapList patchMapList;
  assert(ivAccessUnitParams.atlasParamsList);
  const auto &viewParamsList = ivSequenceParams.viewParamsList;
  const auto &atlasParamsList = *ivAccessUnitParams.atlasParamsList;

  for (const auto &sz : atlasParamsList.atlasSizes) {
    PatchIdMap patchMap(sz.x(), sz.y());
    fill(patchMap.getPlane(0).begin(), patchMap.getPlane(0).end(), unusedPatchId);
    patchMapList.push_back(move(patchMap));
  }

  if (ivSequenceParams.maxEntities > 1) {
    cout << "Entity-Based Atlas Deconstructor is applied for EntityDecodeRange [ "
         << m_entityDecodeRange[0] << ", " << m_entityDecodeRange[1] << ")\n";
  }

  for (size_t id = 0U; id < atlasParamsList.size(); ++id) {
    assert(atlasParamsList[id].viewId < viewParamsList.size());
    if (ivSequenceParams.maxEntities == 1 ||
        (atlasParamsList[id].entityId >= m_entityDecodeRange[0] &&
         atlasParamsList[id].entityId < m_entityDecodeRange[1])) {
      writePatchIdInMap(atlasParamsList[id], patchMapList, static_cast<uint16_t>(id), frame,
                        viewParamsList);
    }
  }

  return patchMapList;
}

void AtlasDeconstructor::writePatchIdInMap(const AtlasParameters &patch,
                                           PatchIdMapList &patchMapList, uint16_t patchId,
                                           const MVD10Frame &frame,
                                           const ViewParamsVector &viewParamsVector) {
  auto &patchMap = patchMapList[patch.atlasId];
  auto &depthMap = frame[patch.atlasId].second.getPlane(0);

  const Vec2i &q0 = patch.posInAtlas;
  const auto sizeInAtlas = patch.patchSizeInAtlas();
  int xMin = q0.x();
  int xLast = q0.x() + sizeInAtlas.x();
  int yMin = q0.y();
  int yLast = q0.y() + sizeInAtlas.y();

  const auto occupancyTransform = OccupancyTransform{viewParamsVector[patch.viewId], patch};

  for (auto y = yMin; y < yLast; y++) {
    for (auto x = xMin; x < xLast; x++) {
      if (occupancyTransform.occupant(depthMap(y, x))) {
        patchMap.getPlane(0)(y, x) = patchId;
      }
    }
  }
}

auto AtlasDeconstructor::recoverPrunedView(const MVD10Frame &atlas,
                                           const ViewParamsVector &viewParamsVector,
                                           const AtlasParamsVector &atlasParamsVector)
    -> MVD10Frame {
  // Initialization
  MVD10Frame frame;

  for (const auto &cam : viewParamsVector) {
    TextureFrame tex(cam.size.x(), cam.size.y());
    Depth10Frame depth(cam.size.x(), cam.size.y());
    tex.fillNeutral();
    frame.push_back(TextureDepth10Frame{move(tex), move(depth)});
  }

  // Process patches
  MVD10Frame atlas_pruned = atlas;

  for (auto iter = atlasParamsVector.rbegin(); iter != atlasParamsVector.rend(); ++iter) {
    const auto &patch = *iter;
    const auto occupancyTransform = OccupancyTransform{viewParamsVector[patch.viewId], patch};

    auto &currentAtlas = atlas_pruned[patch.atlasId];
    auto &currentView = frame[patch.viewId];

    auto &textureAtlasMap = currentAtlas.first;
    auto &depthAtlasMap = currentAtlas.second;

    auto &textureViewMap = currentView.first;
    auto &depthViewMap = currentView.second;

    const auto sizeInAtlas = patch.patchSizeInAtlas();
    int wP = sizeInAtlas.x();
    int hP = sizeInAtlas.y();
    int xP = patch.posInAtlas.x();
    int yP = patch.posInAtlas.y();

    for (int dy = 0; dy < hP; dy++) {
      for (int dx = 0; dx < wP; dx++) {
        // get position
        Vec2i pAtlas = {xP + dx, yP + dy};
        Vec2i pView = atlasToView(pAtlas, patch);
        // Y
        if (occupancyTransform.occupant(depthAtlasMap.getPlane(0)(pAtlas.y(), pAtlas.x()))) {
          textureViewMap.getPlane(0)(pView.y(), pView.x()) =
              textureAtlasMap.getPlane(0)(pAtlas.y(), pAtlas.x());
          textureAtlasMap.getPlane(0)(pAtlas.y(), pAtlas.x()) = 0;
        }
        // UV
        if ((pView.x() % 2) == 0 && (pView.y() % 2) == 0) {
          for (int p = 1; p < 3; p++) {
            if (occupancyTransform.occupant(depthAtlasMap.getPlane(0)(pAtlas.y(), pAtlas.x()))) {
              textureViewMap.getPlane(p)(pView.y() / 2, pView.x() / 2) =
                  textureAtlasMap.getPlane(p)(pAtlas.y() / 2, pAtlas.x() / 2);
              textureAtlasMap.getPlane(p)(pAtlas.y() / 2, pAtlas.x() / 2) = 0x200;
            }
          }
        }
        // Depth
        if (occupancyTransform.occupant(depthAtlasMap.getPlane(0)(pAtlas.y(), pAtlas.x()))) {
          depthViewMap.getPlane(0)(pView.y(), pView.x()) =
              depthAtlasMap.getPlane(0)(pAtlas.y(), pAtlas.x());
          depthAtlasMap.getPlane(0)(pAtlas.y(), pAtlas.x()) = 0;
        }
      }
    }
  }

  return frame;
}

} // namespace TMIV::AtlasDeconstructor<|MERGE_RESOLUTION|>--- conflicted
+++ resolved
@@ -43,17 +43,11 @@
 using namespace TMIV::Metadata;
 
 namespace TMIV::AtlasDeconstructor {
-<<<<<<< HEAD
-constexpr auto neutralChroma = uint16_t(512);
-
 AtlasDeconstructor::AtlasDeconstructor(const Json & /*rootNode*/, const Json &componentNode) {
   if (auto subnode = componentNode.optional("EntityDecodeRange")) {
     m_entityDecodeRange = subnode.asIntVector<2>();
   }
 }
-=======
-AtlasDeconstructor::AtlasDeconstructor(const Json & /*rootNode*/, const Json & /*componentNode*/) {}
->>>>>>> 7e1388fa
 
 auto AtlasDeconstructor::getPatchIdMap(const IvSequenceParams &ivSequenceParams,
                                        const IvAccessUnitParams &ivAccessUnitParams,
