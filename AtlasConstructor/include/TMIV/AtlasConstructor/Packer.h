--- conflicted
+++ resolved
@@ -48,13 +48,8 @@
   ~Packer() override = default;
 
   auto pack(const Common::SizeVector &atlasSize, const Common::MaskList &masks,
-<<<<<<< HEAD
             const std::vector<bool> &isBasicView) -> MivBitstream::PatchParamsList override;
-  void updateAggregatedEntityMasks(const Common::EntityMapList &entityMasks) override;
-=======
-            const std::vector<bool> &isBasicView) -> Metadata::AtlasParamsVector override;
   void updateAggregatedEntityMasks(const std::vector<Common::MaskList> &entityMasks);
->>>>>>> 1dfd8fd6
 
   int getAlignment() override;
 
