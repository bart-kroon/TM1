--- conflicted
+++ resolved
@@ -48,19 +48,6 @@
                         const MivBitstream::V3cUnitHeader &vuh) {
   std::ostringstream path;
   path << "v3c_unit_" << position << '_' << vuh.vuh_unit_type();
-<<<<<<< HEAD
-  if (vuh.vuh_unit_type() != MivBitstream::VuhUnitType::V3C_VPS) {
-    path << '_' << int(vuh.vuh_v3c_parameter_set_id()) << '_' << int(vuh.vuh_atlas_id());
-  }
-  if (vuh.vuh_unit_type() == MivBitstream::VuhUnitType::V3C_AVD) {
-    path << '_' << int(vuh.vuh_attribute_index()) << '_'
-         << int(vuh.vuh_attribute_partition_index());
-  }
-  if (vuh.vuh_unit_type() == MivBitstream::VuhUnitType::V3C_AVD ||
-      vuh.vuh_unit_type() == MivBitstream::VuhUnitType::V3C_GVD) {
-    path << '_' << int(vuh.vuh_map_index()) << '_' << std::boolalpha
-         << vuh.vuh_auxiliary_video_flag();
-=======
   if (vuh.vuh_unit_type() != VuhUnitType::V3C_VPS) {
     path << '_' << int{vuh.vuh_v3c_parameter_set_id()} << '_' << int{vuh.vuh_atlas_id()};
   }
@@ -69,8 +56,7 @@
          << int{vuh.vuh_attribute_partition_index()};
   }
   if (vuh.vuh_unit_type() == VuhUnitType::V3C_AVD || vuh.vuh_unit_type() == VuhUnitType::V3C_GVD) {
-    path << '_' << int{vuh.vuh_map_index()} << '_' << boolalpha << vuh.vuh_auxiliary_video_flag();
->>>>>>> 13f27f50
+    path << '_' << int{vuh.vuh_map_index()} << '_' << std::boolalpha << vuh.vuh_auxiliary_video_flag();
   }
   if (vuh.vuh_unit_type() == MivBitstream::VuhUnitType::V3C_VPS ||
       vuh.vuh_unit_type() == MivBitstream::VuhUnitType::V3C_AD) {
@@ -117,11 +103,7 @@
       while (vps->vps_v3c_parameter_set_id() >= vpses.size()) {
         vpses.emplace_back();
       }
-<<<<<<< HEAD
-      std::cout << "vpses[" << int(vps->vps_v3c_parameter_set_id()) << "] := vps\n";
-=======
-      cout << "vpses[" << int{vps->vps_v3c_parameter_set_id()} << "] := vps\n";
->>>>>>> 13f27f50
+      std::cout << "vpses[" << int{vps->vps_v3c_parameter_set_id()} << "] := vps\n";
       vpses[vps->vps_v3c_parameter_set_id()] = *vps;
     }
   }
@@ -144,44 +126,22 @@
   // demultiplex(stream);
 }
 
-<<<<<<< HEAD
-auto geoFrameServer(uint8_t atlasId, uint32_t frameId, Common::Vec2i frameSize)
-    -> Common::Depth10Frame {
-  std::cout << "geoFrameServer: atlasId=" << int(atlasId) << ", frameId=" << frameId
-            << ", frameSize=" << frameSize << '\n';
-  return Common::Depth10Frame{frameSize.x(), frameSize.y()};
-}
-
-auto occFrameServer(uint8_t atlasId, uint32_t frameId, Common::Vec2i frameSize)
-    -> Common::Occupancy10Frame {
-  std::cout << "occFrameServer: atlasId=" << int(atlasId) << ", frameId=" << frameId
-            << ", frameSize=" << frameSize << '\n';
-  return Common::Occupancy10Frame{frameSize.x(), frameSize.y()};
-}
-
-auto attrFrameServer(uint8_t atlasId, uint32_t frameId, Common::Vec2i frameSize)
-    -> Common::Texture444Frame {
-  std::cout << "attrFrameServer: atlasId=" << int(atlasId) << ", frameId=" << frameId
-            << ", frameSize=" << frameSize << '\n';
-  return Common::Texture444Frame{frameSize.x(), frameSize.y()};
-=======
-auto geoFrameServer(uint8_t atlasId, uint32_t frameId, Vec2i frameSize) -> Depth10Frame {
-  cout << "geoFrameServer: atlasId=" << int{atlasId} << ", frameId=" << frameId
+auto geoFrameServer(uint8_t atlasId, uint32_t frameId, Common::Vec2i frameSize) -> Depth10Frame {
+  std::cout << "geoFrameServer: atlasId=" << int{atlasId} << ", frameId=" << frameId
        << ", frameSize=" << frameSize << '\n';
   return Depth10Frame{frameSize.x(), frameSize.y()};
 }
 
-auto occFrameServer(uint8_t atlasId, uint32_t frameId, Vec2i frameSize) -> Occupancy10Frame {
-  cout << "occFrameServer: atlasId=" << int{atlasId} << ", frameId=" << frameId
+auto occFrameServer(uint8_t atlasId, uint32_t frameId, Common::Vec2i frameSize) -> Occupancy10Frame {
+  std::cout << "occFrameServer: atlasId=" << int{atlasId} << ", frameId=" << frameId
        << ", frameSize=" << frameSize << '\n';
   return Occupancy10Frame{frameSize.x(), frameSize.y()};
 }
 
-auto attrFrameServer(uint8_t atlasId, uint32_t frameId, Vec2i frameSize) -> Texture444Frame {
-  cout << "attrFrameServer: atlasId=" << int{atlasId} << ", frameId=" << frameId
+auto attrFrameServer(uint8_t atlasId, uint32_t frameId, Common::Vec2i frameSize) -> Texture444Frame {
+  std::cout << "attrFrameServer: atlasId=" << int{atlasId} << ", frameId=" << frameId
        << ", frameSize=" << frameSize << '\n';
   return Texture444Frame{frameSize.x(), frameSize.y()};
->>>>>>> 13f27f50
 }
 
 TEST_CASE("Decode", "[V3C bitstream]") {
