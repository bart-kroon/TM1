/* The copyright in this software is being made available under the BSD
 * License, included below. This software may be subject to other third party
 * and contributor rights, including patent rights, and no such rights are
 * granted under this license.
 *
 * Copyright (c) 2010-2020, ISO/IEC
 * All rights reserved.
 *
 * Redistribution and use in source and binary forms, with or without
 * modification, are permitted provided that the following conditions are met:
 *
 *  * Redistributions of source code must retain the above copyright notice,
 *    this list of conditions and the following disclaimer.
 *  * Redistributions in binary form must reproduce the above copyright notice,
 *    this list of conditions and the following disclaimer in the documentation
 *    and/or other materials provided with the distribution.
 *  * Neither the name of the ISO/IEC nor the names of its contributors may
 *    be used to endorse or promote products derived from this software without
 *    specific prior written permission.
 *
 * THIS SOFTWARE IS PROVIDED BY THE COPYRIGHT HOLDERS AND CONTRIBUTORS "AS IS"
 * AND ANY EXPRESS OR IMPLIED WARRANTIES, INCLUDING, BUT NOT LIMITED TO, THE
 * IMPLIED WARRANTIES OF MERCHANTABILITY AND FITNESS FOR A PARTICULAR PURPOSE
 * ARE DISCLAIMED. IN NO EVENT SHALL THE COPYRIGHT HOLDER OR CONTRIBUTORS
 * BE LIABLE FOR ANY DIRECT, INDIRECT, INCIDENTAL, SPECIAL, EXEMPLARY, OR
 * CONSEQUENTIAL DAMAGES (INCLUDING, BUT NOT LIMITED TO, PROCUREMENT OF
 * SUBSTITUTE GOODS OR SERVICES; LOSS OF USE, DATA, OR PROFITS; OR BUSINESS
 * INTERRUPTION) HOWEVER CAUSED AND ON ANY THEORY OF LIABILITY, WHETHER IN
 * CONTRACT, STRICT LIABILITY, OR TORT (INCLUDING NEGLIGENCE OR OTHERWISE)
 * ARISING IN ANY WAY OUT OF THE USE OF THIS SOFTWARE, EVEN IF ADVISED OF
 * THE POSSIBILITY OF SUCH DAMAGE.
 */

#include <TMIV/Renderer/ViewWeightingSynthesizer.h>

#include <TMIV/Common/Common.h>
#include <TMIV/Common/Graph.h>
#include <TMIV/Common/LinAlg.h>
#include <TMIV/Common/Thread.h>
#include <TMIV/MivBitstream/DepthOccupancyTransform.h>
#include <TMIV/Renderer/Engine.h>
#include <TMIV/Renderer/RecoverPrunedViews.h>
#include <TMIV/Renderer/reprojectPoints.h>

#include <algorithm>
#include <cmath>

namespace TMIV::Renderer {
namespace {
template <typename MAT>
auto textureGather(const MAT &m, const Common::Vec2f &p)
    -> Common::stack::Vec4<typename MAT::value_type> {
  Common::stack::Vec4<typename MAT::value_type> fetchedValues;

  int w_last = static_cast<int>(m.width()) - 1;
  int h_last = static_cast<int>(m.height()) - 1;

<<<<<<< HEAD
  int x0 = clamp(static_cast<int>(std::floor(p.x() - 0.5F)), 0, w_last);
  int y0 = clamp(static_cast<int>(std::floor(p.y() - 0.5F)), 0, h_last);
=======
  int x0 = std::clamp(Common::ifloor(p.x() - 0.5F), 0, w_last);
  int y0 = std::clamp(Common::ifloor(p.y() - 0.5F), 0, h_last);
>>>>>>> 3f50816e

  int x1 = std::min(x0 + 1, w_last);
  int y1 = std::min(y0 + 1, h_last);

  fetchedValues[0] = m(y1, x0);
  fetchedValues[1] = m(y1, x1);
  fetchedValues[2] = m(y0, x1);
  fetchedValues[3] = m(y0, x0);

  return fetchedValues;
}

void insertWeightedDepthInStack(std::vector<Common::Vec2f> &stack, float weight, float z,
                                float blendingFactor) {
  if (0.F < weight) {
    for (size_t i = 0; i <= stack.size(); i++) {
      float zAfter =
          (i < stack.size()) ? (stack[i].x() / stack[i].y()) : std::numeric_limits<float>::max();

      if (z < zAfter) {
        float zBefore = (0 < i) ? (stack[i - 1].x() / stack[i - 1].y()) : -1.F;

        bool mergeBefore = (z - zBefore) < (zBefore * blendingFactor);
        bool mergeAfter = (zAfter - z) < (z * blendingFactor);

        if (mergeBefore && mergeAfter) {
          stack[i - 1] += (weight * Common::Vec2f({z, 1.F}) + stack[i]);

          for (size_t j = i; j < stack.size() - 1; j++) {
            stack[j] = stack[j + 1];
          }

          stack.pop_back();
        } else if (mergeBefore) {
          stack[i - 1] += weight * Common::Vec2f({z, 1.F});
        } else if (mergeAfter) {
          stack[i] += weight * Common::Vec2f({z, 1.F});
        } else {
          stack.push_back(Common::Vec2f({0.F, 0.F}));

          for (size_t j = (stack.size() - 1); i < j; j--) {
            stack[j] = stack[j - 1];
          }

          stack[i] = weight * Common::Vec2f({z, 1.F});
        }

        break;
      }
    }
  }
}

auto getEnabledIdList(const std::vector<bool> &inputList) -> std::vector<size_t> {
  std::vector<size_t> outputList;

  for (size_t id = 0; id < inputList.size(); id++) {
    if (inputList[id]) {
      outputList.emplace_back(id);
    }
  }

  return outputList;
}
} // namespace

class ViewWeightingSynthesizer::Impl {
private:
  std::vector<float> m_cameraWeight;
  std::vector<bool> m_cameraVisibility;
  std::vector<float> m_cameraDistortion;
  std::vector<Common::Mat<Common::Vec3f>> m_sourceColor;
  std::vector<Common::Mat<float>> m_sourceDepth;
  std::vector<Common::Mat<Common::Vec3f>> m_sourceUnprojection;
  std::vector<Common::Mat<std::pair<Common::Vec2f, float>>> m_sourceReprojection;
  std::vector<Common::Mat<Common::Vec3f>> m_sourceRayDirection;
  std::vector<Common::Mat<Common::Vec3f>> m_viewportUnprojection;
  std::vector<Common::Mat<float>> m_viewportDepth;
  std::vector<Common::Mat<float>> m_viewportWeight;
  Common::Mat<float> m_viewportVisibility;
  Common::Mat<Common::Vec3f> m_viewportColor;

  float m_angularScaling = 1.5F;
  float m_minimalWeight = 2.5F;
  float m_stretchFactor = 100.F;
  float m_blendingFactor = 0.03F;
  float m_overloadFactor = 2.F;
  int m_filteringPass = 1;

public:
  explicit Impl(const Common::Json &componentNode) {
    m_angularScaling = componentNode.require("angularScaling").asFloat();
    m_minimalWeight = componentNode.require("minimalWeight").asFloat();
    m_stretchFactor = componentNode.require("stretchFactor").asFloat();
    m_blendingFactor = componentNode.require("blendingFactor").asFloat();
    m_overloadFactor = componentNode.require("overloadFactor").asFloat();
    m_filteringPass = componentNode.require("filteringPass").asInt();
  }

  Impl(float angularScaling, float minimalWeight, float stretchFactor, float blendingFactor,
       float overloadFactor, int filteringPass) {
    m_angularScaling = angularScaling;
    m_minimalWeight = minimalWeight;
    m_stretchFactor = stretchFactor;
    m_blendingFactor = blendingFactor;
    m_overloadFactor = overloadFactor;
    m_filteringPass = filteringPass;
  }

  auto renderFrame(const Decoder::AccessUnit &frame, const MivBitstream::ViewParams &viewportParams)
      -> Common::Texture444Depth16Frame {
    const auto &viewParamsList = frame.viewParamsList;
    const auto sourceHelperList = ProjectionHelperList{viewParamsList};
    const auto targetHelper = ProjectionHelper{viewportParams};

    // 0) Initialization
    computeCameraWeight(sourceHelperList, targetHelper);
    computeCameraVisibility(sourceHelperList, targetHelper);
    computeAngularDistortionPerSource(sourceHelperList);

    // 1) Deconstruction
    recoverPrunedSource(frame, sourceHelperList);

    // 2) Reprojection
    reprojectPrunedSource(frame, sourceHelperList, targetHelper);

    // 3) Warping
    warpPrunedSource(frame, targetHelper);

    // 4) Weight recovery
    recoverPrunedWeight(sourceHelperList, targetHelper);

    // 5) Selection
    selectViewportDepth(!frame.vps.vps_miv_extension().vme_depth_low_quality_flag(), targetHelper);

    // 6) Filtering
    filterVisibilityMap();

    // 7) Shading
    computeShadingMap(sourceHelperList, targetHelper);

    // 8) Output
    for (size_t i = 0U; i < m_viewportColor.size(); i++) {
      if (isValidDepth(m_viewportVisibility[i])) {
        if (m_viewportColor[i].x() < 0.F) {
<<<<<<< HEAD
          m_viewportVisibility[i] = NAN;
          m_viewportColor[i] = Vec3f{};
=======
          m_viewportVisibility[i] = Common::NaN;
          m_viewportColor[i] = Common::Vec3f{};
>>>>>>> 3f50816e
        } else {
          m_viewportVisibility[i] =
              std::clamp(1.F / m_viewportVisibility[i], viewportParams.dq.dq_norm_disp_low(),
                         viewportParams.dq.dq_norm_disp_high());
        }
      }
    }

    auto viewport = Common::Texture444Depth16Frame{
        quantizeTexture(m_viewportColor),
        MivBitstream::DepthTransform<16>{viewportParams.dq}.quantizeNormDisp(m_viewportVisibility,
                                                                             1)};
    viewport.first.filIInvalidWithNeutral(viewport.second);
    return viewport;
  }

private:
  void computeCameraWeight(const ProjectionHelperList &sourceHelperList,
                           const ProjectionHelper &targetHelper) {
    auto isTridimensional = [&]() -> bool {
      constexpr auto epsilon = 1e-2F;
      Common::Mat3x3f M{Common::Mat3x3f::zeros()};
      Common::Mat3x3f N;

      for (const auto &helper : sourceHelperList) {
        M += matprod(helper.getViewParams().ce.position(), 'N',
                     helper.getViewParams().ce.position(), 'T', N);
      }

      return (epsilon < det(M));
    };

    if (1 < sourceHelperList.size()) {
      // Distance to each source axis
      bool is3D = isTridimensional();

      const Common::Vec3f &viewportPosition = targetHelper.getViewingPosition();
      std::vector<float> cameraDistance;

      for (const auto &helper : sourceHelperList) {
        const Common::Vec3f &cameraPosition = helper.getViewingPosition();
        Common::Vec3f cameraDirection = helper.getViewingDirection();

        cameraDistance.push_back(
            is3D ? norm(cameraPosition - viewportPosition)
                 : norm(cross(cameraPosition - viewportPosition, cameraDirection)));
      }

      // Camera sorting
      std::vector<unsigned> closestCamera(cameraDistance.size());

      iota(closestCamera.begin(), closestCamera.end(), 0);
      std::sort(closestCamera.begin(), closestCamera.end(), [&](unsigned i1, unsigned i2) {
        return (cameraDistance[i1] < cameraDistance[i2]);
      });

      // Reference distance
      float refDistance = 0.F;

      for (size_t id = 1; refDistance <= std::numeric_limits<float>::epsilon(); id++) {
        refDistance = norm(sourceHelperList[closestCamera[0]].getViewingPosition() -
                           sourceHelperList[closestCamera[id]].getViewingPosition()) *
                      0.25F;
      }

      // Weighting
      m_cameraWeight.clear();

      for (float id : cameraDistance) {
        float w = 1.F / (1.F + Common::sqr(id / refDistance));
        m_cameraWeight.emplace_back(w);
      }
    } else {
      m_cameraWeight = {1.F};
    }
  }
  void computeCameraVisibility(const ProjectionHelperList &sourceHelperList,
                               const ProjectionHelper &targetHelper) {
    const unsigned N = 4;
    const Common::Vec2f depthRange = {0.5F, 10.F};

    std::vector<Common::Vec3f> pointCloud;
    float x = 0.F;
    float step = 1.F / static_cast<float>(N - 1);

    for (unsigned i = 0; i < N; i++) {
      float y = 0.F;

      float px = x * static_cast<float>(targetHelper.getViewParams().ci.projectionPlaneSize().x());

      for (unsigned j = 0; j < N; j++) {
        float py =
            y * static_cast<float>(targetHelper.getViewParams().ci.projectionPlaneSize().y());

        pointCloud.push_back(targetHelper.doUnprojection({px, py}, depthRange.x()));
        pointCloud.push_back(targetHelper.doUnprojection({px, py}, depthRange.y()));

        y += step;
      }

      x += step;
    }

    m_cameraVisibility.clear();

    for (size_t viewId = 0; viewId < sourceHelperList.size(); viewId++) {
      const auto &helper = sourceHelperList[viewId];
      unsigned K = 0;

      for (const Common::Vec3f &P : pointCloud) {
        auto p = helper.doProjection(P);

        if (isValidDepth(p.second) && helper.isInsideViewport(p.first)) {
          K++;
          break;
        }
      }

      m_cameraVisibility.emplace_back(0 < K);
    }
  }
  void computeAngularDistortionPerSource(const ProjectionHelperList &sourceHelperList) {
    m_cameraDistortion.resize(sourceHelperList.size(), 0.F);

    for (size_t viewId = 0; viewId < sourceHelperList.size(); viewId++) {
      if (m_cameraVisibility[viewId]) {
        m_cameraDistortion[viewId] =
            m_angularScaling *
            static_cast<float>(Common::deg2rad(
                2. / Common::pps2ppd(sourceHelperList[viewId].getAngularResolution())));
      }
    }
  }

  void recoverPrunedSource(const Decoder::AccessUnit &frame,
                           const ProjectionHelperList &sourceHelperList) {
    // Recover pruned views
    const auto [prunedViews, prunedMasks] = recoverPrunedViewAndMask(frame);

    // Expand pruned views
    m_sourceColor.clear();
    m_sourceDepth.clear();

    for (size_t sourceId = 0; sourceId < prunedViews.size(); sourceId++) {
      const auto &viewParams = sourceHelperList[sourceId].getViewParams();

      m_sourceColor.emplace_back(expandTexture(prunedViews[sourceId].first));
<<<<<<< HEAD
      m_sourceDepth.emplace_back(
          DepthTransform<10>{viewParams.dq}.expandDepth(prunedViews[sourceId].second));

      transform(prunedMasks[sourceId].getPlane(0).begin(), prunedMasks[sourceId].getPlane(0).end(),
                m_sourceDepth.back().begin(), m_sourceDepth.back().begin(),
                [&](auto maskValue, float depthValue) { return 0 < maskValue ? depthValue : NAN; });
=======
      m_sourceDepth.emplace_back(MivBitstream::DepthTransform<10>{viewParams.dq}.expandDepth(
          prunedViews[sourceId].second));

      std::transform(prunedMasks[sourceId].getPlane(0).begin(),
                     prunedMasks[sourceId].getPlane(0).end(), m_sourceDepth.back().begin(),
                     m_sourceDepth.back().begin(), [&](auto maskValue, float depthValue) {
                       return 0 < maskValue ? depthValue : Common::NaN;
                     });
>>>>>>> 3f50816e
    }
  }
  void reprojectPrunedSource(const Decoder::AccessUnit &frame,
                             const ProjectionHelperList &sourceHelperList,
                             const ProjectionHelper &targetHelper) {
    m_sourceUnprojection.resize(m_sourceDepth.size());
    m_sourceReprojection.resize(m_sourceDepth.size());
    m_sourceRayDirection.resize(m_sourceDepth.size());

    for (size_t sourceId = 0; sourceId < m_sourceDepth.size(); sourceId++) {
      m_sourceUnprojection[sourceId].resize(m_sourceDepth[sourceId].height(),
                                            m_sourceDepth[sourceId].width());
<<<<<<< HEAD
      fill(m_sourceUnprojection[sourceId].begin(), m_sourceUnprojection[sourceId].end(),
           Vec3f{NAN, NAN, NAN});

      m_sourceReprojection[sourceId].resize(m_sourceDepth[sourceId].height(),
                                            m_sourceDepth[sourceId].width());
      fill(m_sourceReprojection[sourceId].begin(), m_sourceReprojection[sourceId].end(),
           make_pair(Vec2f{NAN, NAN}, NAN));

      m_sourceRayDirection[sourceId].resize(m_sourceDepth[sourceId].height(),
                                            m_sourceDepth[sourceId].width());
      fill(m_sourceRayDirection[sourceId].begin(), m_sourceRayDirection[sourceId].end(),
           Vec3f{NAN, NAN, NAN});
=======
      std::fill(m_sourceUnprojection[sourceId].begin(), m_sourceUnprojection[sourceId].end(),
                Common::Vec3f{Common::NaN, Common::NaN, Common::NaN});

      m_sourceReprojection[sourceId].resize(m_sourceDepth[sourceId].height(),
                                            m_sourceDepth[sourceId].width());
      std::fill(m_sourceReprojection[sourceId].begin(), m_sourceReprojection[sourceId].end(),
                std::pair{Common::Vec2f{Common::NaN, Common::NaN}, Common::NaN});

      m_sourceRayDirection[sourceId].resize(m_sourceDepth[sourceId].height(),
                                            m_sourceDepth[sourceId].width());
      std::fill(m_sourceRayDirection[sourceId].begin(), m_sourceRayDirection[sourceId].end(),
                Common::Vec3f{Common::NaN, Common::NaN, Common::NaN});
>>>>>>> 3f50816e
    }

    for (const auto &atlas : frame.atlas) {
      Common::parallel_for(
          atlas.asps.asps_frame_width(), atlas.asps.asps_frame_height(), [&](size_t Y, size_t X) {
            const auto patchId = atlas.patchId(static_cast<int>(Y), static_cast<int>(X));
            if (patchId == Common::unusedPatchId) {
              return;
            }

            const auto &patchParams = atlas.patchParamsList[patchId];
            const auto viewId = patchParams.atlasPatchProjectionId();

            if (!m_cameraVisibility[viewId]) {
              return;
            }

            const auto sourceViewPos =
                patchParams.atlasToView({static_cast<int>(X), static_cast<int>(Y)});
            const auto x = sourceViewPos.x();
            const auto y = sourceViewPos.y();

            // temporary use only view dimensions
            if (y >= static_cast<int>(m_sourceDepth[viewId].height()) ||
                x >= static_cast<int>(m_sourceDepth[viewId].width())) {
              return;
            }

            const auto d = m_sourceDepth[viewId](y, x);

            if (!sourceHelperList[viewId].isValidDepth(d)) {
              return;
            }

            const auto P = sourceHelperList[viewId].doUnprojection(
                {static_cast<float>(x) + 0.5F, static_cast<float>(y) + 0.5F}, d);
            const auto p = targetHelper.doProjection(P);

            if (isValidDepth(p.second) && targetHelper.isInsideViewport(p.first)) {
              m_sourceUnprojection[viewId](y, x) = P;
              m_sourceReprojection[viewId](y, x) = p;
              m_sourceRayDirection[viewId](y, x) =
                  unit(P - targetHelper.getViewParams().ce.position());
            }
          });
    }
  }

  void warpPrunedSource(const Decoder::AccessUnit &frame, const ProjectionHelper &targetHelper) {
    struct Splat {
      Common::Vec2f center{};
      Common::Vec2f firstAxis{};
      Common::Vec2f secondAxis{};
      float pointSize{};
    };

    auto getSplatParameters = [&](unsigned viewId, int x, int y,
                                  const std::pair<Common::Vec2f, float> &P) -> Splat {
      static const std::array<Common::Vec2i, 8> offsetList = {
          Common::Vec2i({1, 0}),  Common::Vec2i({1, 1}),  Common::Vec2i({0, 1}),
          Common::Vec2i({-1, 1}), Common::Vec2i({-1, 0}), Common::Vec2i({-1, -1}),
          Common::Vec2i({0, -1}), Common::Vec2i({1, -1})};

      int w_last = static_cast<int>(m_sourceReprojection[viewId].width()) - 1;
      int h_last = static_cast<int>(m_sourceReprojection[viewId].height()) - 1;

      std::array<std::pair<Common::Vec2f, float>, 8> Q;
      std::array<float, 8> W{};
      float WT{0.F};

      // Center
      Common::Vec2f C{0.F, 0.F};

      auto OP = m_sourceRayDirection[viewId](y, x);

      for (size_t i = 0U; i < offsetList.size(); i++) {
        int xo = std::clamp(x + offsetList[i].x(), 0, w_last);
        int yo = std::clamp(y + offsetList[i].y(), 0, h_last);

        Q[i] = m_sourceReprojection[viewId](yo, xo);

        if (isValidDepth(Q[i].second)) {
          auto OQ = m_sourceRayDirection[viewId](yo, xo);

          float a = std::acos(dot(OP, OQ)) / m_cameraDistortion[viewId];
          float wi = std::exp(-a * a);

          W[i] = wi;
          C += wi * Q[i].first;
          WT += wi;
        }
      }

      if (WT < m_minimalWeight) {
        return {Common::Vec2f{0.F, 0.F}, Common::Vec2f{0.F, 0.F}, Common::Vec2f{0.F, 0.F}, 0.F};
      }

      // Axis (requires at least 5 good candidates)
      if (0.F < WT) {
        Common::Mat2x2f M{0.F, 0.F, 0.F, 0.F};

        C /= WT;

        for (size_t i = 0U; i < offsetList.size(); i++) {
          if (isValidDepth(Q[i].second)) {
            Common::Vec2f dp = (Q[i].first - C);
            M += W[i] * Common::stack::Mat2x2<float>{dp.x() * dp.x(), dp.x() * dp.y(),
                                                     dp.x() * dp.y(), dp.y() * dp.y()};
          }
        }

        float b = M[0] + M[3];               // trace
        float c = M[0] * M[3] - M[1] * M[2]; // determinant
        float delta = (b * b - 4.F * c);

        if ((0.F < c) && (0. < delta)) {
          float sqrt_delta = std::sqrt(delta);
          float l1 = 0.5F * (b + sqrt_delta);
          float l2 = 0.5F * (b - sqrt_delta);

          if (0.F < l2) {
            Common::Vec2f e1{1.F, 0.F};
            Common::Vec2f e2{0.F, 1.F};

            if (l1 != l2) {
              Common::Vec2f u1{M(0, 0) - l2, M(1, 0)};
              Common::Vec2f u2{M(0, 1), M(1, 1) - l2};

              e1 = (0.F < dot(u1, u1)) ? unit(u1) : unit(u2);
              e2 = Common::Vec2f{-e1.y(), e1.x()};
            }

            float r1 = std::sqrt(2.F * l1 / WT);
            float r2 = std::sqrt(2.F * l2 / WT);

            if (r1 < m_stretchFactor) {
              return {P.first, r1 * e1, r2 * e2, 2.F * r1};
            }
          }
        }
      }

      return {P.first, Common::Vec2f{0.F, 0.F}, Common::Vec2f{0.F, 0.F}, 1.F};
    };

    auto rasterizePoint = [&](unsigned viewId, const Splat &splat, const Common::Vec3f &P,
                              float depthValue) {
      // Initialization
      int w_last = static_cast<int>(m_viewportDepth[viewId].width()) - 1;
      int h_last = static_cast<int>(m_viewportDepth[viewId].height()) - 1;

      float R1 = dot(splat.firstAxis, splat.firstAxis);
      float R2 = dot(splat.secondAxis, splat.secondAxis);
      float radius = 0.5F * splat.pointSize;

      // Bounding box
      float xLow = std::max(0.F, splat.center.x() - radius);
      float xHigh = splat.center.x() + radius;
      float yLow = std::max(0.F, splat.center.y() - radius);
      float yHigh = splat.center.y() + radius;
<<<<<<< HEAD
      int x0 = max(0, static_cast<int>(std::floor(xLow)));
      int x1 = min(w_last, static_cast<int>(std::ceil(xHigh)));
      int y0 = max(0, static_cast<int>(std::floor(yLow)));
      int y1 = min(h_last, static_cast<int>(std::ceil(yHigh)));
=======
      int x0 = std::max(0, Common::ifloor(xLow));
      int x1 = std::min(w_last, Common::iceil(xHigh));
      int y0 = std::max(0, Common::ifloor(yLow));
      int y1 = std::min(h_last, Common::iceil(yHigh));
>>>>>>> 3f50816e

      // Looping on all pixels within the bounding box
      for (int y = y0; y <= y1; y++) {
        float dy = ((static_cast<float>(y) + 0.5F) - splat.center.y());

        for (int x = x0; x <= x1; x++) {
          float dx = ((static_cast<float>(x) + 0.5F) - splat.center.x());
          float depthRef = m_viewportDepth[viewId](y, x);

          if (!isValidDepth(depthRef) || (depthValue < depthRef)) {
            if (0.F < R1) {
              Common::Vec2f dp{dx, dy};

              float f1 = std::abs(dot(splat.firstAxis, dp));
              float f2 = std::abs(dot(splat.secondAxis, dp));

              if ((f1 <= R1) && (f2 <= R2)) {
                m_viewportUnprojection[viewId](y, x) = P;
                m_viewportDepth[viewId](y, x) = depthValue;
              }
            } else {
              m_viewportUnprojection[viewId](y, x) = P;
              m_viewportDepth[viewId](y, x) = depthValue;
            }
          }
        }
      }
    };

    m_viewportUnprojection.resize(m_sourceDepth.size());
    m_viewportDepth.resize(m_sourceDepth.size());

    for (size_t viewId = 0; viewId < m_sourceDepth.size(); viewId++) {
      if (m_cameraVisibility[viewId]) {
        m_viewportUnprojection[viewId].resize(
            targetHelper.getViewParams().ci.projectionPlaneSize().y(),
            targetHelper.getViewParams().ci.projectionPlaneSize().x());
<<<<<<< HEAD
        fill(m_viewportUnprojection[viewId].begin(), m_viewportUnprojection[viewId].end(),
             Vec3f{NAN, NAN, NAN});

        m_viewportDepth[viewId].resize(targetHelper.getViewParams().ci.projectionPlaneSize().y(),
                                       targetHelper.getViewParams().ci.projectionPlaneSize().x());
        fill(m_viewportDepth[viewId].begin(), m_viewportDepth[viewId].end(), NAN);
=======
        std::fill(m_viewportUnprojection[viewId].begin(), m_viewportUnprojection[viewId].end(),
                  Common::Vec3f{Common::NaN, Common::NaN, Common::NaN});

        m_viewportDepth[viewId].resize(targetHelper.getViewParams().ci.projectionPlaneSize().y(),
                                       targetHelper.getViewParams().ci.projectionPlaneSize().x());
        std::fill(m_viewportDepth[viewId].begin(), m_viewportDepth[viewId].end(), Common::NaN);
>>>>>>> 3f50816e
      }
    }

    auto visibleSourceId = getEnabledIdList(m_cameraVisibility);

    Common::parallel_for(visibleSourceId.size(), [&](size_t id) {
      auto viewId = static_cast<unsigned>(visibleSourceId[id]);

      for (const auto &atlas : frame.atlas) {
        for (const auto &patchParams : atlas.patchParamsList) {
          if (patchParams.atlasPatchProjectionId() != visibleSourceId[id]) {
            continue;
          }

          const auto x0 = patchParams.atlasPatch3dOffsetU();
          const auto x1 = x0 + patchParams.atlasPatch3dSizeU();

          const auto y0 = patchParams.atlasPatch3dOffsetV();
          const auto y1 = y0 + patchParams.atlasPatch3dSizeV();

          for (auto y = y0; y < y1; y++) {
            for (auto x = x0; x < x1; x++) {
              // temporary use only view dimensions
              if (y >= m_sourceReprojection[viewId].height() ||
                  x >= m_sourceReprojection[viewId].width()) {
                continue;
              }

              auto P = m_sourceReprojection[viewId](y, x);

              if (!isValidDepth(P.second)) {
                continue;
              }

              auto splatParameters = getSplatParameters(viewId, x, y, P);

              if (0.F < splatParameters.pointSize) {
                rasterizePoint(viewId, getSplatParameters(viewId, x, y, P),
                               m_sourceUnprojection[viewId](y, x), P.second);
              }
            }
          }
        }
      }
    });
  }

  void recoverPrunedWeight(const ProjectionHelperList &sourceHelperList,
                           const ProjectionHelper &targetHelper) {
    // Retrieve pruning information
    auto hasPruningRelation =
        any_of(sourceHelperList.begin(), sourceHelperList.end(), [](const auto &helper) {
          const auto &viewParams = helper.getViewParams();
          return viewParams.pp && !viewParams.pp->pp_is_root_flag();
        });

    // Weight recovery
    m_viewportWeight.resize(sourceHelperList.size());

    for (size_t viewId = 0; viewId < m_viewportWeight.size(); viewId++) {
      m_viewportWeight[viewId].resize(m_viewportDepth[viewId].height(),
                                      m_viewportDepth[viewId].width());
      std::fill(m_viewportWeight[viewId].begin(), m_viewportWeight[viewId].end(),
                hasPruningRelation ? 0.F : m_cameraWeight[viewId]);
    }

    if (hasPruningRelation) {
      // Pruning graph (from children to parent)
      Common::Graph::BuiltIn::Sparse<float> pruningGraph(sourceHelperList.size());

      for (size_t nodeId = 0; nodeId < sourceHelperList.size(); nodeId++) {
        const auto &viewParams = sourceHelperList[nodeId].getViewParams();

        if (viewParams.pp) {
          for (auto parentId : *viewParams.pp) {
            pruningGraph.connect(nodeId, static_cast<size_t>(parentId), 1.F,
                                 Common::Graph::LinkType::Directed);
          }
        }
      }

      // Pruning order
      auto pruningOrderId = getDescendingOrderId(pruningGraph);

      // Recovery
      Common::parallel_for(
          targetHelper.getViewParams().ci.projectionPlaneSize().x(),
          targetHelper.getViewParams().ci.projectionPlaneSize().y(), [&](size_t y, size_t x) {
            for (auto prunedNodeId : pruningOrderId) {
              if (m_cameraVisibility[prunedNodeId]) {
                auto zPruned = m_viewportDepth[prunedNodeId](y, x);

                // Retrieve candidate
                std::queue<Common::Graph::NodeId> nodeQueue;

                for (const auto &linkToParent : pruningGraph.getNeighbourhood(prunedNodeId)) {
                  nodeQueue.push(linkToParent.node());
                }

                int w_last = static_cast<int>(m_sourceDepth[prunedNodeId].width()) - 1;
                int h_last = static_cast<int>(m_sourceDepth[prunedNodeId].height()) - 1;

                std::vector<std::pair<Common::Graph::NodeId, float>> candidateList;

                while (!nodeQueue.empty()) {
                  auto unprunedNodeId = nodeQueue.front();

                  if (m_cameraVisibility[unprunedNodeId]) {
                    auto zUnpruned = m_viewportDepth[unprunedNodeId](y, x);

                    if (isValidDepth(zUnpruned) &&
                        (!isValidDepth(zPruned) ||
                         ((m_blendingFactor * zUnpruned) < (zPruned - zUnpruned)))) {
                      candidateList.emplace_back(unprunedNodeId, zUnpruned);
                    }
                  }

                  for (const auto &linkToParent : pruningGraph.getNeighbourhood(unprunedNodeId)) {
                    nodeQueue.push(linkToParent.node());
                  }

                  nodeQueue.pop();
                }

                std::sort(candidateList.begin(), candidateList.end(),
                          [](const auto &p1, const auto &p2) { return (p1.second < p2.second); });

                // Find best
                const auto &prunedHelper = sourceHelperList[prunedNodeId];
                Common::Graph::NodeId representativeNodeId = prunedNodeId;

                for (const auto &candidate : candidateList) {
                  auto p = prunedHelper.doProjection(m_viewportUnprojection[candidate.first](y, x));

                  if (isValidDepth(p.second) && prunedHelper.isInsideViewport(p.first)) {
                    static const std::array<Common::Vec2i, 9> offsetList = {
                        Common::Vec2i({-1, -1}), Common::Vec2i({0, -1}), Common::Vec2i({1, -1}),
                        Common::Vec2i({-1, 0}),  Common::Vec2i({0, 0}),  Common::Vec2i({1, 0}),
                        Common::Vec2i({-1, 1}),  Common::Vec2i({0, 1}),  Common::Vec2i({1, 1})};

<<<<<<< HEAD
                    auto X = static_cast<int>(std::floor(p.first.x()));
                    auto Y = static_cast<int>(std::floor(p.first.y()));
=======
                    auto X = Common::ifloor(p.first.x());
                    auto Y = Common::ifloor(p.first.y());
>>>>>>> 3f50816e

                    for (const auto &offset : offsetList) {
                      int xo = std::clamp(X + offset.x(), 0, w_last);
                      int yo = std::clamp(Y + offset.y(), 0, h_last);

                      float zOnPruned = m_sourceDepth[prunedNodeId](yo, xo);

                      if (!prunedHelper.isValidDepth(zOnPruned)) {
                        representativeNodeId = candidate.first;
                        break;
                      }
                    }
                  }

                  if (representativeNodeId != prunedNodeId) {
                    break;
                  }
                }

                m_viewportWeight[representativeNodeId](y, x) += m_cameraWeight[prunedNodeId];
              }
            }
          });
    }
  }
  void selectViewportDepth(bool trustDepth, const ProjectionHelper &targetHelper) {
    m_viewportVisibility.resize(targetHelper.getViewParams().ci.projectionPlaneSize().y(),
                                targetHelper.getViewParams().ci.projectionPlaneSize().x());

    Common::parallel_for(
        m_viewportVisibility.width(), m_viewportVisibility.height(), [&](size_t y, size_t x) {
          std::vector<Common::Vec2f> stack;

          for (size_t viewId = 0; viewId < m_viewportDepth.size(); viewId++) {
            if (m_cameraVisibility[viewId]) {
              float z = m_viewportDepth[viewId](y, x);

              if (isValidDepth(z)) {
                insertWeightedDepthInStack(stack, m_viewportWeight[viewId](y, x), z,
                                           m_blendingFactor);
              }
            }
          }

          // Select best candidate
          Common::Vec2f bestCandidate = Common::Vec2f({0.F, 0.F});

          for (const auto &v : stack) {
            if ((bestCandidate.y() < v.y()) && ((bestCandidate.y() * m_overloadFactor) < v.y())) {
              bestCandidate = v;
            }

            if (trustDepth) {
              break;
            }
          }

          m_viewportVisibility(y, x) =
              (0.f < bestCandidate.y()) ? (bestCandidate.x() / bestCandidate.y()) : 0.F;
        });
  }
  void filterVisibilityMap() {
    static const std::array<Common::Vec2i, 9> offsetList = {
        Common::Vec2i({-1, -1}), Common::Vec2i({0, -1}), Common::Vec2i({1, -1}),
        Common::Vec2i({-1, 0}),  Common::Vec2i({0, 0}),  Common::Vec2i({1, 0}),
        Common::Vec2i({-1, 1}),  Common::Vec2i({0, 1}),  Common::Vec2i({1, 1})};

    static Common::Mat<float> flipVisibility;

    std::reference_wrapper<Common::Mat<float>> firstWrapper =
        ((m_filteringPass % 2) != 0) ? flipVisibility : m_viewportVisibility;
    std::reference_wrapper<Common::Mat<float>> secondWrapper =
        ((m_filteringPass % 2) != 0) ? m_viewportVisibility : flipVisibility;

    size_t w = m_viewportVisibility.width();
    size_t h = m_viewportVisibility.height();

    int w_last = static_cast<int>(w) - 1;
    int h_last = static_cast<int>(h) - 1;

    flipVisibility.resize(m_viewportVisibility.sizes());

    if ((m_filteringPass % 2) != 0) {
      std::copy(m_viewportVisibility.begin(), m_viewportVisibility.end(), flipVisibility.begin());
    }

    for (int iter = 0U; iter < m_filteringPass; iter++) {
      const Common::Mat<float> &firstDepth = firstWrapper.get();
      Common::Mat<float> &secondDepth = secondWrapper.get();

      Common::parallel_for(w, h, [&](size_t y, size_t x) {
        std::array<float, 9> depthBuffer{};

        for (size_t i = 0; i < depthBuffer.size(); i++) {
          int xo = std::clamp(static_cast<int>(x) + offsetList[i].x(), 0, w_last);
          int yo = std::clamp(static_cast<int>(y) + offsetList[i].y(), 0, h_last);

          float z = firstDepth(yo, xo);

          depthBuffer[i] = isValidDepth(z) ? z : 0.F;
        }

        std::sort(depthBuffer.begin(), depthBuffer.end());

        for (size_t i = 4; i < 6; i++) {
          if (0.F < depthBuffer[i]) {
            secondDepth(y, x) = depthBuffer[i];
            return;
          }
        }

        secondDepth(y, x) = 0.F;
      });

      swap(firstWrapper, secondWrapper);
    }
  }
  void computeShadingMap(const ProjectionHelperList &sourceHelperList,
                         const ProjectionHelper &targetHelper) {
    auto isProneToGhosting = [&](unsigned sourceId, const std::pair<Common::Vec2f, float> &p,
                                 const Common::Vec3f &OP) -> bool {
      static const std::array<Common::Vec2i, 4> offsetList = {
          Common::Vec2i({1, 0}), Common::Vec2i({-1, 0}), Common::Vec2i({0, 1}),
          Common::Vec2i({0, -1})};

      int w_last = static_cast<int>(m_sourceDepth[sourceId].width()) - 1;
      int h_last = static_cast<int>(m_sourceDepth[sourceId].height()) - 1;

<<<<<<< HEAD
      auto x = static_cast<int>(std::floor(p.first.x()));
      auto y = static_cast<int>(std::floor(p.first.y()));
=======
      int x = Common::ifloor(p.first.x());
      int y = Common::ifloor(p.first.y());
>>>>>>> 3f50816e

      for (const auto &offset : offsetList) {
        int xo = std::clamp(x + offset.x(), 0, w_last);
        int yo = std::clamp(y + offset.y(), 0, h_last);

        float z = m_sourceDepth[sourceId](yo, xo);

        if (sourceHelperList[sourceId].isValidDepth(z)) {
          auto OQ = m_sourceRayDirection[sourceId](yo, xo);

          if (2.F * m_cameraDistortion[sourceId] < std::abs(std::acos(dot(OP, OQ)))) {
            return true;
          }
        } else {
          return true;
        }
      }

      return false;
    };

    static const std::array<Common::Vec2i, 9> offsetList = {
        Common::Vec2i({0, 0}),   Common::Vec2i({1, 0}),  Common::Vec2i({1, 1}),
        Common::Vec2i({0, -1}),  Common::Vec2i({1, -1}), Common::Vec2i({0, 1}),
        Common::Vec2i({-1, -1}), Common::Vec2i({-1, 0}), Common::Vec2i({-1, 1})};

    static const std::array<float, 9> d2 = {0.F, 1.F, 2.F, 1.F, 2.F, 1.F, 2.F, 1.F, 2.F};

    int w_last = static_cast<int>(m_viewportVisibility.width()) - 1;
    int h_last = static_cast<int>(m_viewportVisibility.height()) - 1;

    m_viewportColor.resize(targetHelper.getViewParams().ci.projectionPlaneSize().y(),
                           targetHelper.getViewParams().ci.projectionPlaneSize().x());

    Common::parallel_for(
        m_viewportVisibility.width(), m_viewportVisibility.height(), [&](size_t y, size_t x) {
          Common::Vec3f oColor{};
          float oWeight = 0.F;

          std::vector<Common::Vec2f> stack;

          for (size_t i = 0U; i < offsetList.size(); i++) {
            int xo = std::clamp(static_cast<int>(x) + offsetList[i].x(), 0, w_last);
            int yo = std::clamp(static_cast<int>(y) + offsetList[i].y(), 0, h_last);

            float z = m_viewportVisibility(yo, xo);

            if (isValidDepth(z)) {
              float ksi = 1.F / (1.F + d2[i]);
              insertWeightedDepthInStack(stack, ksi, z, m_blendingFactor);
            }
          }

          const auto &O = targetHelper.getViewingPosition();
          bool isOnViewportContour = (1U < stack.size());

          for (const auto &element : stack) {
            float z = element.x() / element.y();

            Common::Vec2f pn1{static_cast<float>(x) + 0.5F, static_cast<float>(y) + 0.5F};

            auto P = targetHelper.doUnprojection(pn1, z);
            auto OP = unit(P - O);

            for (size_t sourceId = 0U; sourceId < sourceHelperList.size(); sourceId++) {
              if (m_cameraVisibility[sourceId]) {
                auto pn2 = sourceHelperList[sourceId].doProjection(P);

                if (isValidDepth(pn2.second) &&
                    sourceHelperList[sourceId].isInsideViewport(pn2.first)) {
                  if (isOnViewportContour ||
                      !isProneToGhosting(static_cast<unsigned>(sourceId), pn2, OP)) {
                    auto zRef = textureGather(m_sourceDepth[sourceId], pn2.first);
                    auto cRef = textureGather(m_sourceColor[sourceId], pn2.first);

                    Common::Vec2f q = {pn2.first.x() - 0.5F, pn2.first.y() - 0.5F};
                    Common::Vec2f f = {q.x() - std::floor(q.x()), q.y() - std::floor(q.y())};
                    Common::Vec2f fb = {1.F - f.x(), 1.F - f.y()};

                    Common::Vec4f wColor{fb.x() * f.y(), f.x() * f.y(), f.x() * fb.y(),
                                         fb.x() * fb.y()};

                    for (unsigned j = 0; j < 4U; j++) {
                      if (sourceHelperList[sourceId].isValidDepth(zRef[j])) {
                        float nu = (zRef[j] - pn2.second) / (pn2.second * m_blendingFactor);
                        float wDepth = element.y() / (1.F + nu * nu);

                        float w = (m_cameraWeight[sourceId] * wColor[j] * wDepth);

                        oColor += w * cRef[j];
                        oWeight += w;
                      }
                    }
                  }
                }
              }
            }
          }

          static const float eps = 1e-3F;

          m_viewportColor(y, x) = (eps < oWeight) ? (oColor / oWeight)
                                                  : (isValidDepth(m_viewportVisibility(y, x))
                                                         ? Common::Vec3f{-1.F, -1.F, -1.F}
                                                         : Common::Vec3f{});
        });
  }
}; // namespace TMIV::Renderer

ViewWeightingSynthesizer::ViewWeightingSynthesizer(const Common::Json & /*rootNode*/,
                                                   const Common::Json &componentNode)
    : m_impl(new Impl(componentNode)) {}

ViewWeightingSynthesizer::ViewWeightingSynthesizer(float angularScaling, float minimalWeight,
                                                   float stretchFactor, float blendingFactor,
                                                   float overloadFactor, int filteringPass)
    : m_impl(new Impl(angularScaling, minimalWeight, stretchFactor, blendingFactor, overloadFactor,
                      filteringPass)) {}

ViewWeightingSynthesizer::~ViewWeightingSynthesizer() = default;

auto ViewWeightingSynthesizer::renderFrame(const Decoder::AccessUnit &frame,
                                           const MivBitstream::ViewParams &viewportParams) const
    -> Common::Texture444Depth16Frame {
  return m_impl->renderFrame(frame, viewportParams);
}
} // namespace TMIV::Renderer<|MERGE_RESOLUTION|>--- conflicted
+++ resolved
@@ -55,13 +55,8 @@
   int w_last = static_cast<int>(m.width()) - 1;
   int h_last = static_cast<int>(m.height()) - 1;
 
-<<<<<<< HEAD
-  int x0 = clamp(static_cast<int>(std::floor(p.x() - 0.5F)), 0, w_last);
-  int y0 = clamp(static_cast<int>(std::floor(p.y() - 0.5F)), 0, h_last);
-=======
-  int x0 = std::clamp(Common::ifloor(p.x() - 0.5F), 0, w_last);
-  int y0 = std::clamp(Common::ifloor(p.y() - 0.5F), 0, h_last);
->>>>>>> 3f50816e
+  int x0 = std::clamp(static_cast<int>(std::floor(p.x() - 0.5F)), 0, w_last);
+  int y0 = std::clamp(static_cast<int>(std::floor(p.y() - 0.5F)), 0, h_last);
 
   int x1 = std::min(x0 + 1, w_last);
   int y1 = std::min(y0 + 1, h_last);
@@ -207,13 +202,8 @@
     for (size_t i = 0U; i < m_viewportColor.size(); i++) {
       if (isValidDepth(m_viewportVisibility[i])) {
         if (m_viewportColor[i].x() < 0.F) {
-<<<<<<< HEAD
           m_viewportVisibility[i] = NAN;
-          m_viewportColor[i] = Vec3f{};
-=======
-          m_viewportVisibility[i] = Common::NaN;
           m_viewportColor[i] = Common::Vec3f{};
->>>>>>> 3f50816e
         } else {
           m_viewportVisibility[i] =
               std::clamp(1.F / m_viewportVisibility[i], viewportParams.dq.dq_norm_disp_low(),
@@ -361,23 +351,13 @@
       const auto &viewParams = sourceHelperList[sourceId].getViewParams();
 
       m_sourceColor.emplace_back(expandTexture(prunedViews[sourceId].first));
-<<<<<<< HEAD
-      m_sourceDepth.emplace_back(
-          DepthTransform<10>{viewParams.dq}.expandDepth(prunedViews[sourceId].second));
-
-      transform(prunedMasks[sourceId].getPlane(0).begin(), prunedMasks[sourceId].getPlane(0).end(),
-                m_sourceDepth.back().begin(), m_sourceDepth.back().begin(),
-                [&](auto maskValue, float depthValue) { return 0 < maskValue ? depthValue : NAN; });
-=======
       m_sourceDepth.emplace_back(MivBitstream::DepthTransform<10>{viewParams.dq}.expandDepth(
           prunedViews[sourceId].second));
 
-      std::transform(prunedMasks[sourceId].getPlane(0).begin(),
-                     prunedMasks[sourceId].getPlane(0).end(), m_sourceDepth.back().begin(),
-                     m_sourceDepth.back().begin(), [&](auto maskValue, float depthValue) {
-                       return 0 < maskValue ? depthValue : Common::NaN;
-                     });
->>>>>>> 3f50816e
+      std::transform(
+          prunedMasks[sourceId].getPlane(0).begin(), prunedMasks[sourceId].getPlane(0).end(),
+          m_sourceDepth.back().begin(), m_sourceDepth.back().begin(),
+          [&](auto maskValue, float depthValue) { return 0 < maskValue ? depthValue : NAN; });
     }
   }
   void reprojectPrunedSource(const Decoder::AccessUnit &frame,
@@ -390,33 +370,18 @@
     for (size_t sourceId = 0; sourceId < m_sourceDepth.size(); sourceId++) {
       m_sourceUnprojection[sourceId].resize(m_sourceDepth[sourceId].height(),
                                             m_sourceDepth[sourceId].width());
-<<<<<<< HEAD
-      fill(m_sourceUnprojection[sourceId].begin(), m_sourceUnprojection[sourceId].end(),
-           Vec3f{NAN, NAN, NAN});
-
-      m_sourceReprojection[sourceId].resize(m_sourceDepth[sourceId].height(),
-                                            m_sourceDepth[sourceId].width());
-      fill(m_sourceReprojection[sourceId].begin(), m_sourceReprojection[sourceId].end(),
-           make_pair(Vec2f{NAN, NAN}, NAN));
-
-      m_sourceRayDirection[sourceId].resize(m_sourceDepth[sourceId].height(),
-                                            m_sourceDepth[sourceId].width());
-      fill(m_sourceRayDirection[sourceId].begin(), m_sourceRayDirection[sourceId].end(),
-           Vec3f{NAN, NAN, NAN});
-=======
       std::fill(m_sourceUnprojection[sourceId].begin(), m_sourceUnprojection[sourceId].end(),
-                Common::Vec3f{Common::NaN, Common::NaN, Common::NaN});
+                Common::Vec3f{NAN, NAN, NAN});
 
       m_sourceReprojection[sourceId].resize(m_sourceDepth[sourceId].height(),
                                             m_sourceDepth[sourceId].width());
       std::fill(m_sourceReprojection[sourceId].begin(), m_sourceReprojection[sourceId].end(),
-                std::pair{Common::Vec2f{Common::NaN, Common::NaN}, Common::NaN});
+                std::pair{Common::Vec2f{NAN, NAN}, NAN});
 
       m_sourceRayDirection[sourceId].resize(m_sourceDepth[sourceId].height(),
                                             m_sourceDepth[sourceId].width());
       std::fill(m_sourceRayDirection[sourceId].begin(), m_sourceRayDirection[sourceId].end(),
-                Common::Vec3f{Common::NaN, Common::NaN, Common::NaN});
->>>>>>> 3f50816e
+                Common::Vec3f{NAN, NAN, NAN});
     }
 
     for (const auto &atlas : frame.atlas) {
@@ -577,17 +542,10 @@
       float xHigh = splat.center.x() + radius;
       float yLow = std::max(0.F, splat.center.y() - radius);
       float yHigh = splat.center.y() + radius;
-<<<<<<< HEAD
-      int x0 = max(0, static_cast<int>(std::floor(xLow)));
-      int x1 = min(w_last, static_cast<int>(std::ceil(xHigh)));
-      int y0 = max(0, static_cast<int>(std::floor(yLow)));
-      int y1 = min(h_last, static_cast<int>(std::ceil(yHigh)));
-=======
-      int x0 = std::max(0, Common::ifloor(xLow));
-      int x1 = std::min(w_last, Common::iceil(xHigh));
-      int y0 = std::max(0, Common::ifloor(yLow));
-      int y1 = std::min(h_last, Common::iceil(yHigh));
->>>>>>> 3f50816e
+      int x0 = std::max(0, static_cast<int>(std::floor(xLow)));
+      int x1 = std::min(w_last, static_cast<int>(std::ceil(xHigh)));
+      int y0 = std::max(0, static_cast<int>(std::floor(yLow)));
+      int y1 = std::min(h_last, static_cast<int>(std::ceil(yHigh)));
 
       // Looping on all pixels within the bounding box
       for (int y = y0; y <= y1; y++) {
@@ -625,21 +583,12 @@
         m_viewportUnprojection[viewId].resize(
             targetHelper.getViewParams().ci.projectionPlaneSize().y(),
             targetHelper.getViewParams().ci.projectionPlaneSize().x());
-<<<<<<< HEAD
-        fill(m_viewportUnprojection[viewId].begin(), m_viewportUnprojection[viewId].end(),
-             Vec3f{NAN, NAN, NAN});
+        std::fill(m_viewportUnprojection[viewId].begin(), m_viewportUnprojection[viewId].end(),
+                  Common::Vec3f{NAN, NAN, NAN});
 
         m_viewportDepth[viewId].resize(targetHelper.getViewParams().ci.projectionPlaneSize().y(),
                                        targetHelper.getViewParams().ci.projectionPlaneSize().x());
-        fill(m_viewportDepth[viewId].begin(), m_viewportDepth[viewId].end(), NAN);
-=======
-        std::fill(m_viewportUnprojection[viewId].begin(), m_viewportUnprojection[viewId].end(),
-                  Common::Vec3f{Common::NaN, Common::NaN, Common::NaN});
-
-        m_viewportDepth[viewId].resize(targetHelper.getViewParams().ci.projectionPlaneSize().y(),
-                                       targetHelper.getViewParams().ci.projectionPlaneSize().x());
-        std::fill(m_viewportDepth[viewId].begin(), m_viewportDepth[viewId].end(), Common::NaN);
->>>>>>> 3f50816e
+        std::fill(m_viewportDepth[viewId].begin(), m_viewportDepth[viewId].end(), NAN);
       }
     }
 
@@ -780,13 +729,8 @@
                         Common::Vec2i({-1, 0}),  Common::Vec2i({0, 0}),  Common::Vec2i({1, 0}),
                         Common::Vec2i({-1, 1}),  Common::Vec2i({0, 1}),  Common::Vec2i({1, 1})};
 
-<<<<<<< HEAD
                     auto X = static_cast<int>(std::floor(p.first.x()));
                     auto Y = static_cast<int>(std::floor(p.first.y()));
-=======
-                    auto X = Common::ifloor(p.first.x());
-                    auto Y = Common::ifloor(p.first.y());
->>>>>>> 3f50816e
 
                     for (const auto &offset : offsetList) {
                       int xo = std::clamp(X + offset.x(), 0, w_last);
@@ -915,13 +859,8 @@
       int w_last = static_cast<int>(m_sourceDepth[sourceId].width()) - 1;
       int h_last = static_cast<int>(m_sourceDepth[sourceId].height()) - 1;
 
-<<<<<<< HEAD
-      auto x = static_cast<int>(std::floor(p.first.x()));
-      auto y = static_cast<int>(std::floor(p.first.y()));
-=======
-      int x = Common::ifloor(p.first.x());
-      int y = Common::ifloor(p.first.y());
->>>>>>> 3f50816e
+      int x = static_cast<int>(std::floor(p.first.x()));
+      int y = static_cast<int>(std::floor(p.first.y()));
 
       for (const auto &offset : offsetList) {
         int xo = std::clamp(x + offset.x(), 0, w_last);
