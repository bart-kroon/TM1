--- conflicted
+++ resolved
@@ -63,13 +63,9 @@
   m_inParams = move(params);
   m_outParams = m_inParams;
 
-<<<<<<< HEAD
-  m_outSequenceParams.vme().vme_embedded_occupancy_flag(true);
+  m_outParams.vme().vme_embedded_occupancy_flag(true);
 
-  for (auto &x : m_outSequenceParams.viewParamsList) {
-=======
   for (auto &x : m_outParams.viewParamsList) {
->>>>>>> 17344f0e
     if (x.hasOccupancy) {
       x.dq.dq_depth_occ_map_threshold_default(m_depthOccThresholdIfSet); // =T
       const auto nearLevel = 1023.F;
