--- conflicted
+++ resolved
@@ -54,15 +54,10 @@
 
 MivDecoder::MivDecoder(istream &stream, GeoFrameServer geoFrameServer,
                        AttrFrameServer attrFrameServer)
-<<<<<<< HEAD
-    : m_stream{stream}, m_geoFrameServer{move(geoFrameServer)},
-      m_attrFrameServer{move(attrFrameServer)}, m_ssvh{SampleStreamVpccHeader::decodeFrom(stream)} {
-=======
     : m_stream{stream}
-    , m_geoFrameServer{move(geoFrameServer)}
-    , m_attrFrameServer{move(attrFrameServer)}
-    , m_ssvh{sampleStreamVpccHeader(stream)} {
->>>>>>> 72fc2293
+	, m_geoFrameServer{move(geoFrameServer)}
+	, m_attrFrameServer{move(attrFrameServer)}
+	, m_ssvh{SampleStreamVpccHeader::decodeFrom(stream)} {
   cout << "=== Sample stream V-PCC header " << string(100 - 31, '=') << '\n'
        << m_ssvh << string(100, '=') << "\n"
        << endl;
