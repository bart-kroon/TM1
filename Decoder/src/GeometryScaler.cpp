/* The copyright in this software is being made available under the BSD
 * License, included below. This software may be subject to other third party
 * and contributor rights, including patent rights, and no such rights are
 * granted under this license.
 *
 * Copyright (c) 2010-2020, ISO/IEC
 * All rights reserved.
 *
 * Redistribution and use in source and binary forms, with or without
 * modification, are permitted provided that the following conditions are met:
 *
 *  * Redistributions of source code must retain the above copyright notice,
 *    this list of conditions and the following disclaimer.
 *  * Redistributions in binary form must reproduce the above copyright notice,
 *    this list of conditions and the following disclaimer in the documentation
 *    and/or other materials provided with the distribution.
 *  * Neither the name of the ISO/IEC nor the names of its contributors may
 *    be used to endorse or promote products derived from this software without
 *    specific prior written permission.
 *
 * THIS SOFTWARE IS PROVIDED BY THE COPYRIGHT HOLDERS AND CONTRIBUTORS "AS IS"
 * AND ANY EXPRESS OR IMPLIED WARRANTIES, INCLUDING, BUT NOT LIMITED TO, THE
 * IMPLIED WARRANTIES OF MERCHANTABILITY AND FITNESS FOR A PARTICULAR PURPOSE
 * ARE DISCLAIMED. IN NO EVENT SHALL THE COPYRIGHT HOLDER OR CONTRIBUTORS
 * BE LIABLE FOR ANY DIRECT, INDIRECT, INCIDENTAL, SPECIAL, EXEMPLARY, OR
 * CONSEQUENTIAL DAMAGES (INCLUDING, BUT NOT LIMITED TO, PROCUREMENT OF
 * SUBSTITUTE GOODS OR SERVICES; LOSS OF USE, DATA, OR PROFITS; OR BUSINESS
 * INTERRUPTION) HOWEVER CAUSED AND ON ANY THEORY OF LIABILITY, WHETHER IN
 * CONTRACT, STRICT LIABILITY, OR TORT (INCLUDING NEGLIGENCE OR OTHERWISE)
 * ARISING IN ANY WAY OUT OF THE USE OF THIS SOFTWARE, EVEN IF ADVISED OF
 * THE POSSIBILITY OF SUCH DAMAGE.
 */

#include <TMIV/Decoder/GeometryScaler.h>

#include <algorithm>
#include <cstdint>
#include <functional>
#include <utility>

namespace TMIV::Decoder {
namespace {
auto getNeighborhood5() -> std::vector<Common::Vec2i> {
  return {Common::Vec2i{0, 0}, Common::Vec2i{0, -1}, Common::Vec2i{1, 0}, Common::Vec2i{0, 1},
          Common::Vec2i{-1, 0}};
}

auto getNeighborhood3x3() -> std::vector<Common::Vec2i> {
  return {Common::Vec2i{0, 0},  Common::Vec2i{0, -1}, Common::Vec2i{1, -1},
          Common::Vec2i{1, 0},  Common::Vec2i{1, 1},  Common::Vec2i{0, 1},
          Common::Vec2i{-1, 1}, Common::Vec2i{-1, 0}, Common::Vec2i{-1, -1}};
}

auto getNeighborhood5x5() -> std::vector<Common::Vec2i> {
  return {Common::Vec2i{0, 0},   Common::Vec2i{0, -1}, Common::Vec2i{1, -1},  Common::Vec2i{1, 0},
          Common::Vec2i{1, 1},   Common::Vec2i{0, 1},  Common::Vec2i{-1, 1},  Common::Vec2i{-1, 0},
          Common::Vec2i{-1, -1}, Common::Vec2i{0, -2}, Common::Vec2i{1, -2},  Common::Vec2i{2, -2},
          Common::Vec2i{2, -1},  Common::Vec2i{2, 0},  Common::Vec2i{2, 1},   Common::Vec2i{2, 2},
          Common::Vec2i{1, 2},   Common::Vec2i{0, 2},  Common::Vec2i{-1, 2},  Common::Vec2i{-2, 2},
          Common::Vec2i{-2, 1},  Common::Vec2i{-2, 0}, Common::Vec2i{-2, -1}, Common::Vec2i{-2, -2},
          Common::Vec2i{-1, -2}};
}

template <typename T>
auto sampleKernel(const Common::Mat<T> &mat, const Common::Vec2i &loc,
                  const std::vector<Common::Vec2i> &kernelPoints) {
  std::vector<T> samples(kernelPoints.size());

  auto s = samples.begin();
  for (const auto &pnt : kernelPoints) {
    auto loc_k = loc + pnt;
    *s++ = mat(loc_k[1], loc_k[0]);
  }

  return samples;
}

auto sampleKernel(const Common::Texture444Frame &attrFrame, const Common::Vec2i &loc,
                  const std::vector<Common::Vec2i> &kernelPoints) {
  auto channels = std::array<std::vector<uint16_t>, 3>{};

  for (int d = 0; d < 3; ++d) {
    channels[d] = sampleKernel(attrFrame.getPlane(d), loc, kernelPoints);
  }

  auto samples = std::vector<Common::Vec3w>(channels.front().size());

  for (size_t i = 0; i < channels.front().size(); ++i) {
    for (int d = 0; d < 3; ++d) {
      samples[i][d] = channels[d][i];
    }
  }

  return samples;
}

auto minMasked(const std::vector<uint16_t> &values, const std::vector<uint8_t> &mask) {
  auto minValue = values[0]; // original foreground value
  assert(mask[0] != 0);

  auto m = mask.begin();
  for (const auto &v : values) {
    if (*m++ == 0) {
      minValue = std::min(v, minValue);
    }
  }

  return minValue;
}

inline auto colorDistance(const Common::Vec3w &a, const Common::Vec3w &b) {
  auto dist = float(std::abs(a[0] - b[0]) + std::abs(a[1] - b[1]) + std::abs(a[2] - b[2]));
  return dist;
}

<<<<<<< HEAD
template <typename Range>
auto meanColorDistance(const Common::Vec3w &color, const Range &rangeOfColors) {
  int N = int(rangeOfColors.size());
=======
template <typename Range> auto meanColorDistance(const Vec3w &color, const Range &rangeOfColors) {
  auto N = static_cast<int>(rangeOfColors.size());
>>>>>>> 13f27f50
  assert(N > 0U);

  float meanDistance = 0U;
  for (auto &colorInRange : rangeOfColors) {
    meanDistance += colorDistance(color, colorInRange);
  }
  meanDistance /= static_cast<float>(N);

  return meanDistance;
}

auto findForegroundEdges(const Common::Mat<uint16_t> &depth) -> Common::Mat<uint8_t> {
  using Vec4i = Common::stack::Vec4<int>;
  auto edgeMask = Common::Mat<uint8_t>{depth.sizes()};
  auto m_kernelPoints = getNeighborhood3x3();
<<<<<<< HEAD
  for (int i = 1; i < int(depth.height()) - 1; ++i) {
    for (int j = 1; j < int(depth.width()) - 1; ++j) {
      const auto s = sampleKernel(depth, Common::Vec2i{j, i}, m_kernelPoints);
=======
  for (int i = 1; i < static_cast<int>(depth.height()) - 1; ++i) {
    for (int j = 1; j < static_cast<int>(depth.width()) - 1; ++j) {
      const auto s = sampleKernel(depth, Vec2i{j, i}, m_kernelPoints);
>>>>>>> 13f27f50

      auto e4 = Vec4i{s[0] - s[1], s[0] - s[3], s[0] - s[5], s[0] - s[7]};
      auto m = std::max(e4[0], std::max(e4[1], std::max(e4[2], e4[3])));

      edgeMask(i, j) = static_cast<uint8_t>(std::min(255, m));
    }
  }
  return edgeMask;
}

auto findRegionBoundaries(const Common::Mat<uint16_t> &regionLabels) -> Common::Mat<uint8_t> {
  auto boundaryMask = Common::Mat<uint8_t>{regionLabels.sizes()};
  auto m_kernelPoints = getNeighborhood5();
<<<<<<< HEAD
  for (int i = 1; i < int(regionLabels.height()) - 1; ++i) {
    for (int j = 1; j < int(regionLabels.width()) - 1; ++j) {
      const auto s = sampleKernel(regionLabels, Common::Vec2i{j, i}, m_kernelPoints);
=======
  for (int i = 1; i < static_cast<int>(regionLabels.height()) - 1; ++i) {
    for (int j = 1; j < static_cast<int>(regionLabels.width()) - 1; ++j) {
      const auto s = sampleKernel(regionLabels, Vec2i{j, i}, m_kernelPoints);
>>>>>>> 13f27f50
      bool sameRegion = s[0] == s[1] && s[0] == s[2] && s[0] == s[3] && s[0] == s[4];
      boundaryMask(i, j) = sameRegion ? 0 : 255;
    }
  }
  return boundaryMask;
}

auto findForegroundEdges(const Common::Mat<uint16_t> &depth,
                         const Common::Mat<uint16_t> &regionLabels) -> Common::Mat<uint8_t> {
  auto edges = findForegroundEdges(depth);
  const auto bounds = findRegionBoundaries(regionLabels);
  std::transform(std::begin(edges), std::end(edges), std::begin(bounds), std::begin(edges),
                 [](uint8_t e, uint8_t b) { return b != 0 ? uint8_t(0) : e; });
  return edges;
}

auto erodeMasked(const Common::Mat<uint16_t> &depth, const Common::Mat<uint8_t> &mask)
    -> Common::Mat<uint16_t> {
  auto depthOut = depth;
  auto kernelPoints = getNeighborhood3x3();
  for (int i = 1; i < static_cast<int>(depth.height()) - 1; ++i) {
    for (int j = 1; j < static_cast<int>(depth.width()) - 1; ++j) {
      if (mask(i, j) != 0) {
        const auto depthSamples = sampleKernel(depth, Common::Vec2i{j, i}, kernelPoints);
        const auto maskSamples = sampleKernel(mask, Common::Vec2i{j, i}, kernelPoints);
        auto depthEroded = minMasked(depthSamples, maskSamples);
        depthOut(i, j) = depthEroded;
      }
    }
  }
  return depthOut;
}

class DepthMapAlignerColorBased {
public:
  DepthMapAlignerColorBased(int geometryEdgeMagnitudeTh, float minForegroundConfidence)
      : m_geometryEdgeMagnitudeTh{geometryEdgeMagnitudeTh}
      , m_minForegroundConfidence{minForegroundConfidence}
      , m_kernelPoints{getNeighborhood5x5()} {}

  [[nodiscard]] auto colorConfidence(const std::vector<uint16_t> &depthValues,
                                     const std::vector<Common::Vec3w> &colorValues,
                                     const std::vector<uint8_t> &edgeMagnitudes) const -> float {
    const auto N = depthValues.size();
    assert(N == colorValues.size());
    assert(N == edgeMagnitudes.size());

    const int depthCentral = depthValues[0];
    const int depthLow = depthCentral - m_geometryEdgeMagnitudeTh;
    const int depthHigh = depthCentral + m_geometryEdgeMagnitudeTh;
    const auto colorCentral = colorValues[0];

    // split colors samples in kernel in foreground and background
    // exclude the (uncertain) depth edges and pixels beyond foreground
    std::vector<Common::Vec3w> colorsFG;
    std::vector<Common::Vec3w> colorsBG;
    for (auto i = 1U; i < N; ++i) {
      if (edgeMagnitudes[i] < m_geometryEdgeMagnitudeTh && depthValues[i] < depthHigh) {
        if (depthValues[i] > depthLow) {
          colorsFG.push_back(colorValues[i]);
        } else {
          colorsBG.push_back(colorValues[i]);
        }
      }
    }

    // make the groups of equal size
<<<<<<< HEAD
    int groupSize = int(std::min(colorsFG.size(), colorsBG.size()));
=======
    int groupSize = static_cast<int>(min(colorsFG.size(), colorsBG.size()));
>>>>>>> 13f27f50

    float foregroundColorConfidence = 1.F;
    if (groupSize > 0) {
      colorsFG.resize(groupSize);
      colorsBG.resize(groupSize);
      auto meanDistanceBG = meanColorDistance(colorCentral, colorsBG);
      auto meanDistanceFG = meanColorDistance(colorCentral, colorsFG);

      // the confidence the edge belongs to foreground
      if (meanDistanceFG + meanDistanceBG > 0.F) {
        foregroundColorConfidence = meanDistanceBG / (meanDistanceFG + meanDistanceBG);
      }
    }

    return foregroundColorConfidence;
  }

  auto colorConfidenceAt(const Common::Texture444Frame &attrFrame,
                         const Common::Mat<uint16_t> &depth,
                         const Common::Mat<uint8_t> &edgeMagnitudes, const Common::Vec2i &loc)
      -> float {
    auto depths = sampleKernel(depth, loc, m_kernelPoints);
    auto colors = sampleKernel(attrFrame, loc, m_kernelPoints);
    auto edges = sampleKernel(edgeMagnitudes, loc, m_kernelPoints);

    return colorConfidence(depths, colors, edges);
  }

  auto operator()(const Common::Texture444Frame &attrFrame, const Common::Mat<uint16_t> &depth,
                  const Common::Mat<uint8_t> &edgeMagnitudes) -> Common::Mat<uint16_t> {
    const int numIterations = 1;
    auto depthIter = depth;
    for (int iter = 0; iter < numIterations; iter++) {
<<<<<<< HEAD
      auto markers = Common::Mat<uint8_t>{depth.sizes()};
      for (int i = m_B; i < int(depth.height()) - m_B; ++i) {
        for (int j = m_B; j < int(depth.width()) - m_B; ++j) {
=======
      auto markers = Mat<uint8_t>{depth.sizes()};
      for (int i = m_B; i < static_cast<int>(depth.height()) - m_B; ++i) {
        for (int j = m_B; j < static_cast<int>(depth.width()) - m_B; ++j) {
>>>>>>> 13f27f50
          if (edgeMagnitudes(i, j) >= m_geometryEdgeMagnitudeTh) {
            auto foregroundConfidence =
                colorConfidenceAt(attrFrame, depthIter, edgeMagnitudes, {j, i});
            if (foregroundConfidence < m_minForegroundConfidence) {
              markers(i, j) = 255;
            }
          }
        }
      }
      depthIter = erodeMasked(depthIter, markers);
    }
    return depthIter;
  }

private:
  int m_geometryEdgeMagnitudeTh;
  float m_minForegroundConfidence;
  std::vector<Common::Vec2i> m_kernelPoints;
  int m_B = 2;
};

class DepthMapAlignerCurvatureBased {
public:
  DepthMapAlignerCurvatureBased(int geometryEdgeMagnitudeTh, int maxCurvature)
      : m_geometryEdgeMagnitudeTh(geometryEdgeMagnitudeTh)
      , m_maxCurvature(maxCurvature)
      , m_kernelPoints{getNeighborhood3x3()} {}

  [[nodiscard]] auto curvature(const std::vector<uint16_t> &depthValues) const -> int {
    const int depthCentral = depthValues[0];
    const int depthLow = depthCentral - m_geometryEdgeMagnitudeTh;

    int depthCurvature3x3 = 0;
    for (size_t i = 1; i < depthValues.size(); ++i) {
      if (int{depthValues[i]} < depthLow) {
        depthCurvature3x3++;
      }
    }

    return depthCurvature3x3;
  }

  auto curvatureAt(const Common::Mat<uint16_t> &depth, const Common::Vec2i &loc) -> int {
    auto depths = sampleKernel(depth, loc, m_kernelPoints);

    return curvature(depths);
  }

  auto operator()(const Common::Mat<uint16_t> &depth, const Common::Mat<uint8_t> &edgeMagnitudes)
      -> Common::Mat<uint16_t> {
    auto depthOut = depth;
    auto markers = Common::Mat<uint8_t>{depth.sizes()};

    for (int i = m_B; i < static_cast<int>(depth.height()) - m_B; ++i) {
      for (int j = m_B; j < static_cast<int>(depth.width()) - m_B; ++j) {
        if (edgeMagnitudes(i, j) >= m_geometryEdgeMagnitudeTh) {
          auto curvature = curvatureAt(depth, {j, i});
          if (curvature >= m_maxCurvature) {
            markers(i, j) = 255;
          }
        }
      }
    }

    depthOut = erodeMasked(depth, markers);

    return depthOut;
  }

private:
  int m_geometryEdgeMagnitudeTh = 11;
  int m_maxCurvature = 6;
  std::vector<Common::Vec2i> m_kernelPoints;
  int m_B = 1;
};

<<<<<<< HEAD
auto upscaleNearest(const Common::Mat<uint16_t> &input, Common::Vec2i outputSize)
    -> Common::Mat<uint16_t> {
  const auto inputSize = Common::Vec2i{int(input.width()), int(input.height())};
  auto output = Common::Mat<uint16_t>({size_t(outputSize.y()), size_t(outputSize.x())});
=======
auto upscaleNearest(const Mat<uint16_t> &input, Vec2i outputSize) -> Mat<uint16_t> {
  const auto inputSize = Vec2i{static_cast<int>(input.width()), static_cast<int>(input.height())};
  auto output = Mat<uint16_t>({size_t(outputSize.y()), size_t(outputSize.x())});
>>>>>>> 13f27f50

  for (int yo = 0; yo < outputSize.y(); ++yo) {
    for (int xo = 0; xo < outputSize.x(); ++xo) {
      const auto xi = xo * inputSize.x() / outputSize.x();
      const auto yi = yo * inputSize.y() / outputSize.y();
      output(yo, xo) = input(yi, xi);
    }
  }

  return output;
}

class DepthUpscaler {
public:
  DepthUpscaler(int geometryEdgeMagnitudeTh, float minForegroundConfidence, int maxCurvature)
      : m_alignerColor(geometryEdgeMagnitudeTh, minForegroundConfidence)
      , m_alignerCurvature(geometryEdgeMagnitudeTh, maxCurvature) {}

  auto operator()(const AtlasAccessUnit &atlas) -> Common::Depth10Frame {
    auto geoFrame = Common::Depth10Frame{atlas.frameSize().x(), atlas.frameSize().y()};

    // Upscale with nearest neighbor interpolation to nominal atlas resolution
    const auto depthUpscaled = upscaleNearest(atlas.decGeoFrame.getPlane(0), atlas.frameSize());
    const auto regionsUpscaled =
        upscaleNearest(atlas.blockToPatchMap.getPlane(0), atlas.frameSize());

    // Erode based on color alignment
    const auto edgeMagnitudes1 = findForegroundEdges(depthUpscaled, regionsUpscaled);
    const auto depthColorAligned = m_alignerColor(atlas.attrFrame, depthUpscaled, edgeMagnitudes1);

    // Erode based on (fg) curvature
    const auto edgeMagnitudes2 = findForegroundEdges(depthColorAligned, regionsUpscaled);
    geoFrame.getPlane(0) = m_alignerCurvature(depthColorAligned, edgeMagnitudes2);
    return geoFrame;
  }

private:
  DepthMapAlignerColorBased m_alignerColor;
  DepthMapAlignerCurvatureBased m_alignerCurvature;
};
} // namespace

GeometryScaler::GeometryScaler(const Common::Json & /*rootNode*/,
                               const Common::Json &componentNode) {
  m_defaultGup.gup_type(MivBitstream::GupType::HVR)
      .gup_erode_threshold(Common::Half(componentNode.require("minForegroundConfidence").asFloat()))
      .gup_delta_threshold(componentNode.require("geometryEdgeMagnitudeTh").asInt())
      .gup_max_curvature(uint8_t(componentNode.require("maxCurvature").asInt()));
}

auto GeometryScaler::scale(const AtlasAccessUnit &atlas,
                           const MivBitstream::GeometryUpscalingParameters &gup) const
<<<<<<< HEAD
    -> Common::Depth10Frame {
  auto upscaler = DepthUpscaler{int(gup.gup_delta_threshold()), gup.gup_erode_threshold(),
                                gup.gup_max_curvature()};
=======
    -> Depth10Frame {
  auto upscaler = DepthUpscaler{static_cast<int>(gup.gup_delta_threshold()),
                                gup.gup_erode_threshold(), gup.gup_max_curvature()};
>>>>>>> 13f27f50

  return upscaler(atlas);
}

void GeometryScaler::inplaceScale(AccessUnit &frame) const {
  for (size_t k = 0; k <= frame.vps.vps_atlas_count_minus1(); ++k) {
    const auto j = frame.vps.vps_atlas_id(k);
    auto &atlas = frame.atlas[k];
    // only try to upscale the depth is the geometry present flag is true
    if (frame.vps.vps_geometry_video_present_flag(j)) {
      if (!atlas.attrFrame.empty() && atlas.decGeoFrame.getSize() != atlas.attrFrame.getSize()) {
        atlas.geoFrame = scale(atlas, frame.gup.value_or(m_defaultGup));
      } else {
        atlas.geoFrame = atlas.decGeoFrame;
      }
    } else {
      // TODO(BK): Add support for asme_patch_constant_depth_flag to the AdditiveSynthesizer
    }
  }
}
} // namespace TMIV::Decoder<|MERGE_RESOLUTION|>--- conflicted
+++ resolved
@@ -113,14 +113,9 @@
   return dist;
 }
 
-<<<<<<< HEAD
 template <typename Range>
 auto meanColorDistance(const Common::Vec3w &color, const Range &rangeOfColors) {
-  int N = int(rangeOfColors.size());
-=======
-template <typename Range> auto meanColorDistance(const Vec3w &color, const Range &rangeOfColors) {
   auto N = static_cast<int>(rangeOfColors.size());
->>>>>>> 13f27f50
   assert(N > 0U);
 
   float meanDistance = 0U;
@@ -133,20 +128,13 @@
 }
 
 auto findForegroundEdges(const Common::Mat<uint16_t> &depth) -> Common::Mat<uint8_t> {
-  using Vec4i = Common::stack::Vec4<int>;
   auto edgeMask = Common::Mat<uint8_t>{depth.sizes()};
   auto m_kernelPoints = getNeighborhood3x3();
-<<<<<<< HEAD
-  for (int i = 1; i < int(depth.height()) - 1; ++i) {
-    for (int j = 1; j < int(depth.width()) - 1; ++j) {
-      const auto s = sampleKernel(depth, Common::Vec2i{j, i}, m_kernelPoints);
-=======
   for (int i = 1; i < static_cast<int>(depth.height()) - 1; ++i) {
     for (int j = 1; j < static_cast<int>(depth.width()) - 1; ++j) {
-      const auto s = sampleKernel(depth, Vec2i{j, i}, m_kernelPoints);
->>>>>>> 13f27f50
-
-      auto e4 = Vec4i{s[0] - s[1], s[0] - s[3], s[0] - s[5], s[0] - s[7]};
+      const auto s = sampleKernel(depth, Common::Vec2i{j, i}, m_kernelPoints);
+
+      auto e4 = Common::Vec4i{s[0] - s[1], s[0] - s[3], s[0] - s[5], s[0] - s[7]};
       auto m = std::max(e4[0], std::max(e4[1], std::max(e4[2], e4[3])));
 
       edgeMask(i, j) = static_cast<uint8_t>(std::min(255, m));
@@ -158,15 +146,9 @@
 auto findRegionBoundaries(const Common::Mat<uint16_t> &regionLabels) -> Common::Mat<uint8_t> {
   auto boundaryMask = Common::Mat<uint8_t>{regionLabels.sizes()};
   auto m_kernelPoints = getNeighborhood5();
-<<<<<<< HEAD
-  for (int i = 1; i < int(regionLabels.height()) - 1; ++i) {
-    for (int j = 1; j < int(regionLabels.width()) - 1; ++j) {
-      const auto s = sampleKernel(regionLabels, Common::Vec2i{j, i}, m_kernelPoints);
-=======
   for (int i = 1; i < static_cast<int>(regionLabels.height()) - 1; ++i) {
     for (int j = 1; j < static_cast<int>(regionLabels.width()) - 1; ++j) {
-      const auto s = sampleKernel(regionLabels, Vec2i{j, i}, m_kernelPoints);
->>>>>>> 13f27f50
+      const auto s = sampleKernel(regionLabels, Common::Vec2i{j, i}, m_kernelPoints);
       bool sameRegion = s[0] == s[1] && s[0] == s[2] && s[0] == s[3] && s[0] == s[4];
       boundaryMask(i, j) = sameRegion ? 0 : 255;
     }
@@ -234,11 +216,7 @@
     }
 
     // make the groups of equal size
-<<<<<<< HEAD
-    int groupSize = int(std::min(colorsFG.size(), colorsBG.size()));
-=======
-    int groupSize = static_cast<int>(min(colorsFG.size(), colorsBG.size()));
->>>>>>> 13f27f50
+    int groupSize = static_cast<int>(std::min(colorsFG.size(), colorsBG.size()));
 
     float foregroundColorConfidence = 1.F;
     if (groupSize > 0) {
@@ -272,15 +250,9 @@
     const int numIterations = 1;
     auto depthIter = depth;
     for (int iter = 0; iter < numIterations; iter++) {
-<<<<<<< HEAD
       auto markers = Common::Mat<uint8_t>{depth.sizes()};
-      for (int i = m_B; i < int(depth.height()) - m_B; ++i) {
-        for (int j = m_B; j < int(depth.width()) - m_B; ++j) {
-=======
-      auto markers = Mat<uint8_t>{depth.sizes()};
       for (int i = m_B; i < static_cast<int>(depth.height()) - m_B; ++i) {
         for (int j = m_B; j < static_cast<int>(depth.width()) - m_B; ++j) {
->>>>>>> 13f27f50
           if (edgeMagnitudes(i, j) >= m_geometryEdgeMagnitudeTh) {
             auto foregroundConfidence =
                 colorConfidenceAt(attrFrame, depthIter, edgeMagnitudes, {j, i});
@@ -357,16 +329,11 @@
   int m_B = 1;
 };
 
-<<<<<<< HEAD
 auto upscaleNearest(const Common::Mat<uint16_t> &input, Common::Vec2i outputSize)
     -> Common::Mat<uint16_t> {
-  const auto inputSize = Common::Vec2i{int(input.width()), int(input.height())};
+  const auto inputSize =
+      Common::Vec2i{static_cast<int>(input.width()), static_cast<int>(input.height())};
   auto output = Common::Mat<uint16_t>({size_t(outputSize.y()), size_t(outputSize.x())});
-=======
-auto upscaleNearest(const Mat<uint16_t> &input, Vec2i outputSize) -> Mat<uint16_t> {
-  const auto inputSize = Vec2i{static_cast<int>(input.width()), static_cast<int>(input.height())};
-  auto output = Mat<uint16_t>({size_t(outputSize.y()), size_t(outputSize.x())});
->>>>>>> 13f27f50
 
   for (int yo = 0; yo < outputSize.y(); ++yo) {
     for (int xo = 0; xo < outputSize.x(); ++xo) {
@@ -419,15 +386,9 @@
 
 auto GeometryScaler::scale(const AtlasAccessUnit &atlas,
                            const MivBitstream::GeometryUpscalingParameters &gup) const
-<<<<<<< HEAD
     -> Common::Depth10Frame {
-  auto upscaler = DepthUpscaler{int(gup.gup_delta_threshold()), gup.gup_erode_threshold(),
-                                gup.gup_max_curvature()};
-=======
-    -> Depth10Frame {
   auto upscaler = DepthUpscaler{static_cast<int>(gup.gup_delta_threshold()),
                                 gup.gup_erode_threshold(), gup.gup_max_curvature()};
->>>>>>> 13f27f50
 
   return upscaler(atlas);
 }
