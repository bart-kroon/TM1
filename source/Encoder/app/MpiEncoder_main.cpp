/* The copyright in this software is being made available under the BSD
 * License, included below. This software may be subject to other third party
 * and contributor rights, including patent rights, and no such rights are
 * granted under this license.
 *
 * Copyright (c) 2010-2023, ISO/IEC
 * All rights reserved.
 *
 * Redistribution and use in source and binary forms, with or without
 * modification, are permitted provided that the following conditions are met:
 *
 *  * Redistributions of source code must retain the above copyright notice,
 *    this list of conditions and the following disclaimer.
 *  * Redistributions in binary form must reproduce the above copyright notice,
 *    this list of conditions and the following disclaimer in the documentation
 *    and/or other materials provided with the distribution.
 *  * Neither the name of the ISO/IEC nor the names of its contributors may
 *    be used to endorse or promote products derived from this software without
 *    specific prior written permission.
 *
 * THIS SOFTWARE IS PROVIDED BY THE COPYRIGHT HOLDERS AND CONTRIBUTORS "AS IS"
 * AND ANY EXPRESS OR IMPLIED WARRANTIES, INCLUDING, BUT NOT LIMITED TO, THE
 * IMPLIED WARRANTIES OF MERCHANTABILITY AND FITNESS FOR A PARTICULAR PURPOSE
 * ARE DISCLAIMED. IN NO EVENT SHALL THE COPYRIGHT HOLDER OR CONTRIBUTORS
 * BE LIABLE FOR ANY DIRECT, INDIRECT, INCIDENTAL, SPECIAL, EXEMPLARY, OR
 * CONSEQUENTIAL DAMAGES (INCLUDING, BUT NOT LIMITED TO, PROCUREMENT OF
 * SUBSTITUTE GOODS OR SERVICES; LOSS OF USE, DATA, OR PROFITS; OR BUSINESS
 * INTERRUPTION) HOWEVER CAUSED AND ON ANY THEORY OF LIABILITY, WHETHER IN
 * CONTRACT, STRICT LIABILITY, OR TORT (INCLUDING NEGLIGENCE OR OTHERWISE)
 * ARISING IN ANY WAY OUT OF THE USE OF THIS SOFTWARE, EVEN IF ADVISED OF
 * THE POSSIBILITY OF SUCH DAMAGE.
 */

#include <TMIV/Common/Application.h>
#include <TMIV/Common/Factory.h>
#include <TMIV/Common/LoggingStrategyFmt.h>
#include <TMIV/Encoder/EncodeMiv.h>
#include <TMIV/Encoder/MpiEncoder.h>
#include <TMIV/Encoder/V3cSampleSink.h>
#include <TMIV/FramePacker/FramePackerStage.h>
#include <TMIV/MivBitstream/Formatters.h>
#include <TMIV/MpiPcs/MpiPcs.h>
#include <TMIV/Packer/Packer.h>

#include "CodableUnitEncoder.h"

#include <fstream>

using namespace std::string_view_literals;

namespace TMIV::Encoder {
class Application : public Common::Application {
public:
  explicit Application(std::vector<const char *> argv)
      : Common::Application{"MpiEncoder",
                            std::move(argv),
                            Common::Application::Options{
                                {"-s", "Content ID (e.g. B for Museum)", false},
                                {"-n", "Number of input frames (e.g. 97)", false},
<<<<<<< HEAD
                                {"-f", "Input start frame (e.g. 23)", false}}}
      , m_placeholders{placeholders()}
      , m_sequenceConfig{IO::loadSequenceConfig(json(), placeholders(), 0)}
      , m_mpiPcsReader{json(), placeholders(), m_sequenceConfig}
      , m_encoder{json()}
      , m_framePacker{json()}
      , m_codableUnitEncoder{json(), placeholders()} {
    m_encoder.source.connectTo(m_framePacker);
    m_framePacker.source.connectTo(m_codableUnitEncoder);
=======
                                {"-f", "Input start frame (e.g. 23)", false}},
                            {}}
      , m_encoder{json(), json().require("MpiEncoder")}
      , m_contentId{optionValues("-s"sv).front()}
      , m_numberOfInputFrames{std::stoi(optionValues("-n"sv).front())}
      , m_startFrame{std::stoi(optionValues("-f"sv).front())}
      , m_intraPeriod{json().require("intraPeriod").as<int32_t>()}
      , m_inputSequenceConfig{IO::loadSequenceConfig(json(), placeholders(), 0)}
      , m_mpiPcsReader{json(), placeholders(), m_inputSequenceConfig}
      , m_outputBitstreamPath{IO::outputBitstreamPath(json(), placeholders())}
      , m_outputBitstream{m_outputBitstreamPath, std::ios::binary} {
    if (!m_outputBitstream.good()) {
      throw std::runtime_error(fmt::format("Failed to open {} for writing", m_outputBitstreamPath));
    }

    // Support experiments that use a subset of the source cameras
    if (const auto &node = json().optional("inputCameraNames")) {
      Common::logWarning(
          "Source camera names are derived from the sequence configuration. This "
          "functionality to override source camera names is only for internal testing, "
          "e.g. to test with a subset of views.");
      m_inputSequenceConfig.sourceCameraNames = node.asVector<std::string>();
    }

    m_sink = encodeMiv(v3cSampleSink(m_outputBitstream), false);
>>>>>>> 168bc765
  }

  void run() override {
    json().checkForUnusedKeys();

    if (1 < m_sequenceConfig.sourceViewParams().size()) {
      throw std::runtime_error("Only one input MPI camera is allowed with current version of MPI "
                               "encoder. Please change inputCameraNames field in json !!!");
    }

    for (int32_t i = 0; i < m_placeholders.numberOfInputFrames; ++i) {
      m_encoder.encode({m_sequenceConfig, m_mpiPcsReader.read(i)});
    }

    m_encoder.flush();

    reportSummary(m_codableUnitEncoder.bytesWritten());
  }

private:
  [[nodiscard]] auto placeholders() const -> IO::Placeholders {
    auto x = IO::Placeholders{};
    x.contentId = optionValues("-s"sv).front();
    x.numberOfInputFrames = std::stoi(optionValues("-n"sv).front());
    x.startFrame = std::stoi(optionValues("-f"sv).front());
    return x;
  }

  void reportSummary(std::streampos bytesWritten) const {
    Common::logInfo("Maximum luma samples per frame is {}", m_encoder.maxLumaSamplesPerFrame());
    Common::logInfo("Total size is {} B ({} kb)", bytesWritten,
                    8e-3 * static_cast<double>(bytesWritten));
    Common::logInfo("Frame count is {}", m_placeholders.numberOfInputFrames);
    Common::logInfo("Frame rate is {} Hz", m_sequenceConfig.frameRate);
    Common::logInfo("Total bitrate is {} kbps", 8e-3 * static_cast<double>(bytesWritten) *
                                                    m_sequenceConfig.frameRate /
                                                    m_placeholders.numberOfInputFrames);
  }

  IO::Placeholders m_placeholders;
  MivBitstream::SequenceConfig m_sequenceConfig;
  MpiPcs::Reader m_mpiPcsReader;
  MpiEncoder m_encoder;
  FramePacker::FramePackerStage m_framePacker;
  CodableUnitEncoder m_codableUnitEncoder;
};

void registerComponents() {
  auto &packers = Common::Factory<Packer::IPacker>::getInstance();
  packers.registerAs<Packer::Packer>("Packer");
}
} // namespace TMIV::Encoder

auto main(int argc, char *argv[]) -> int32_t {
  try {
    TMIV::Encoder::registerComponents();
    TMIV::Encoder::Application app{{argv, argv + argc}};
    app.startTime();
    app.run();
    app.printTime();
    return 0;
  } catch (...) {
    return TMIV::Common::handleException();
  }
}<|MERGE_RESOLUTION|>--- conflicted
+++ resolved
@@ -57,7 +57,6 @@
                             Common::Application::Options{
                                 {"-s", "Content ID (e.g. B for Museum)", false},
                                 {"-n", "Number of input frames (e.g. 97)", false},
-<<<<<<< HEAD
                                 {"-f", "Input start frame (e.g. 23)", false}}}
       , m_placeholders{placeholders()}
       , m_sequenceConfig{IO::loadSequenceConfig(json(), placeholders(), 0)}
@@ -67,33 +66,6 @@
       , m_codableUnitEncoder{json(), placeholders()} {
     m_encoder.source.connectTo(m_framePacker);
     m_framePacker.source.connectTo(m_codableUnitEncoder);
-=======
-                                {"-f", "Input start frame (e.g. 23)", false}},
-                            {}}
-      , m_encoder{json(), json().require("MpiEncoder")}
-      , m_contentId{optionValues("-s"sv).front()}
-      , m_numberOfInputFrames{std::stoi(optionValues("-n"sv).front())}
-      , m_startFrame{std::stoi(optionValues("-f"sv).front())}
-      , m_intraPeriod{json().require("intraPeriod").as<int32_t>()}
-      , m_inputSequenceConfig{IO::loadSequenceConfig(json(), placeholders(), 0)}
-      , m_mpiPcsReader{json(), placeholders(), m_inputSequenceConfig}
-      , m_outputBitstreamPath{IO::outputBitstreamPath(json(), placeholders())}
-      , m_outputBitstream{m_outputBitstreamPath, std::ios::binary} {
-    if (!m_outputBitstream.good()) {
-      throw std::runtime_error(fmt::format("Failed to open {} for writing", m_outputBitstreamPath));
-    }
-
-    // Support experiments that use a subset of the source cameras
-    if (const auto &node = json().optional("inputCameraNames")) {
-      Common::logWarning(
-          "Source camera names are derived from the sequence configuration. This "
-          "functionality to override source camera names is only for internal testing, "
-          "e.g. to test with a subset of views.");
-      m_inputSequenceConfig.sourceCameraNames = node.asVector<std::string>();
-    }
-
-    m_sink = encodeMiv(v3cSampleSink(m_outputBitstream), false);
->>>>>>> 168bc765
   }
 
   void run() override {
