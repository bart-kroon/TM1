/* The copyright in this software is being made available under the BSD
 * License, included below. This software may be subject to other third party
 * and contributor rights, including patent rights, and no such rights are
 * granted under this license.
 *
 * Copyright (c) 2010-2020, ISO/IEC
 * All rights reserved.
 *
 * Redistribution and use in source and binary forms, with or without
 * modification, are permitted provided that the following conditions are met:
 *
 *  * Redistributions of source code must retain the above copyright notice,
 *    this list of conditions and the following disclaimer.
 *  * Redistributions in binary form must reproduce the above copyright notice,
 *    this list of conditions and the following disclaimer in the documentation
 *    and/or other materials provided with the distribution.
 *  * Neither the name of the ISO/IEC nor the names of its contributors may
 *    be used to endorse or promote products derived from this software without
 *    specific prior written permission.
 *
 * THIS SOFTWARE IS PROVIDED BY THE COPYRIGHT HOLDERS AND CONTRIBUTORS "AS IS"
 * AND ANY EXPRESS OR IMPLIED WARRANTIES, INCLUDING, BUT NOT LIMITED TO, THE
 * IMPLIED WARRANTIES OF MERCHANTABILITY AND FITNESS FOR A PARTICULAR PURPOSE
 * ARE DISCLAIMED. IN NO EVENT SHALL THE COPYRIGHT HOLDER OR CONTRIBUTORS
 * BE LIABLE FOR ANY DIRECT, INDIRECT, INCIDENTAL, SPECIAL, EXEMPLARY, OR
 * CONSEQUENTIAL DAMAGES (INCLUDING, BUT NOT LIMITED TO, PROCUREMENT OF
 * SUBSTITUTE GOODS OR SERVICES; LOSS OF USE, DATA, OR PROFITS; OR BUSINESS
 * INTERRUPTION) HOWEVER CAUSED AND ON ANY THEORY OF LIABILITY, WHETHER IN
 * CONTRACT, STRICT LIABILITY, OR TORT (INCLUDING NEGLIGENCE OR OTHERWISE)
 * ARISING IN ANY WAY OUT OF THE USE OF THIS SOFTWARE, EVEN IF ADVISED OF
 * THE POSSIBILITY OF SUCH DAMAGE.
 */

#ifndef _TMIV_ENCODER_MIVENCODER_H_
#define _TMIV_ENCODER_MIVENCODER_H_

#include <TMIV/MivBitstream/EncoderParams.h>
#include <TMIV/MivBitstream/NalSampleStreamFormat.h>
#include <TMIV/MivBitstream/V3cSampleStreamFormat.h>

#include <sstream>

namespace TMIV::Encoder {
class MivEncoder {
public:
  MivEncoder(std::ostream &stream);

  void writeAccessUnit(const MivBitstream::EncoderParams &);

private:
<<<<<<< HEAD
  auto ptlMaxDecodesIdc() const -> MivBitstream::PtlMaxDecodesIdc;
  auto commonAtlasSubBitstream() -> MivBitstream::AtlasSubBitstream;
  auto commonAtlasFrame() const -> MivBitstream::CommonAtlasFrameRBSP;
  auto mvpUpdateMode() const -> MivBitstream::MvpUpdateMode;
  auto mivViewParamsList() const -> MivBitstream::MivViewParamsList;
  auto mivViewParamsUpdateExtrinsics() const -> MivBitstream::MivViewParamsUpdateExtrinsics;
  auto mivViewParamsUpdateIntrinsics() const -> MivBitstream::MivViewParamsUpdateIntrinsics;
  auto mivViewParamsUpdateDepthQuantization() const
      -> MivBitstream::MivViewParamsUpdateDepthQuantization;
  auto atlasSubBitstream(std::uint8_t vai) -> MivBitstream::AtlasSubBitstream;
  [[nodiscard]] auto atlasTileGroupLayer(std::uint8_t vai) const
      -> MivBitstream::AtlasTileLayerRBSP;
  constexpr auto maxFrmOrderCntLsb() const { return 1U << (m_log2MaxFrmOrderCntLsbMinus4 + 4U); }

  template <typename Payload>
  void writeV3cUnit(MivBitstream::VuhUnitType vut, std::uint8_t vai, Payload &&payload);
=======
  auto ptlMaxDecodesIdc() const -> PtlMaxDecodesIdc;
  auto commonAtlasSubBitstream() -> AtlasSubBitstream;
  auto commonAtlasFrame() const -> CommonAtlasFrameRBSP;
  auto mvpUpdateMode() const -> MvpUpdateMode;
  auto mivViewParamsList() const -> MivViewParamsList;
  auto mivViewParamsUpdateExtrinsics() const -> MivViewParamsUpdateExtrinsics;
  auto mivViewParamsUpdateIntrinsics() const -> MivViewParamsUpdateIntrinsics;
  auto mivViewParamsUpdateDepthQuantization() const -> MivViewParamsUpdateDepthQuantization;
  auto atlasSubBitstream(std::size_t k) -> AtlasSubBitstream;
  [[nodiscard]] auto atlasTileLayer(std::size_t k) const -> AtlasTileLayerRBSP;
  constexpr auto maxFrmOrderCntLsb() const { return 1U << (m_log2MaxFrmOrderCntLsbMinus4 + 4U); }

  template <typename Payload>
  void writeV3cUnit(VuhUnitType vut, AtlasId atlasId, Payload &&payload);
>>>>>>> 13f27f50
  template <typename Payload, typename... Args>
  void writeNalUnit(MivBitstream::AtlasSubBitstream &asb, MivBitstream::NalUnitHeader nuh,
                    Payload &&payload, Args &&... args);

  std::ostream &m_stream;
  MivBitstream::SampleStreamV3cHeader m_ssvh{2};
  MivBitstream::SampleStreamNalHeader m_ssnh{2};
  MivBitstream::EncoderParams m_params;
  bool m_irap{true};
  MivBitstream::ViewParamsList m_viewParamsList;
  uint8_t m_log2MaxFrmOrderCntLsbMinus4{};
  uint16_t m_frmOrderCntLsb{};
};
} // namespace TMIV::Encoder

#endif<|MERGE_RESOLUTION|>--- conflicted
+++ resolved
@@ -48,7 +48,6 @@
   void writeAccessUnit(const MivBitstream::EncoderParams &);
 
 private:
-<<<<<<< HEAD
   auto ptlMaxDecodesIdc() const -> MivBitstream::PtlMaxDecodesIdc;
   auto commonAtlasSubBitstream() -> MivBitstream::AtlasSubBitstream;
   auto commonAtlasFrame() const -> MivBitstream::CommonAtlasFrameRBSP;
@@ -58,29 +57,13 @@
   auto mivViewParamsUpdateIntrinsics() const -> MivBitstream::MivViewParamsUpdateIntrinsics;
   auto mivViewParamsUpdateDepthQuantization() const
       -> MivBitstream::MivViewParamsUpdateDepthQuantization;
-  auto atlasSubBitstream(std::uint8_t vai) -> MivBitstream::AtlasSubBitstream;
-  [[nodiscard]] auto atlasTileGroupLayer(std::uint8_t vai) const
-      -> MivBitstream::AtlasTileLayerRBSP;
+  auto atlasSubBitstream(std::size_t k) -> MivBitstream::AtlasSubBitstream;
+  [[nodiscard]] auto atlasTileLayer(std::size_t k) const -> MivBitstream::AtlasTileLayerRBSP;
   constexpr auto maxFrmOrderCntLsb() const { return 1U << (m_log2MaxFrmOrderCntLsbMinus4 + 4U); }
 
   template <typename Payload>
-  void writeV3cUnit(MivBitstream::VuhUnitType vut, std::uint8_t vai, Payload &&payload);
-=======
-  auto ptlMaxDecodesIdc() const -> PtlMaxDecodesIdc;
-  auto commonAtlasSubBitstream() -> AtlasSubBitstream;
-  auto commonAtlasFrame() const -> CommonAtlasFrameRBSP;
-  auto mvpUpdateMode() const -> MvpUpdateMode;
-  auto mivViewParamsList() const -> MivViewParamsList;
-  auto mivViewParamsUpdateExtrinsics() const -> MivViewParamsUpdateExtrinsics;
-  auto mivViewParamsUpdateIntrinsics() const -> MivViewParamsUpdateIntrinsics;
-  auto mivViewParamsUpdateDepthQuantization() const -> MivViewParamsUpdateDepthQuantization;
-  auto atlasSubBitstream(std::size_t k) -> AtlasSubBitstream;
-  [[nodiscard]] auto atlasTileLayer(std::size_t k) const -> AtlasTileLayerRBSP;
-  constexpr auto maxFrmOrderCntLsb() const { return 1U << (m_log2MaxFrmOrderCntLsbMinus4 + 4U); }
-
-  template <typename Payload>
-  void writeV3cUnit(VuhUnitType vut, AtlasId atlasId, Payload &&payload);
->>>>>>> 13f27f50
+  void writeV3cUnit(MivBitstream::VuhUnitType vut, MivBitstream::AtlasId atlasId,
+                    Payload &&payload);
   template <typename Payload, typename... Args>
   void writeNalUnit(MivBitstream::AtlasSubBitstream &asb, MivBitstream::NalUnitHeader nuh,
                     Payload &&payload, Args &&... args);
