/* The copyright in this software is being made available under the BSD
 * License, included below. This software may be subject to other third party
 * and contributor rights, including patent rights, and no such rights are
 * granted under this license.
 *
 * Copyright (c) 2010-2020, ISO/IEC
 * All rights reserved.
 *
 * Redistribution and use in source and binary forms, with or without
 * modification, are permitted provided that the following conditions are met:
 *
 *  * Redistributions of source code must retain the above copyright notice,
 *    this list of conditions and the following disclaimer.
 *  * Redistributions in binary form must reproduce the above copyright notice,
 *    this list of conditions and the following disclaimer in the documentation
 *    and/or other materials provided with the distribution.
 *  * Neither the name of the ISO/IEC nor the names of its contributors may
 *    be used to endorse or promote products derived from this software without
 *    specific prior written permission.
 *
 * THIS SOFTWARE IS PROVIDED BY THE COPYRIGHT HOLDERS AND CONTRIBUTORS "AS IS"
 * AND ANY EXPRESS OR IMPLIED WARRANTIES, INCLUDING, BUT NOT LIMITED TO, THE
 * IMPLIED WARRANTIES OF MERCHANTABILITY AND FITNESS FOR A PARTICULAR PURPOSE
 * ARE DISCLAIMED. IN NO EVENT SHALL THE COPYRIGHT HOLDER OR CONTRIBUTORS
 * BE LIABLE FOR ANY DIRECT, INDIRECT, INCIDENTAL, SPECIAL, EXEMPLARY, OR
 * CONSEQUENTIAL DAMAGES (INCLUDING, BUT NOT LIMITED TO, PROCUREMENT OF
 * SUBSTITUTE GOODS OR SERVICES; LOSS OF USE, DATA, OR PROFITS; OR BUSINESS
 * INTERRUPTION) HOWEVER CAUSED AND ON ANY THEORY OF LIABILITY, WHETHER IN
 * CONTRACT, STRICT LIABILITY, OR TORT (INCLUDING NEGLIGENCE OR OTHERWISE)
 * ARISING IN ANY WAY OUT OF THE USE OF THIS SOFTWARE, EVEN IF ADVISED OF
 * THE POSSIBILITY OF SUCH DAMAGE.
 */

#include <TMIV/Encoder/GroupBasedEncoder.h>

#include <algorithm>
#include <cassert>
#include <iostream>

namespace TMIV::Encoder {
GroupBasedEncoder::GroupBasedEncoder(const Common::Json &rootNode,
                                     const Common::Json &componentNode) {
  const auto numGroups_ = size_t(rootNode.require("numGroups").asInt());

  while (m_encoders.size() < numGroups_) {
    m_encoders.emplace_back(rootNode, componentNode);
  }
}

void GroupBasedEncoder::prepareSequence(MivBitstream::EncoderParams params) {
  m_grouping = sourceSplitter(params);

  for (size_t groupId = 0; groupId != numGroups(); ++groupId) {
    m_encoders[groupId].prepareSequence(splitParams(groupId, params));
  }
}

void GroupBasedEncoder::prepareAccessUnit() {
  for (size_t groupId = 0; groupId != numGroups(); ++groupId) {
    m_encoders[groupId].prepareAccessUnit();
  }
}

void GroupBasedEncoder::pushFrame(Common::MVD16Frame views) {
  for (size_t groupId = 0; groupId != numGroups(); ++groupId) {
    std::cout << "Processing group " << groupId << ":\n";
    m_encoders[groupId].pushFrame(splitViews(groupId, views));
  }
}

auto GroupBasedEncoder::completeAccessUnit() -> const MivBitstream::EncoderParams & {
  auto perGroupParams = std::vector<const MivBitstream::EncoderParams *>(numGroups(), nullptr);

  for (size_t groupId = 0; groupId != numGroups(); ++groupId) {
    perGroupParams[groupId] = &m_encoders[groupId].completeAccessUnit();
  }

  return mergeParams(perGroupParams);
}

auto GroupBasedEncoder::popAtlas() -> Common::MVD10Frame {
  auto result = Common::MVD10Frame{};

  for (auto &encoder : m_encoders) {
    for (auto &atlas : encoder.popAtlas()) {
      result.push_back(std::move(atlas));
    }
  }

  return result;
}

auto GroupBasedEncoder::maxLumaSamplesPerFrame() const -> size_t {
  return std::accumulate(
      m_encoders.begin(), m_encoders.end(), size_t{},
      [](size_t sum, const auto &x) { return sum + x.maxLumaSamplesPerFrame(); });
}

auto GroupBasedEncoder::sourceSplitter(const MivBitstream::EncoderParams &params) -> Grouping {
  auto grouping = Grouping{};

  const auto &viewParamsList = params.viewParamsList;
  const auto numGroups = params.vme().vme_num_groups_minus1() + 1;

  // Compute axial ranges and find the dominant one
  auto Tx = std::vector<float>{};
  auto Ty = std::vector<float>{};
  auto Tz = std::vector<float>{};
  for (size_t camIndex = 0; camIndex < viewParamsList.size(); camIndex++) {
    Tx.push_back(viewParamsList[camIndex].ce.ce_view_pos_x());
    Ty.push_back(viewParamsList[camIndex].ce.ce_view_pos_y());
    Tz.push_back(viewParamsList[camIndex].ce.ce_view_pos_z());
  }

  const float xMax = *max_element(Tx.begin(), Tx.end());
  const float xMin = *min_element(Tx.begin(), Tx.end());
  const float yMax = *max_element(Ty.begin(), Ty.end());
  const float yMin = *min_element(Ty.begin(), Ty.end());
  const float zMax = *max_element(Tz.begin(), Tz.end());
  const float zMin = *min_element(Tz.begin(), Tz.end());

  const float xRange = xMax - xMin;
  const float yRange = yMax - yMin;
  const float zRange = zMax - zMin;

  int dominantAxis = 0;
  if (zRange >= xRange && zRange >= yRange) {
    dominantAxis = 2;
  } else if (yRange >= xRange && yRange >= zRange) {
    dominantAxis = 1;
  }

  // Select views per group
  auto viewsPool = std::vector<MivBitstream::ViewParams>{};
  auto viewsLabels = std::vector<uint8_t>{};
  auto viewsInGroup = std::vector<uint8_t>{};
  auto numViewsPerGroup = std::vector<int>{};

  for (size_t camIndex = 0; camIndex < viewParamsList.size(); camIndex++) {
    viewsPool.push_back(viewParamsList[camIndex]);
    viewsLabels.push_back(static_cast<uint8_t>(camIndex));
  }

  for (unsigned gIndex = 0; gIndex < numGroups; gIndex++) {
    viewsInGroup.clear();
    auto camerasInGroup = MivBitstream::ViewParamsList{};
    auto camerasOutGroup = MivBitstream::ViewParamsList{};
    if (gIndex < numGroups - 1) {
      numViewsPerGroup.push_back(static_cast<int>(std::floor(viewParamsList.size() / numGroups)));
      int64_t maxElementIndex = 0;

      if (dominantAxis == 0) {
        maxElementIndex = max_element(Tx.begin(), Tx.end()) - Tx.begin();
      } else if (dominantAxis == 1) {
        maxElementIndex = max_element(Ty.begin(), Ty.end()) - Ty.begin();
      } else {
        maxElementIndex = max_element(Tz.begin(), Tz.end()) - Tz.begin();
      }

      const auto T0 = Common::Vec3f{Tx[maxElementIndex], Ty[maxElementIndex], Tz[maxElementIndex]};
      auto distance = std::vector<float>();
      distance.reserve(viewsPool.size());
      for (const auto &viewParams : viewsPool) {
        distance.push_back(norm(viewParams.ce.position() - T0));
      }

      // ascending order
      std::vector<size_t> sortedCamerasId(viewsPool.size());
      iota(sortedCamerasId.begin(), sortedCamerasId.end(), 0); // initalization
      std::sort(sortedCamerasId.begin(), sortedCamerasId.end(),
                [&distance](size_t i1, size_t i2) { return distance[i1] < distance[i2]; });
      for (int camIndex = 0; camIndex < numViewsPerGroup[gIndex]; camIndex++) {
        camerasInGroup.push_back(viewsPool[sortedCamerasId[camIndex]]);
      }

      // update the viewsPool
      Tx.clear();
      Ty.clear();
      Tz.clear();
      camerasOutGroup.clear();
      for (size_t camIndex = numViewsPerGroup[gIndex]; camIndex < viewsPool.size(); camIndex++) {
        camerasOutGroup.push_back(viewsPool[sortedCamerasId[camIndex]]);
        Tx.push_back(viewsPool[sortedCamerasId[camIndex]].ce.ce_view_pos_x());
        Ty.push_back(viewsPool[sortedCamerasId[camIndex]].ce.ce_view_pos_y());
        Tz.push_back(viewsPool[sortedCamerasId[camIndex]].ce.ce_view_pos_z());
      }

      std::cout << "Views selected for group " << gIndex << ": ";
      const auto *sep = "";
      for (size_t i = 0; i < camerasInGroup.size(); i++) {
        std::cout << sep << unsigned(viewsLabels[sortedCamerasId[i]]);
        viewsInGroup.push_back(viewsLabels[sortedCamerasId[i]]);
        sep = ", ";
      }
      std::cout << '\n';

      auto viewLabelsTemp = std::vector<uint8_t>{};
      for (size_t i = camerasInGroup.size(); i < viewsLabels.size(); i++) {
        viewLabelsTemp.push_back(viewsLabels[sortedCamerasId[i]]);
      }
      viewsLabels.assign(viewLabelsTemp.begin(), viewLabelsTemp.end());

      viewsPool = camerasOutGroup;
    } else {
      numViewsPerGroup.push_back(
          static_cast<int>((viewParamsList.size() -
                            (numGroups - 1) * std::floor(viewParamsList.size() / numGroups))));

      camerasInGroup.clear();
      std::copy(std::cbegin(viewsPool), std::cend(viewsPool), back_inserter(camerasInGroup));

      std::cout << "Views selected for group " << gIndex << ": ";
      const auto *sep = "";
      for (size_t i = 0; i < camerasInGroup.size(); i++) {
        std::cout << sep << unsigned(viewsLabels[i]);
        viewsInGroup.push_back(viewsLabels[i]);
        sep = ", ";
      }
      std::cout << '\n';
    }
    for (const auto viewInGroup : viewsInGroup) {
      grouping.emplace_back(gIndex, viewInGroup);
    }
  }
  return grouping;
}

auto GroupBasedEncoder::splitParams(size_t groupId, const MivBitstream::EncoderParams &params) const
    -> MivBitstream::EncoderParams {
  // Independent metadata should work automatically. Just copy all metadata to all groups.
  auto result = params;
  result.viewParamsList.clear();

  // Only include the views that are part of this group
  for (const auto &[groupId_, viewId] : m_grouping) {
    if (groupId_ == groupId) {
      result.viewParamsList.push_back(params.viewParamsList[viewId]);
    }
  }

  return result;
}

auto GroupBasedEncoder::splitViews(size_t groupId, Common::MVD16Frame &views) const
    -> Common::MVD16Frame {
  auto result = Common::MVD16Frame{};

  // Only include the views that are part of this group
  for (const auto &[groupId_, viewId] : m_grouping) {
    if (groupId_ == groupId) {
      result.push_back(views[viewId]);
    }
  }

  return result;
}

auto GroupBasedEncoder::mergeVps(const std::vector<const MivBitstream::V3cParameterSet *> &vps)
    -> MivBitstream::V3cParameterSet {
  const auto atlasCount = accumulate(vps.cbegin(), vps.cend(), 0,
                                     [](int count, const MivBitstream::V3cParameterSet *vps) {
                                       return count + vps->vps_atlas_count_minus1() + 1;
                                     });

  auto x = MivBitstream::V3cParameterSet{};
  x.profile_tier_level(vps.front()->profile_tier_level())
      .vps_v3c_parameter_set_id(vps.front()->vps_v3c_parameter_set_id())
      .vps_atlas_count_minus1(uint8_t(atlasCount - 1))
      .vps_extension_present_flag(true)
      .vps_miv_extension_present_flag(true)
      .vps_miv_extension(vps.front()->vps_miv_extension());

  uint8_t kOut = 0;

  for (const auto &v : vps) {
    assert(v->profile_tier_level() == x.profile_tier_level());
    assert(v->vps_v3c_parameter_set_id() == x.vps_v3c_parameter_set_id());
    assert(v->vps_miv_extension_present_flag());
    assert(v->vps_extension_7bits() == 0);
    assert(v->vps_miv_extension() == x.vps_miv_extension());

    for (uint8_t kIn = 0; kIn <= v->vps_atlas_count_minus1(); ++kIn, ++kOut) {
      const auto jIn = v->vps_atlas_id(kIn);
      const auto jOut = MivBitstream::AtlasId{kOut};
      x.vps_atlas_id(kOut, jOut);

      x.vps_frame_width(jOut, v->vps_frame_width(jIn));
      x.vps_frame_height(jOut, v->vps_frame_height(jIn));
      x.vps_map_count_minus1(jOut, v->vps_map_count_minus1(jIn));
      assert(x.vps_map_count_minus1(jOut) == 0);

      x.vps_auxiliary_video_present_flag(jOut, v->vps_auxiliary_video_present_flag(jIn));
      x.vps_occupancy_video_present_flag(jOut, v->vps_occupancy_video_present_flag(jIn));
      x.vps_geometry_video_present_flag(jOut, v->vps_geometry_video_present_flag(jIn));
      x.vps_attribute_video_present_flag(jOut, v->vps_attribute_video_present_flag(jIn));

      if (x.vps_occupancy_video_present_flag(jOut)) {
        x.occupancy_information(jOut) = v->occupancy_information(jIn);
      }
      if (x.vps_geometry_video_present_flag(jOut)) {
        x.geometry_information(jOut) = v->geometry_information(jIn);
      }
      if (x.vps_attribute_video_present_flag(jOut)) {
        x.attribute_information(jOut) = v->attribute_information(jIn);
      }
    }
  }

  assert(kOut == atlasCount);
  return x;
}

auto GroupBasedEncoder::mergeParams(
    const std::vector<const MivBitstream::EncoderParams *> &perGroupParams)
    -> const MivBitstream::EncoderParams & {
  // Start with first group
  m_params = *perGroupParams.front();
  assert(m_params.vme().vme_num_groups_minus1() + size_t(1) == perGroupParams.size());

  // Merge V3C parameter sets
  std::vector<const MivBitstream::V3cParameterSet *> vps(perGroupParams.size());
  transform(std::begin(perGroupParams), std::end(perGroupParams), std::begin(vps),
            [](const auto &ivs) { return &ivs->vps; });
  m_params.vps = mergeVps(vps);

  // For each other group
  for (auto ivs = std::begin(perGroupParams) + 1; ivs != std::end(perGroupParams); ++ivs) {
    // Merge view parameters
<<<<<<< HEAD
    transform(begin((*ivs)->viewParamsList), end((*ivs)->viewParamsList),
              back_inserter(m_params.viewParamsList),
              [viewIdOffset = static_cast<uint16_t>(m_params.viewParamsList.size())](ViewParams vp) {
                // Merging pruning graphs
                if (vp.pp && !vp.pp->pp_is_root_flag()) {
                  for (uint16_t i = 0; i <= vp.pp->pp_num_parent_minus1(); ++i) {
                    vp.pp->pp_parent_id(i, vp.pp->pp_parent_id(i) + viewIdOffset);
                  }
                }
                return vp;
              });
=======
    std::transform(
        std::begin((*ivs)->viewParamsList), std::end((*ivs)->viewParamsList),
        back_inserter(m_params.viewParamsList),
        [viewIdOffset = uint16_t(m_params.viewParamsList.size())](MivBitstream::ViewParams vp) {
          // Merging pruning graphs
          if (vp.pp && !vp.pp->pp_is_root_flag()) {
            for (uint16_t i = 0; i <= vp.pp->pp_num_parent_minus1(); ++i) {
              vp.pp->pp_parent_id(i, vp.pp->pp_parent_id(i) + viewIdOffset);
            }
          }
          return vp;
        });
>>>>>>> 3f50816e

    // Merge viewing space
    assert(m_params.viewingSpace == (*ivs)->viewingSpace);
  }

  // Concatenate atlas access unit parameters
  for (size_t groupId = 0; groupId < perGroupParams.size(); ++groupId) {
    for (const auto &atlas : perGroupParams[groupId]->atlas) {
      m_params.atlas.push_back(atlas);

      // Set group ID
      m_params.atlas.back().asme().asme_group_id(unsigned(groupId));
    }
  }

  // Modify bit depth of pdu_projection_id
  for (auto &atlas : m_params.atlas) {
    atlas.asps.asps_extended_projection_enabled_flag(true).asps_max_number_projections_minus1(
        static_cast<uint16_t>(m_params.viewParamsList.size() - 1));
  }

  // Renumber atlas and view ID's
  uint16_t atlasIdOffset = 0;
  uint16_t viewIdOffset = 0;

  for (const auto *perGroupParam : perGroupParams) {
    // Copy patches in group order
    for (const auto &patch : perGroupParam->patchParamsList) {
      m_params.patchParamsList.push_back(patch);
      m_params.patchParamsList.back().atlasId =
          MivBitstream::AtlasId{uint8_t(perGroupParam->vps.indexOf(patch.atlasId) + atlasIdOffset)};
      m_params.patchParamsList.back().atlasPatchProjectionId(patch.atlasPatchProjectionId() +
                                                             viewIdOffset);
    }

    // Renumber atlases and views
    atlasIdOffset += static_cast<uint16_t>(perGroupParam->atlas.size());
    viewIdOffset += static_cast<uint16_t>(perGroupParam->viewParamsList.size());
  }

  return m_params;
}

} // namespace TMIV::Encoder<|MERGE_RESOLUTION|>--- conflicted
+++ resolved
@@ -40,7 +40,7 @@
 namespace TMIV::Encoder {
 GroupBasedEncoder::GroupBasedEncoder(const Common::Json &rootNode,
                                      const Common::Json &componentNode) {
-  const auto numGroups_ = size_t(rootNode.require("numGroups").asInt());
+  const auto numGroups_ = static_cast<size_t>(rootNode.require("numGroups").asInt());
 
   while (m_encoders.size() < numGroups_) {
     m_encoders.emplace_back(rootNode, componentNode);
@@ -188,7 +188,7 @@
       std::cout << "Views selected for group " << gIndex << ": ";
       const auto *sep = "";
       for (size_t i = 0; i < camerasInGroup.size(); i++) {
-        std::cout << sep << unsigned(viewsLabels[sortedCamerasId[i]]);
+        std::cout << sep << unsigned{viewsLabels[sortedCamerasId[i]]};
         viewsInGroup.push_back(viewsLabels[sortedCamerasId[i]]);
         sep = ", ";
       }
@@ -212,7 +212,7 @@
       std::cout << "Views selected for group " << gIndex << ": ";
       const auto *sep = "";
       for (size_t i = 0; i < camerasInGroup.size(); i++) {
-        std::cout << sep << unsigned(viewsLabels[i]);
+        std::cout << sep << int{viewsLabels[i]};
         viewsInGroup.push_back(viewsLabels[i]);
         sep = ", ";
       }
@@ -265,7 +265,7 @@
   auto x = MivBitstream::V3cParameterSet{};
   x.profile_tier_level(vps.front()->profile_tier_level())
       .vps_v3c_parameter_set_id(vps.front()->vps_v3c_parameter_set_id())
-      .vps_atlas_count_minus1(uint8_t(atlasCount - 1))
+      .vps_atlas_count_minus1(static_cast<uint8_t>(atlasCount - 1))
       .vps_extension_present_flag(true)
       .vps_miv_extension_present_flag(true)
       .vps_miv_extension(vps.front()->vps_miv_extension());
@@ -315,7 +315,7 @@
     -> const MivBitstream::EncoderParams & {
   // Start with first group
   m_params = *perGroupParams.front();
-  assert(m_params.vme().vme_num_groups_minus1() + size_t(1) == perGroupParams.size());
+  assert(m_params.vme().vme_num_groups_minus1() + size_t{1} == perGroupParams.size());
 
   // Merge V3C parameter sets
   std::vector<const MivBitstream::V3cParameterSet *> vps(perGroupParams.size());
@@ -326,32 +326,18 @@
   // For each other group
   for (auto ivs = std::begin(perGroupParams) + 1; ivs != std::end(perGroupParams); ++ivs) {
     // Merge view parameters
-<<<<<<< HEAD
-    transform(begin((*ivs)->viewParamsList), end((*ivs)->viewParamsList),
-              back_inserter(m_params.viewParamsList),
-              [viewIdOffset = static_cast<uint16_t>(m_params.viewParamsList.size())](ViewParams vp) {
-                // Merging pruning graphs
-                if (vp.pp && !vp.pp->pp_is_root_flag()) {
-                  for (uint16_t i = 0; i <= vp.pp->pp_num_parent_minus1(); ++i) {
-                    vp.pp->pp_parent_id(i, vp.pp->pp_parent_id(i) + viewIdOffset);
-                  }
-                }
-                return vp;
-              });
-=======
-    std::transform(
-        std::begin((*ivs)->viewParamsList), std::end((*ivs)->viewParamsList),
-        back_inserter(m_params.viewParamsList),
-        [viewIdOffset = uint16_t(m_params.viewParamsList.size())](MivBitstream::ViewParams vp) {
-          // Merging pruning graphs
-          if (vp.pp && !vp.pp->pp_is_root_flag()) {
-            for (uint16_t i = 0; i <= vp.pp->pp_num_parent_minus1(); ++i) {
-              vp.pp->pp_parent_id(i, vp.pp->pp_parent_id(i) + viewIdOffset);
-            }
-          }
-          return vp;
-        });
->>>>>>> 3f50816e
+    std::transform(std::begin((*ivs)->viewParamsList), std::end((*ivs)->viewParamsList),
+                   back_inserter(m_params.viewParamsList),
+                   [viewIdOffset = static_cast<uint16_t>(m_params.viewParamsList.size())](
+                       MivBitstream::ViewParams vp) {
+                     // Merging pruning graphs
+                     if (vp.pp && !vp.pp->pp_is_root_flag()) {
+                       for (uint16_t i = 0; i <= vp.pp->pp_num_parent_minus1(); ++i) {
+                         vp.pp->pp_parent_id(i, vp.pp->pp_parent_id(i) + viewIdOffset);
+                       }
+                     }
+                     return vp;
+                   });
 
     // Merge viewing space
     assert(m_params.viewingSpace == (*ivs)->viewingSpace);
@@ -363,7 +349,7 @@
       m_params.atlas.push_back(atlas);
 
       // Set group ID
-      m_params.atlas.back().asme().asme_group_id(unsigned(groupId));
+      m_params.atlas.back().asme().asme_group_id(static_cast<unsigned>(groupId));
     }
   }
 
@@ -381,8 +367,8 @@
     // Copy patches in group order
     for (const auto &patch : perGroupParam->patchParamsList) {
       m_params.patchParamsList.push_back(patch);
-      m_params.patchParamsList.back().atlasId =
-          MivBitstream::AtlasId{uint8_t(perGroupParam->vps.indexOf(patch.atlasId) + atlasIdOffset)};
+      m_params.patchParamsList.back().atlasId = MivBitstream::AtlasId{
+          static_cast<uint8_t>(perGroupParam->vps.indexOf(patch.atlasId) + atlasIdOffset)};
       m_params.patchParamsList.back().atlasPatchProjectionId(patch.atlasPatchProjectionId() +
                                                              viewIdOffset);
     }
