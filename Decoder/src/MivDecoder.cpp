--- conflicted
+++ resolved
@@ -43,6 +43,10 @@
 MivDecoder::MivDecoder(V3cUnitSource source) : m_inputBuffer{std::move(source)} {}
 
 MivDecoder::~MivDecoder() {
+  if (m_totalOccVideoDecodingTime > 0.) {
+    std::cout << "Total ocupancy video sub bitstream decoding time: " << m_totalOccVideoDecodingTime
+              << " s\n";
+  }
   if (m_totalGeoVideoDecodingTime > 0.) {
     std::cout << "Total geometry video sub bitstream decoding time: " << m_totalGeoVideoDecodingTime
               << " s\n";
@@ -53,30 +57,14 @@
   }
 }
 
+void MivDecoder::setOccFrameServer(OccFrameServer value) { m_occFrameServer = move(value); }
+
 void MivDecoder::setGeoFrameServer(GeoFrameServer value) { m_geoFrameServer = move(value); }
 
-void MivDecoder::setOccFrameServer(OccFrameServer value) { m_occFrameServer = move(value); }
-
 void MivDecoder::setAttrFrameServer(AttrFrameServer value) { m_attrFrameServer = move(value); }
 
-<<<<<<< HEAD
-void MivDecoder::decode() {
-  m_totalGeoVideoDecodingTime = 0.;
-  m_totalOccVideoDecodingTime = 0.;
-  m_totalAttrVideoDecodingTime = 0.;
-
-  auto report = [this]() {
-    cout << "Total geometry video sub bitstream decoding time: " << m_totalGeoVideoDecodingTime
-         << " s\n";
-    cout << "Total ocupancy video sub bitstream decoding time: " << m_totalOccVideoDecodingTime
-         << " s\n";
-    cout << "Total attribute video sub bitstream decoding time: " << m_totalAttrVideoDecodingTime
-         << " s\n";
-  };
-=======
 auto MivDecoder::operator()() -> std::optional<AccessUnit> {
   m_au.irap = expectIrap();
->>>>>>> dc93fb7f
 
   if (m_au.irap && !decodeVps()) {
     return {};
@@ -103,31 +91,18 @@
   auto result = std::array{false, false};
 
   for (uint8_t j = 0; j <= m_au.vps.vps_atlas_count_minus1(); ++j) {
+    if (m_au.vps.vps_occupancy_video_present_flag(j)) {
+      result[decodeOccVideo(j)] = true;
+    }
+  }
+  for (uint8_t j = 0; j <= m_au.vps.vps_atlas_count_minus1(); ++j) {
     if (m_au.vps.vps_geometry_video_present_flag(j)) {
       result[decodeGeoVideo(j)] = true;
     }
   }
-<<<<<<< HEAD
-}
-
-void MivDecoder::outputFrame(const V3cUnitHeader &vuh) {
-  assert(haveFrame(vuh) && !m_stop);
-
-  auto au = AccessUnit{};
-  au.vps = &vps(vuh);
-  outputAtlasData(au);
-  outputOccVideoData(au);
-  outputGeoVideoData(au);
-  outputAttrVideoData(au);
-
-  for (const auto &x : onFrame) {
-    if (!x(au)) {
-      m_stop = true;
-=======
   for (uint8_t j = 0; j <= m_au.vps.vps_atlas_count_minus1(); ++j) {
     if (m_au.vps.vps_attribute_video_present_flag(j)) {
       result[decodeAttrVideo(j)] = true;
->>>>>>> dc93fb7f
     }
   }
 
@@ -141,17 +116,7 @@
   return {};
 }
 
-<<<<<<< HEAD
-void MivDecoder::decodeVps(const V3cUnitHeader & /* vuh */, const V3cParameterSet &vps) {
-  for (uint8_t j = 0; j <= vps.vps_atlas_count_minus1(); ++j) {
-    VERIFY_MIVBITSTREAM(!vps.vps_auxiliary_video_present_flag(j));
-    // VERIFY_MIVBITSTREAM(!vps.vps_occupancy_video_present_flag(j));
-    VERIFY_MIVBITSTREAM(vps.vps_geometry_video_present_flag(j));
-    LIMITATION(vps.vps_atlas_id(j) == j);
-  }
-=======
 auto MivDecoder::expectIrap() const -> bool { return !m_commonAtlasDecoder; }
->>>>>>> dc93fb7f
 
 auto MivDecoder::decodeVps() -> bool {
   auto vu = m_inputBuffer(MivBitstream::V3cUnitHeader{MivBitstream::VuhUnitType::V3C_VPS});
@@ -162,24 +127,14 @@
 
   checkCapabilities();
 
-<<<<<<< HEAD
-  outputSequence(vps);
-
-  if (decodeVideoSubBitstreams(vps)) {
-    startOccVideoDecoders(vps);
-    startGeoVideoDecoders(vps);
-    startAttrVideoDecoders(vps);
-  }
-}
-=======
   auto vuh = MivBitstream::V3cUnitHeader{MivBitstream::VuhUnitType::V3C_CAD};
   m_commonAtlasDecoder = std::make_unique<CommonAtlasDecoder>(
       [this, vuh]() { return m_inputBuffer(vuh); }, m_au.vps, m_au.foc);
->>>>>>> dc93fb7f
 
   m_atlasDecoder.clear();
   m_atlasAu.assign(m_au.vps.vps_atlas_count_minus1() + size_t(1), {});
   m_au.atlas.clear();
+  m_occVideoDecoder.clear();
   m_geoVideoDecoder.clear();
   m_attrVideoDecoder.clear();
 
@@ -190,71 +145,13 @@
         [this, vuh]() { return m_inputBuffer(vuh); }, vuh, m_au.vps, m_au.foc));
     m_au.atlas.emplace_back();
 
-<<<<<<< HEAD
-    const auto ssvu = SampleStreamV3cUnit::decodeFrom(m_stream, m_ssvh);
-    VERIFY_V3CBITSTREAM(m_stream.good());
-
-    istringstream substream{ssvu.ssvu_v3c_unit().substr(0, 4)};
-    const auto vuh = V3cUnitHeader::decodeFrom(substream, m_vpsV);
-
-    if (vuh.vuh_v3c_parameter_set_id() == vps.vps_v3c_parameter_set_id()) {
-      if (vuh.vuh_unit_type() == VuhUnitType::V3C_OVD &&
-          vps.vps_occupancy_video_present_flag(vuh.vuh_atlas_id())) {
-        haveVideo = true;
-        const auto j = vps.atlasIdxOf(vuh.vuh_atlas_id());
-        sequence(vuh).atlas[j].occVideoData += ssvu.ssvu_v3c_unit().substr(4);
-      }
-      if (vuh.vuh_unit_type() == VuhUnitType::V3C_GVD) {
-        haveVideo = true;
-        const auto j = vps.atlasIdxOf(vuh.vuh_atlas_id());
-        sequence(vuh).atlas[j].geoVideoData += ssvu.ssvu_v3c_unit().substr(4);
-      }
-      if (vuh.vuh_unit_type() == VuhUnitType::V3C_AVD) {
-        haveVideo = true;
-        const auto j = vps.atlasIdxOf(vuh.vuh_atlas_id());
-        sequence(vuh).atlas[j].attrVideoData += ssvu.ssvu_v3c_unit().substr(4);
-      }
-    }
-
-    m_stream.peek();
-  }
-
-  m_stream.seekg(initialStreamPosition);
-  m_stream.clear();
-  return haveVideo;
-}
-
-void MivDecoder::startOccVideoDecoders(const V3cParameterSet &vps) {
-  auto &sequence_ = m_sequenceV[vps.vps_v3c_parameter_set_id()];
-  const auto codecGroupIdc = vps.profile_tier_level().ptl_profile_codec_group_idc();
-  const auto t0 = clock();
-
-  for (uint8_t j = 0; j <= vps.vps_atlas_count_minus1(); ++j) {
-    if (vps.vps_occupancy_video_present_flag(j)) {
-      sequence_.atlas[j].occVideoServer = make_unique<VideoServer>(
-          IVideoDecoder::create(codecGroupIdc), sequence_.atlas[j].occVideoData);
-      sequence_.atlas[j].occVideoServer->wait();
-    }
-  }
-
-  // Measure video decoding time
-  const auto dt = double(clock() - t0) / CLOCKS_PER_SEC;
-  cout << "Time taken for decoding all occupancy video sub bitstreams, first frame: " << dt
-       << " s\n";
-  m_totalGeoVideoDecodingTime += dt;
-}
-
-void MivDecoder::startGeoVideoDecoders(const V3cParameterSet &vps) {
-  auto &sequence_ = m_sequenceV[vps.vps_v3c_parameter_set_id()];
-  const auto codecGroupIdc = vps.profile_tier_level().ptl_profile_codec_group_idc();
-  const auto t0 = clock();
-
-  for (uint8_t j = 0; j <= vps.vps_atlas_count_minus1(); ++j) {
-    if (vps.vps_geometry_video_present_flag(j)) {
-      sequence_.atlas[j].geoVideoServer = make_unique<VideoServer>(
-          IVideoDecoder::create(codecGroupIdc), sequence_.atlas[j].geoVideoData);
-      sequence_.atlas[j].geoVideoServer->wait();
-=======
+	if (m_au.vps.vps_occupancy_video_present_flag(j)) {
+      auto vuh = MivBitstream::V3cUnitHeader{MivBitstream::VuhUnitType::V3C_OVD};
+      vuh.vuh_v3c_parameter_set_id(m_au.vps.vps_v3c_parameter_set_id())
+          .vuh_atlas_id(m_au.vps.vps_atlas_id(j));
+      m_occVideoDecoder.push_back(startVideoDecoder(vuh, m_totalOccVideoDecodingTime));
+    }
+
     if (m_au.vps.vps_geometry_video_present_flag(j)) {
       auto vuh = MivBitstream::V3cUnitHeader{MivBitstream::VuhUnitType::V3C_GVD};
       vuh.vuh_v3c_parameter_set_id(m_au.vps.vps_v3c_parameter_set_id())
@@ -266,8 +163,7 @@
       auto vuh = MivBitstream::V3cUnitHeader{MivBitstream::VuhUnitType::V3C_AVD};
       vuh.vuh_v3c_parameter_set_id(m_au.vps.vps_v3c_parameter_set_id())
           .vuh_atlas_id(m_au.vps.vps_atlas_id(j));
-      m_attrVideoDecoder.push_back(startVideoDecoder(vuh, m_totalGeoVideoDecodingTime));
->>>>>>> dc93fb7f
+      m_attrVideoDecoder.push_back(startVideoDecoder(vuh, m_totalAttrVideoDecodingTime));
     }
   }
 
@@ -285,57 +181,6 @@
   }
 }
 
-<<<<<<< HEAD
-void MivDecoder::outputOccVideoData(AccessUnit &au) {
-  auto &sequence_ = m_sequenceV[au.vps->vps_v3c_parameter_set_id()];
-  const auto t0 = clock();
-
-  for (size_t j = 0; j < au.atlas.size(); ++j) {
-    if (au.vps->vps_occupancy_video_present_flag(j)) {
-      auto &aau = au.atlas[j];
-      auto &atlas_ = sequence_.atlas[j];
-      // Get an occupancy frame in-band or out-of-band
-      if (atlas_.occVideoServer) {
-        auto frame = atlas_.occVideoServer->getFrame();
-        VERIFY_MIVBITSTREAM(frame);
-        aau.decOccFrame = frame->as<YUV400P10>();
-        atlas_.occVideoServer->wait();
-      } else if (m_occFrameServer) {
-        aau.decOccFrame =
-            m_occFrameServer(uint8_t(j), sequence_.frameId, aau.decOccFrameSize(*au.vps));
-      } else {
-        MIVBITSTREAM_ERROR("Out-of-band occupancy video data but no frame server provided");
-      }
-    }
-  }
-
-  // Measure video decoding time
-  const auto dt = double(clock() - t0) / CLOCKS_PER_SEC;
-  cout << "Time taken for decoding all occupancy video sub bitstreams, one frame: " << dt << " s\n";
-  m_totalOccVideoDecodingTime += dt;
-}
-
-void MivDecoder::outputGeoVideoData(AccessUnit &au) {
-  auto &sequence_ = m_sequenceV[au.vps->vps_v3c_parameter_set_id()];
-  const auto t0 = clock();
-
-  for (size_t j = 0; j < au.atlas.size(); ++j) {
-    auto &aau = au.atlas[j];
-    auto &atlas_ = sequence_.atlas[j];
-
-    // Get a geometry frame in-band or out-of-band
-    if (atlas_.geoVideoServer) {
-      auto frame = atlas_.geoVideoServer->getFrame();
-      VERIFY_MIVBITSTREAM(frame);
-      aau.decGeoFrame = frame->as<YUV400P10>();
-      atlas_.geoVideoServer->wait();
-    } else if (m_geoFrameServer) {
-      aau.decGeoFrame =
-          m_geoFrameServer(uint8_t(j), sequence_.frameId, aau.decGeoFrameSize(*au.vps));
-    } else {
-      MIVBITSTREAM_ERROR("Out-of-band geometry video data but no frame server provided");
-    }
-=======
 auto MivDecoder::startVideoDecoder(const MivBitstream::V3cUnitHeader &vuh, double &totalTime)
     -> std::unique_ptr<VideoDecoder::VideoServer> {
   std::string data;
@@ -345,7 +190,6 @@
     // parsing of the Annex B byte stream, which can be easily done but it requires an additional
     // implementation effort.
     data += vu->v3c_payload().video_sub_bitstream().data();
->>>>>>> dc93fb7f
   }
   if (data.empty()) {
     return {}; // Out-of-band?
@@ -449,6 +293,30 @@
   });
 }
 
+auto MivDecoder::decodeOccVideo(uint8_t j) -> bool {
+  const double t0 = clock();
+
+  if (m_occVideoDecoder[j]) {
+    auto frame = m_occVideoDecoder[j]->getFrame();
+    if (!frame) {
+      return false;
+    }
+    m_au.atlas[j].decOccFrame = frame->as<Common::YUV400P10>();
+    m_occVideoDecoder[j]->wait();
+  } else if (m_occFrameServer) {
+    m_au.atlas[j].decOccFrame = m_occFrameServer(m_au.vps.vps_atlas_id(j), m_au.foc,
+                                                 m_au.atlas[j].decOccFrameSize(m_au.vps));
+    if (m_au.atlas[j].decOccFrame.empty()) {
+      return false;
+    }
+  } else {
+    MIVBITSTREAM_ERROR("Out-of-band occupancy video data but no frame server provided");
+  }
+
+  m_totalOccVideoDecodingTime += (clock() - t0) / CLOCKS_PER_SEC;
+  return true;
+}
+
 auto MivDecoder::decodeGeoVideo(uint8_t j) -> bool {
   const double t0 = clock();
 
