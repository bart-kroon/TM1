--- conflicted
+++ resolved
@@ -142,68 +142,37 @@
               << " V3C units including the VPS\n";
   }
 
-<<<<<<< HEAD
-  void checkRestrictions(uint8_t atlasIdx) const {
-    if (m_vps.vps_map_count_minus1(atlasIdx) > 0) {
+  void checkRestrictions(MivBitstream::AtlasId atlasId) const {
+    if (m_vps.vps_map_count_minus1(atlasId) > 0) {
       throw std::runtime_error("Having multiple maps is not supported.");
     }
-    if (m_vps.vps_auxiliary_video_present_flag(atlasIdx)) {
+    if (m_vps.vps_auxiliary_video_present_flag(atlasId)) {
       throw std::runtime_error("Auxiliary video is not supported.");
     }
   }
 
-  void appendGvd(uint8_t atlasId) {
+  void appendGvd(MivBitstream::AtlasId atlasId) {
     auto vuh = MivBitstream::V3cUnitHeader{MivBitstream::VuhUnitType::V3C_GVD};
     vuh.vuh_v3c_parameter_set_id(m_vps.vps_v3c_parameter_set_id());
     vuh.vuh_atlas_id(atlasId);
-    appendSubBitstream(vuh, Common::format(m_gvdSubBitstreamPathFmt, int(atlasId)));
-  }
-
-  void appendOvd(uint8_t atlasId) {
+    appendSubBitstream(vuh, Common::format(m_gvdSubBitstreamPathFmt, atlasId));
+  }
+
+  void appendOvd(MivBitstream::AtlasId atlasId) {
     auto vuh = MivBitstream::V3cUnitHeader{MivBitstream::VuhUnitType::V3C_OVD};
     vuh.vuh_v3c_parameter_set_id(m_vps.vps_v3c_parameter_set_id());
     vuh.vuh_atlas_id(atlasId);
-    appendSubBitstream(vuh, Common::format(*m_ovdSubBitstreamPathFmt, int(atlasId)));
-  }
-
-  void appendAvd(int atlasId, uint8_t attributeIdx, MivBitstream::AiAttributeTypeId typeId) {
+    appendSubBitstream(vuh, Common::format(*m_ovdSubBitstreamPathFmt, atlasId));
+  }
+
+  void appendAvd(MivBitstream::AtlasId atlasId, uint8_t attributeIdx,
+                 MivBitstream::AiAttributeTypeId typeId) {
     auto vuh = MivBitstream::V3cUnitHeader{MivBitstream::VuhUnitType::V3C_AVD};
     vuh.vuh_v3c_parameter_set_id(m_vps.vps_v3c_parameter_set_id());
     vuh.vuh_atlas_id(atlasId);
     vuh.vuh_attribute_index(attributeIdx);
-    appendSubBitstream(vuh,
-                       Common::format(*m_avdSubBitstreamPathFmt, codeOf(typeId), int(atlasId)));
-=======
-  void checkRestrictions(AtlasId atlasId) const {
-    if (m_vps.vps_map_count_minus1(atlasId) > 0) {
-      throw runtime_error("Having multiple maps is not supported.");
-    }
-    if (m_vps.vps_auxiliary_video_present_flag(atlasId)) {
-      throw runtime_error("Auxiliary video is not supported.");
-    }
-  }
-
-  void appendGvd(AtlasId atlasId) {
-    auto vuh = V3cUnitHeader{VuhUnitType::V3C_GVD};
-    vuh.vuh_v3c_parameter_set_id(m_vps.vps_v3c_parameter_set_id());
-    vuh.vuh_atlas_id(atlasId);
-    appendSubBitstream(vuh, format(m_gvdSubBitstreamPathFmt, atlasId));
-  }
-
-  void appendOvd(AtlasId atlasId) {
-    auto vuh = V3cUnitHeader{VuhUnitType::V3C_OVD};
-    vuh.vuh_v3c_parameter_set_id(m_vps.vps_v3c_parameter_set_id());
-    vuh.vuh_atlas_id(atlasId);
-    appendSubBitstream(vuh, format(*m_ovdSubBitstreamPathFmt, atlasId));
-  }
-
-  void appendAvd(AtlasId atlasId, uint8_t attributeIdx, AiAttributeTypeId typeId) {
-    auto vuh = V3cUnitHeader{VuhUnitType::V3C_AVD};
-    vuh.vuh_v3c_parameter_set_id(m_vps.vps_v3c_parameter_set_id());
-    vuh.vuh_atlas_id(atlasId);
-    vuh.vuh_attribute_index(attributeIdx);
-    appendSubBitstream(vuh, format(*m_avdSubBitstreamPathFmt, codeOf(typeId), atlasId));
->>>>>>> 13f27f50
+    appendSubBitstream(
+        vuh, Common::format(*m_avdSubBitstreamPathFmt, MivBitstream::codeOf(typeId), atlasId));
   }
 
   void appendSubBitstream(const MivBitstream::V3cUnitHeader &vuh, const path &subBitstreamPath) {
